=== tests/cases/conformance/externalModules/test/file1.ts ===
import foo = require('foo');
>foo : typeof foo

import other = require('./other');
>other : typeof other

import relMod = require('./sub/relMod');
>relMod : typeof relMod

if(foo.M2.x){
>foo.M2.x : boolean
>foo.M2 : typeof foo.M2
>foo : typeof foo
>M2 : typeof foo.M2
>x : boolean

	var x = new relMod(other.M2.x.charCodeAt(0));
>x : relMod
>new relMod(other.M2.x.charCodeAt(0)) : relMod
>relMod : typeof relMod
>other.M2.x.charCodeAt(0) : number
>other.M2.x.charCodeAt : (this: String, index: number) => number
>other.M2.x : string
>other.M2 : typeof other.M2
>other : typeof other
>M2 : typeof other.M2
>x : string
<<<<<<< HEAD
>charCodeAt : (this: String, index: number) => number
>0 : number
=======
>charCodeAt : (index: number) => number
>0 : 0
>>>>>>> 02334d85
}

=== tests/cases/conformance/externalModules/test/foo.d.ts ===
export declare module M2 {
>M2 : typeof M2

	export var x: boolean;
>x : boolean
}

=== tests/cases/conformance/externalModules/test/other.d.ts ===
export declare module M2 {
>M2 : typeof M2

	export var x: string;
>x : string
}

=== tests/cases/conformance/externalModules/test/sub/relMod.d.ts ===
declare class Test {
>Test : Test

	constructor(x: number);
>x : number
}
export = Test;
>Test : Test

<|MERGE_RESOLUTION|>--- conflicted
+++ resolved
@@ -1,63 +1,58 @@
-=== tests/cases/conformance/externalModules/test/file1.ts ===
-import foo = require('foo');
->foo : typeof foo
-
-import other = require('./other');
->other : typeof other
-
-import relMod = require('./sub/relMod');
->relMod : typeof relMod
-
-if(foo.M2.x){
->foo.M2.x : boolean
->foo.M2 : typeof foo.M2
->foo : typeof foo
->M2 : typeof foo.M2
->x : boolean
-
-	var x = new relMod(other.M2.x.charCodeAt(0));
->x : relMod
->new relMod(other.M2.x.charCodeAt(0)) : relMod
->relMod : typeof relMod
->other.M2.x.charCodeAt(0) : number
->other.M2.x.charCodeAt : (this: String, index: number) => number
->other.M2.x : string
->other.M2 : typeof other.M2
->other : typeof other
->M2 : typeof other.M2
->x : string
-<<<<<<< HEAD
->charCodeAt : (this: String, index: number) => number
->0 : number
-=======
->charCodeAt : (index: number) => number
->0 : 0
->>>>>>> 02334d85
-}
-
-=== tests/cases/conformance/externalModules/test/foo.d.ts ===
-export declare module M2 {
->M2 : typeof M2
-
-	export var x: boolean;
->x : boolean
-}
-
-=== tests/cases/conformance/externalModules/test/other.d.ts ===
-export declare module M2 {
->M2 : typeof M2
-
-	export var x: string;
->x : string
-}
-
-=== tests/cases/conformance/externalModules/test/sub/relMod.d.ts ===
-declare class Test {
->Test : Test
-
-	constructor(x: number);
->x : number
-}
-export = Test;
->Test : Test
-
+=== tests/cases/conformance/externalModules/test/file1.ts ===
+import foo = require('foo');
+>foo : typeof foo
+
+import other = require('./other');
+>other : typeof other
+
+import relMod = require('./sub/relMod');
+>relMod : typeof relMod
+
+if(foo.M2.x){
+>foo.M2.x : boolean
+>foo.M2 : typeof foo.M2
+>foo : typeof foo
+>M2 : typeof foo.M2
+>x : boolean
+
+	var x = new relMod(other.M2.x.charCodeAt(0));
+>x : relMod
+>new relMod(other.M2.x.charCodeAt(0)) : relMod
+>relMod : typeof relMod
+>other.M2.x.charCodeAt(0) : number
+>other.M2.x.charCodeAt : (this: String, index: number) => number
+>other.M2.x : string
+>other.M2 : typeof other.M2
+>other : typeof other
+>M2 : typeof other.M2
+>x : string
+>charCodeAt : (this: String, index: number) => number
+>0 : 0
+}
+
+=== tests/cases/conformance/externalModules/test/foo.d.ts ===
+export declare module M2 {
+>M2 : typeof M2
+
+	export var x: boolean;
+>x : boolean
+}
+
+=== tests/cases/conformance/externalModules/test/other.d.ts ===
+export declare module M2 {
+>M2 : typeof M2
+
+	export var x: string;
+>x : string
+}
+
+=== tests/cases/conformance/externalModules/test/sub/relMod.d.ts ===
+declare class Test {
+>Test : Test
+
+	constructor(x: number);
+>x : number
+}
+export = Test;
+>Test : Test
+