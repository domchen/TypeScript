=== tests/cases/compiler/inferentialTypingWithFunctionType2.ts ===
function identity<A>(a: A): A {
>identity : <A>(a: A) => A
>A : A
>a : A
>A : A
>A : A

    return a;
>a : A
}
var x = [1, 2, 3].map(identity)[0];
>x : number
>[1, 2, 3].map(identity)[0] : number
>[1, 2, 3].map(identity) : number[]
>[1, 2, 3].map : <U>(this: number[], callbackfn: (value: number, index: number, array: number[]) => U, thisArg?: any) => U[]
>[1, 2, 3] : number[]
<<<<<<< HEAD
>1 : number
>2 : number
>3 : number
>map : <U>(this: number[], callbackfn: (value: number, index: number, array: number[]) => U, thisArg?: any) => U[]
=======
>1 : 1
>2 : 2
>3 : 3
>map : <U>(callbackfn: (value: number, index: number, array: number[]) => U, thisArg?: any) => U[]
>>>>>>> 02334d85
>identity : <A>(a: A) => A
>0 : 0

<|MERGE_RESOLUTION|>--- conflicted
+++ resolved
@@ -1,31 +1,24 @@
-=== tests/cases/compiler/inferentialTypingWithFunctionType2.ts ===
-function identity<A>(a: A): A {
->identity : <A>(a: A) => A
->A : A
->a : A
->A : A
->A : A
-
-    return a;
->a : A
-}
-var x = [1, 2, 3].map(identity)[0];
->x : number
->[1, 2, 3].map(identity)[0] : number
->[1, 2, 3].map(identity) : number[]
->[1, 2, 3].map : <U>(this: number[], callbackfn: (value: number, index: number, array: number[]) => U, thisArg?: any) => U[]
->[1, 2, 3] : number[]
-<<<<<<< HEAD
->1 : number
->2 : number
->3 : number
->map : <U>(this: number[], callbackfn: (value: number, index: number, array: number[]) => U, thisArg?: any) => U[]
-=======
->1 : 1
->2 : 2
->3 : 3
->map : <U>(callbackfn: (value: number, index: number, array: number[]) => U, thisArg?: any) => U[]
->>>>>>> 02334d85
->identity : <A>(a: A) => A
->0 : 0
-
+=== tests/cases/compiler/inferentialTypingWithFunctionType2.ts ===
+function identity<A>(a: A): A {
+>identity : <A>(a: A) => A
+>A : A
+>a : A
+>A : A
+>A : A
+
+    return a;
+>a : A
+}
+var x = [1, 2, 3].map(identity)[0];
+>x : number
+>[1, 2, 3].map(identity)[0] : number
+>[1, 2, 3].map(identity) : number[]
+>[1, 2, 3].map : <U>(this: number[], callbackfn: (value: number, index: number, array: number[]) => U, thisArg?: any) => U[]
+>[1, 2, 3] : number[]
+>1 : 1
+>2 : 2
+>3 : 3
+>map : <U>(this: number[], callbackfn: (value: number, index: number, array: number[]) => U, thisArg?: any) => U[]
+>identity : <A>(a: A) => A
+>0 : 0
+