--- conflicted
+++ resolved
@@ -1,43 +1,31 @@
-<<<<<<< HEAD
-tests/cases/compiler/thisInSuperCall2.ts(8,9): error TS17008: 'super' must be called before accessing 'this' in the constructor of a derived class.
-=======
-tests/cases/compiler/thisInSuperCall2.ts(8,15): error TS17008: 'super' must be called before accessing 'this' in the constructor of a derived class.
->>>>>>> ce2495f3
-tests/cases/compiler/thisInSuperCall2.ts(16,15): error TS2332: 'this' cannot be referenced in current location.
-tests/cases/compiler/thisInSuperCall2.ts(16,15): error TS17008: 'super' must be called before accessing 'this' in the constructor of a derived class.
-
-
-<<<<<<< HEAD
-==== tests/cases/compiler/thisInSuperCall2.ts (2 errors) ====
-=======
-==== tests/cases/compiler/thisInSuperCall2.ts (3 errors) ====
->>>>>>> ce2495f3
-    class Base { 
-        constructor(a: any) {}
-    }
-    
-    class Foo extends Base {
-        public x: number;
-        constructor() {
-            super(this); // error: "super" has to be called before "this" accessing
-<<<<<<< HEAD
-            ~~~~~~~~~~~~
-=======
-                  ~~~~
->>>>>>> ce2495f3
-!!! error TS17008: 'super' must be called before accessing 'this' in the constructor of a derived class.
-        }
-    }
-    
-    
-    class Foo2 extends Base {
-        public x: number = 0;
-        constructor() {
-            super(this); // error
-                  ~~~~
-!!! error TS2332: 'this' cannot be referenced in current location.
-                  ~~~~
-!!! error TS17008: 'super' must be called before accessing 'this' in the constructor of a derived class.
-        }
-    }
+tests/cases/compiler/thisInSuperCall2.ts(8,15): error TS17008: 'super' must be called before accessing 'this' in the constructor of a derived class.
+tests/cases/compiler/thisInSuperCall2.ts(16,15): error TS2332: 'this' cannot be referenced in current location.
+tests/cases/compiler/thisInSuperCall2.ts(16,15): error TS17008: 'super' must be called before accessing 'this' in the constructor of a derived class.
+
+
+==== tests/cases/compiler/thisInSuperCall2.ts (3 errors) ====
+    class Base { 
+        constructor(a: any) {}
+    }
+    
+    class Foo extends Base {
+        public x: number;
+        constructor() {
+            super(this); // error: "super" has to be called before "this" accessing
+                  ~~~~
+!!! error TS17008: 'super' must be called before accessing 'this' in the constructor of a derived class.
+        }
+    }
+    
+    
+    class Foo2 extends Base {
+        public x: number = 0;
+        constructor() {
+            super(this); // error
+                  ~~~~
+!!! error TS2332: 'this' cannot be referenced in current location.
+                  ~~~~
+!!! error TS17008: 'super' must be called before accessing 'this' in the constructor of a derived class.
+        }
+    }
     