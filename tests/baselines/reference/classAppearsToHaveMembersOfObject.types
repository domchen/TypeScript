--- conflicted
+++ resolved
@@ -1,38 +1,33 @@
-=== tests/cases/conformance/classes/classDeclarations/classHeritageSpecification/classAppearsToHaveMembersOfObject.ts ===
-class C { foo: string; }
->C : C
->foo : string
-
-var c: C;
->c : C
->C : C
-
-var r = c.toString();
->r : string
->c.toString() : string
->c.toString : (this: Object) => string
->c : C
->toString : (this: Object) => string
-
-var r2 = c.hasOwnProperty('');
->r2 : boolean
->c.hasOwnProperty('') : boolean
->c.hasOwnProperty : (this: Object, v: string) => boolean
->c : C
-<<<<<<< HEAD
->hasOwnProperty : (this: Object, v: string) => boolean
->'' : string
-=======
->hasOwnProperty : (v: string) => boolean
->'' : ""
->>>>>>> 02334d85
-
-var o: Object = c;
->o : Object
->Object : Object
->c : C
-
-var o2: {} = c;
->o2 : {}
->c : C
-
+=== tests/cases/conformance/classes/classDeclarations/classHeritageSpecification/classAppearsToHaveMembersOfObject.ts ===
+class C { foo: string; }
+>C : C
+>foo : string
+
+var c: C;
+>c : C
+>C : C
+
+var r = c.toString();
+>r : string
+>c.toString() : string
+>c.toString : (this: Object) => string
+>c : C
+>toString : (this: Object) => string
+
+var r2 = c.hasOwnProperty('');
+>r2 : boolean
+>c.hasOwnProperty('') : boolean
+>c.hasOwnProperty : (this: Object, v: string) => boolean
+>c : C
+>hasOwnProperty : (this: Object, v: string) => boolean
+>'' : ""
+
+var o: Object = c;
+>o : Object
+>Object : Object
+>c : C
+
+var o2: {} = c;
+>o2 : {}
+>c : C
+