--- conflicted
+++ resolved
@@ -1,1373 +1,1366 @@
-/// <reference path="core.ts"/>
-/// <reference path="utilities.ts"/>
-
-/* @internal */
-namespace ts {
-    let NodeConstructor: new (kind: SyntaxKind, pos: number, end: number) => Node;
-    let SourceFileConstructor: new (kind: SyntaxKind, pos: number, end: number) => Node;
-
-    function createNode(kind: SyntaxKind, location?: TextRange, flags?: NodeFlags): Node {
-        const ConstructorForKind = kind === SyntaxKind.SourceFile
-            ? (SourceFileConstructor || (SourceFileConstructor = objectAllocator.getSourceFileConstructor()))
-            : (NodeConstructor || (NodeConstructor = objectAllocator.getNodeConstructor()));
-
-        const node = location
-            ? new ConstructorForKind(kind, location.pos, location.end)
-            : new ConstructorForKind(kind, /*pos*/ -1, /*end*/ -1);
-
-        if (flags) {
-            node.flags = flags;
-        }
-
-        return node;
-    }
-
-    export function createNodeArray<T extends Node>(elements?: T[], location?: TextRange, hasTrailingComma?: boolean): NodeArray<T> {
-        if (elements) {
-            if (isNodeArray(elements)) {
-                return elements;
-            }
-        }
-        else {
-            elements = [];
-        }
-
-        const array = <NodeArray<T>>elements;
-        if (location) {
-            array.pos = location.pos;
-            array.end = location.end;
-        }
-        else {
-            array.pos = -1;
-            array.end = -1;
-        }
-
-        if (hasTrailingComma) {
-            array.hasTrailingComma = true;
-        }
-
-        array.arrayKind = ArrayKind.NodeArray;
-        return array;
-    }
-
-    export function createModifiersArray(elements?: Modifier[], location?: TextRange): ModifiersArray {
-        let flags: NodeFlags;
-        if (elements) {
-            if (isModifiersArray(elements)) {
-                return elements;
-            }
-
-            flags = 0;
-            for (const modifier of elements) {
-                flags |= modifierToFlag(modifier.kind);
-            }
-        }
-        else {
-            elements = [];
-            flags = 0;
-        }
-
-        const array = <ModifiersArray>elements;
-        if (location) {
-            array.pos = location.pos;
-            array.end = location.end;
-        }
-        else {
-            array.pos = -1;
-            array.end = -1;
-        }
-
-        array.arrayKind = ArrayKind.ModifiersArray;
-        array.flags = flags;
-        return array;
-    }
-
-    export function setModifiers<T extends Node>(node: T, modifiers: Modifier[]) {
-        if (modifiers) {
-            const array = createModifiersArray(modifiers);
-            node.modifiers = array;
-            node.flags |= array.flags;
-        }
-        else {
-            node.modifiers = undefined;
-        }
-
-        return node;
-    }
-
-    export function createSynthesizedNode(kind: SyntaxKind, startsOnNewLine?: boolean): Node {
-        const node = createNode(kind, /*location*/ undefined);
-        node.startsOnNewLine = startsOnNewLine;
-        return node;
-    }
-
-    export function createSynthesizedNodeArray<T extends Node>(elements?: T[]): NodeArray<T> {
-        return createNodeArray(elements, /*location*/ undefined);
-    }
-
-    export function createSynthesizedModifiersArray(elements?: Modifier[]): ModifiersArray {
-        return createModifiersArray(elements, /*location*/ undefined);
-    }
-
-    /**
-     * Creates a shallow, memberwise clone of a node. The "kind", "pos", "end", "flags", and "parent"
-     * properties are excluded by default, and can be provided via the "location", "flags", and
-     * "parent" parameters.
-     *
-     * @param node The node to clone.
-     * @param location An optional TextRange to use to supply the new position.
-     * @param flags The NodeFlags to use for the cloned node.
-     * @param parent The parent for the new node.
-     * @param original An optional pointer to the original source tree node.
-     */
-    export function cloneNode<T extends Node>(node: T, location?: TextRange, flags?: NodeFlags, parent?: Node, original?: Node): T {
-        // We don't use "clone" from core.ts here, as we need to preserve the prototype chain of
-        // the original node. We also need to exclude specific properties and only include own-
-        // properties (to skip members already defined on the shared prototype).
-        const clone = <T>createNode(node.kind, location);
-
-        for (const key in node) {
-            if (clone.hasOwnProperty(key) || !node.hasOwnProperty(key)) {
-                continue;
-            }
-
-            (<any>clone)[key] = (<any>node)[key];
-        }
-
-        if (flags !== undefined) {
-            clone.flags = flags;
-        }
-
-        if (parent !== undefined) {
-            clone.parent = parent;
-        }
-
-        if (original !== undefined) {
-            clone.original = original;
-        }
-
-        return clone;
-    }
-
-    /**
-     * Creates a shallow, memberwise clone of a node for mutation.
-     */
-    export function getMutableNode<T extends Node>(node: T): T {
-        return cloneNode(node, /*location*/ node, node.flags, /*parent*/ undefined, /*original*/ node);
-    }
-
-    /**
-     * Creates a shallow, memberwise clone of a node with no source map location.
-     */
-    export function getSynthesizedClone<T extends Node>(node: T): T {
-        return nodeIsSynthesized(node) ? node : cloneNode(node, /*location*/ undefined, node.flags, /*parent*/ undefined, /*original*/ node);
-    }
-
-    /**
-     * Creates a shallow, memberwise clone of a node at the specified source map location.
-     */
-    export function getRelocatedClone<T extends Node>(node: T, location: TextRange): T {
-        return cloneNode(node, location, node.flags, /*parent*/ undefined, /*original*/ node);
-    }
-
-    export function createNodeArrayNode<T extends Node>(elements: T[]): NodeArrayNode<T> {
-        const node = <NodeArrayNode<T>>createSynthesizedNode(SyntaxKind.NodeArrayNode);
-        node.nodes = createNodeArray(elements);
-        return node;
-    }
-
-    // Literals
-
-    export function createLiteral(value: string, location?: TextRange): StringLiteral;
-    export function createLiteral(value: number, location?: TextRange): LiteralExpression;
-    export function createLiteral(value: string | number | boolean, location?: TextRange): PrimaryExpression;
-    export function createLiteral(value: string | number | boolean, location?: TextRange): PrimaryExpression {
-        if (typeof value === "number") {
-            const node = <LiteralExpression>createNode(SyntaxKind.NumericLiteral, location);
-            node.text = value.toString();
-            return node;
-        }
-        else if (typeof value === "boolean") {
-            return <PrimaryExpression>createNode(value ? SyntaxKind.TrueKeyword : SyntaxKind.FalseKeyword, location);
-        }
-        else {
-            const node = <StringLiteral>createNode(SyntaxKind.StringLiteral, location);
-            node.text = String(value);
-            return node;
-        }
-    }
-
-    // Identifiers
-
-    export function createIdentifier(text: string, location?: TextRange): Identifier {
-        const node = <Identifier>createNode(SyntaxKind.Identifier, location);
-        node.text = text;
-        return node;
-    }
-
-    export function createTempVariable(location?: TextRange): Identifier {
-        const name = <Identifier>createNode(SyntaxKind.Identifier, location);
-        name.autoGenerateKind = GeneratedIdentifierKind.Auto;
-        getNodeId(name);
-        return name;
-    }
-
-    export function createLoopVariable(location?: TextRange): Identifier {
-        const name = <Identifier>createNode(SyntaxKind.Identifier, location);
-        name.autoGenerateKind = GeneratedIdentifierKind.Loop;
-        getNodeId(name);
-        return name;
-    }
-
-    export function createUniqueName(text: string, location?: TextRange): Identifier {
-        const name = <Identifier>createNode(SyntaxKind.Identifier, location);
-        name.text = text;
-        name.autoGenerateKind = GeneratedIdentifierKind.Unique;
-        getNodeId(name);
-        return name;
-    }
-
-    export function getGeneratedNameForNode(node: Node, location?: TextRange): Identifier {
-        const name = <Identifier>createNode(SyntaxKind.Identifier, location);
-        name.autoGenerateKind = GeneratedIdentifierKind.Node;
-        name.original = node;
-        getNodeId(name);
-        return name;
-    }
-
-    // Reserved words
-
-    export function createSuper() {
-        const node = <PrimaryExpression>createNode(SyntaxKind.SuperKeyword);
-        return node;
-    }
-
-    export function createThis(location?: TextRange) {
-        const node = <PrimaryExpression>createNode(SyntaxKind.ThisKeyword, location);
-        return node;
-    }
-
-    export function createNull() {
-        const node = <PrimaryExpression>createNode(SyntaxKind.NullKeyword);
-        return node;
-    }
-
-    // Names
-
-    export function createComputedPropertyName(expression: Expression, location?: TextRange) {
-        const node = <ComputedPropertyName>createNode(SyntaxKind.ComputedPropertyName, location);
-        node.expression = expression;
-        return node;
-    }
-
-    // Type members
-
-    export function createMethod(modifiers: Modifier[], name: string | PropertyName, parameters: ParameterDeclaration[], body: Block, location?: TextRange) {
-        const node = <MethodDeclaration>createNode(SyntaxKind.MethodDeclaration, location);
-        node.decorators = undefined;
-        setModifiers(node, modifiers);
-        node.name = typeof name === "string" ? createIdentifier(name) : name;
-        node.typeParameters = undefined;
-        node.parameters = createNodeArray(parameters);
-        node.body = body;
-        return node;
-    }
-
-    export function createConstructor(parameters: ParameterDeclaration[], body: Block, location?: TextRange) {
-        const node = <ConstructorDeclaration>createNode(SyntaxKind.Constructor, location);
-        node.decorators = undefined;
-        node.modifiers = undefined;
-        node.typeParameters = undefined;
-        node.parameters = createNodeArray(parameters);
-        node.type = undefined;
-        node.body = body;
-        return node;
-    }
-
-    export function createGetAccessor(modifiers: Modifier[], name: string | PropertyName, body: Block, location?: TextRange) {
-        const node = <GetAccessorDeclaration>createNode(SyntaxKind.GetAccessor, location);
-        node.decorators = undefined;
-        setModifiers(node, modifiers);
-        node.name = typeof name === "string" ? createIdentifier(name) : name;
-        node.typeParameters = undefined;
-        node.parameters = createNodeArray<ParameterDeclaration>();
-        node.body = body;
-        return node;
-    }
-
-    export function createSetAccessor(modifiers: Modifier[], name: string | PropertyName, parameter: ParameterDeclaration, body: Block, location?: TextRange) {
-        const node = <SetAccessorDeclaration>createNode(SyntaxKind.SetAccessor, location);
-        node.decorators = undefined;
-        setModifiers(node, modifiers);
-        node.name = typeof name === "string" ? createIdentifier(name) : name;
-        node.typeParameters = undefined;
-        node.parameters = createNodeArray([parameter]);
-        node.body = body;
-        return node;
-    }
-
-    export function createParameter(name: string | Identifier | BindingPattern, initializer?: Expression, location?: TextRange) {
-        const node = <ParameterDeclaration>createNode(SyntaxKind.Parameter, location);
-        node.decorators = undefined;
-        node.modifiers = undefined;
-        node.dotDotDotToken = undefined;
-        node.name = typeof name === "string" ? createIdentifier(name) : name;
-        node.questionToken = undefined;
-        node.type = undefined;
-        node.initializer = initializer ? parenthesizeExpressionForList(initializer) : undefined;
-        return node;
-    }
-
-    // Expression
-
-    export function createArrayLiteral(elements?: Expression[]) {
-        const node = <ArrayLiteralExpression>createNode(SyntaxKind.ArrayLiteralExpression);
-        node.elements = parenthesizeListElements(createNodeArray(elements));
-        return node;
-    }
-
-    export function createObjectLiteral(properties?: ObjectLiteralElement[], location?: TextRange) {
-        const node = <ObjectLiteralExpression>createNode(SyntaxKind.ObjectLiteralExpression, location);
-        node.properties = createNodeArray(properties);
-        return node;
-    }
-
-    export function createPropertyAccess(expression: Expression, name: string | Identifier, location?: TextRange) {
-        const node = <PropertyAccessExpression>createNode(SyntaxKind.PropertyAccessExpression, location);
-        node.expression = parenthesizeForAccess(expression);
-        node.dotToken = createSynthesizedNode(SyntaxKind.DotToken);
-        node.name = typeof name === "string" ? createIdentifier(name) : name;
-        return node;
-    }
-
-    export function createElementAccess(expression: Expression, index: number | Expression, location?: TextRange) {
-        const node = <ElementAccessExpression>createNode(SyntaxKind.ElementAccessExpression, location);
-        node.expression = parenthesizeForAccess(expression);
-        node.argumentExpression = typeof index === "number" ? createLiteral(index) : index;
-        return node;
-    }
-
-    export function createCall(expression: Expression, argumentsArray: Expression[], location?: TextRange) {
-        const node = <CallExpression>createNode(SyntaxKind.CallExpression, location);
-        node.expression = parenthesizeForAccess(expression);
-        node.arguments = parenthesizeListElements(createNodeArray(argumentsArray));
-        return node;
-    }
-
-    export function createNew(expression: Expression, argumentsArray: Expression[], location?: TextRange) {
-        const node = <NewExpression>createNode(SyntaxKind.NewExpression, location);
-        node.expression = parenthesizeForAccess(expression);
-        node.arguments = argumentsArray
-            ? parenthesizeListElements(createNodeArray(argumentsArray))
-            : undefined;
-        return node;
-    }
-
-    export function createParen(expression: Expression, location?: TextRange) {
-        const node = <ParenthesizedExpression>createNode(SyntaxKind.ParenthesizedExpression, location);
-        node.expression = expression;
-        return node;
-    }
-
-    export function createFunctionExpression(asteriskToken: Node, name: string | Identifier, parameters: ParameterDeclaration[], body: Block, location?: TextRange) {
-        const node = <FunctionExpression>createNode(SyntaxKind.FunctionExpression, location);
-        node.modifiers = undefined;
-        node.asteriskToken = asteriskToken;
-        node.name = typeof name === "string" ? createIdentifier(name) : name;
-        node.typeParameters = undefined;
-        node.parameters = createNodeArray(parameters);
-        node.type = undefined;
-        node.body = body;
-        return node;
-    }
-
-    export function createArrowFunction(parameters: ParameterDeclaration[], body: Expression | Block, location?: TextRange) {
-        const node = <ArrowFunction>createNode(SyntaxKind.ArrowFunction, location);
-        node.modifiers = undefined;
-        node.typeParameters = undefined;
-        node.parameters = createNodeArray(parameters);
-        node.type = undefined;
-        node.equalsGreaterThanToken = createNode(SyntaxKind.EqualsGreaterThanToken);
-        node.body = parenthesizeConciseBody(body);
-        return node;
-    }
-
-    export function createTypeOf(expression: Expression) {
-        const node = <TypeOfExpression>createNode(SyntaxKind.TypeOfExpression);
-        node.expression = parenthesizePrefixOperand(expression);
-        return node;
-    }
-
-    export function createVoid(expression: Expression) {
-        const node = <VoidExpression>createNode(SyntaxKind.VoidExpression);
-        node.expression = parenthesizePrefixOperand(expression);
-        return node;
-    }
-
-    export function createPrefix(operator: SyntaxKind, operand: Expression, location?: TextRange) {
-        const node = <PrefixUnaryExpression>createNode(SyntaxKind.PrefixUnaryExpression, location);
-        node.operator = operator;
-        node.operand = parenthesizePrefixOperand(operand);
-        return node;
-    }
-
-    export function createPostfix(operand: Expression, operator: SyntaxKind, location?: TextRange) {
-        const node = <PostfixUnaryExpression>createNode(SyntaxKind.PostfixUnaryExpression, location);
-        node.operand = parenthesizePostfixOperand(operand);
-        node.operator = operator;
-        return node;
-    }
-
-    export function createBinary(left: Expression, operator: SyntaxKind, right: Expression, location?: TextRange) {
-        const node = <BinaryExpression>createNode(SyntaxKind.BinaryExpression, location);
-        node.left = parenthesizeBinaryOperand(operator, left, /*isLeftSideOfBinary*/ true);
-        node.operatorToken = createSynthesizedNode(operator);
-        node.right = parenthesizeBinaryOperand(operator, right, /*isLeftSideOfBinary*/ false);
-        return node;
-    }
-
-    export function createConditional(condition: Expression, whenTrue: Expression, whenFalse: Expression) {
-        const node = <ConditionalExpression>createNode(SyntaxKind.ConditionalExpression);
-        node.condition = condition;
-        node.questionToken = createSynthesizedNode(SyntaxKind.QualifiedName);
-        node.whenTrue = whenTrue;
-        node.colonToken = createSynthesizedNode(SyntaxKind.ColonToken);
-        node.whenFalse = whenFalse;
-        return node;
-    }
-
-    export function createYield(expression: Expression, location?: TextRange) {
-        const node = <YieldExpression>createNode(SyntaxKind.YieldExpression, location);
-        node.expression = expression;
-        return node;
-    }
-
-    export function createSpread(expression: Expression) {
-        const node = <SpreadElementExpression>createNode(SyntaxKind.SpreadElementExpression);
-        node.expression = parenthesizeExpressionForList(expression);
-        return node;
-    }
-
-    export function createClassExpression(name: Identifier, heritageClauses: HeritageClause[], members: ClassElement[], location?: TextRange) {
-        const node = <ClassExpression>createNode(SyntaxKind.ClassExpression, location);
-        node.decorators = undefined;
-        node.modifiers = undefined;
-        node.name = name;
-        node.typeParameters = undefined;
-        node.heritageClauses = createNodeArray(heritageClauses);
-        node.members = createNodeArray(members);
-        return node;
-    }
-
-    export function createExpressionWithTypeArguments(expression: Expression, location?: TextRange) {
-        const node = <ExpressionWithTypeArguments>createNode(SyntaxKind.ExpressionWithTypeArguments, location);
-        node.typeArguments = undefined;
-        node.expression = parenthesizeForAccess(expression);
-        return node;
-    }
-
-    // Element
-
-    export function createBlock(statements: Statement[], location?: TextRange): Block {
-        const block = <Block>createNode(SyntaxKind.Block, location);
-        block.statements = createNodeArray(statements);
-        return block;
-    }
-
-    export function createVariableStatement(modifiers: Modifier[], declarationList: VariableDeclarationList, location?: TextRange): VariableStatement {
-        const node = <VariableStatement>createNode(SyntaxKind.VariableStatement, location);
-        node.decorators = undefined;
-        setModifiers(node, modifiers);
-        node.declarationList = declarationList;
-        return node;
-    }
-
-    export function createVariableDeclarationList(declarations: VariableDeclaration[], location?: TextRange, flags?: NodeFlags): VariableDeclarationList {
-        const node = <VariableDeclarationList>createNode(SyntaxKind.VariableDeclarationList, location, flags);
-        node.declarations = createNodeArray(declarations);
-        return node;
-    }
-
-    export function createLetDeclarationList(declarations: VariableDeclaration[], location?: TextRange) {
-        return createVariableDeclarationList(declarations, location, NodeFlags.Let);
-    }
-
-    export function createConstDeclarationList(declarations: VariableDeclaration[], location?: TextRange) {
-        return createVariableDeclarationList(declarations, location, NodeFlags.Const);
-    }
-
-    export function createVariableDeclaration(name: string | BindingPattern | Identifier, initializer?: Expression, location?: TextRange): VariableDeclaration {
-        const node = <VariableDeclaration>createNode(SyntaxKind.VariableDeclaration, location);
-        node.name = typeof name === "string" ? createIdentifier(name) : name;
-        node.initializer = initializer !== undefined ? parenthesizeExpressionForList(initializer) : undefined;
-        return node;
-    }
-
-    export function createEmptyStatement(location: TextRange) {
-        return <EmptyStatement>createNode(SyntaxKind.EmptyStatement, location);
-    }
-
-    export function createStatement(expression: Expression, location?: TextRange): ExpressionStatement {
-        const node = <ExpressionStatement>createNode(SyntaxKind.ExpressionStatement, location);
-        node.expression = parenthesizeExpressionForExpressionStatement(expression);
-        return node;
-    }
-
-    export function createIf(expression: Expression, thenStatement: Statement, elseStatement?: Statement, location?: TextRange) {
-        const node = <IfStatement>createNode(SyntaxKind.IfStatement, location);
-        node.expression = expression;
-        node.thenStatement = thenStatement;
-        node.elseStatement = elseStatement;
-        return node;
-    }
-
-    export function createFor(initializer: ForInitializer, condition: Expression, incrementor: Expression, statement: Statement, location?: TextRange) {
-        const node = <ForStatement>createNode(SyntaxKind.ForStatement, location);
-        node.initializer = initializer;
-        node.condition = condition;
-        node.incrementor = incrementor;
-        node.statement = statement;
-        return node;
-    }
-
-    export function createLabel(label: string | Identifier, statement: Statement, location?: TextRange) {
-        const node = <LabeledStatement>createNode(SyntaxKind.LabeledStatement, location);
-        node.label = typeof label === "string" ? createIdentifier(label) : label;
-        node.statement = statement;
-        return node;
-    }
-
-    export function createDo(expression: Expression, statement: Statement, location?: TextRange) {
-        const node = <DoStatement>createNode(SyntaxKind.DoStatement, location);
-        node.expression = expression;
-        node.statement = statement;
-        return node;
-    }
-
-    export function createWhile(statement: Statement, expression: Expression, location?: TextRange) {
-        const node = <WhileStatement>createNode(SyntaxKind.WhileStatement, location);
-        node.statement = statement;
-        node.expression = expression;
-        return node;
-    }
-
-    export function createForIn(initializer: ForInitializer, expression: Expression, statement: Statement, location?: TextRange) {
-        const node = <ForInStatement>createNode(SyntaxKind.ForInStatement, location);
-        node.initializer = initializer;
-        node.expression = expression;
-        node.statement = statement;
-        return node;
-    }
-
-    export function createForOf(initializer: ForInitializer, expression: Expression, statement: Statement, location?: TextRange) {
-        const node = <ForOfStatement>createNode(SyntaxKind.ForOfStatement, location);
-        node.initializer = initializer;
-        node.expression = expression;
-        node.statement = statement;
-        return node;
-    }
-
-    export function createReturn(expression?: Expression, location?: TextRange): ReturnStatement {
-        const node = <ReturnStatement>createNode(SyntaxKind.ReturnStatement, location);
-        node.expression = expression;
-        return node;
-    }
-
-    export function createFunctionDeclaration(modifiers: Modifier[], asteriskToken: Node, name: string | Identifier, parameters: ParameterDeclaration[], body: Block, location?: TextRange) {
-        const node = <FunctionDeclaration>createNode(SyntaxKind.FunctionDeclaration, location);
-        node.decorators = undefined;
-        setModifiers(node, modifiers);
-        node.asteriskToken = asteriskToken;
-        node.name = typeof name === "string" ? createIdentifier(name) : name;
-        node.typeParameters = undefined;
-        node.parameters = createNodeArray(parameters);
-        node.type = undefined;
-        node.body = body;
-        return node;
-    }
-
-    export function createClassDeclaration(modifiers: Modifier[], name: Identifier, heritageClauses: HeritageClause[], members: ClassElement[], location?: TextRange) {
-        const node = <ClassDeclaration>createNode(SyntaxKind.ClassDeclaration, location);
-        node.decorators = undefined;
-        setModifiers(node, modifiers);
-        node.name = name;
-        node.typeParameters = undefined;
-        node.heritageClauses = createNodeArray(heritageClauses);
-        node.members = createNodeArray(members);
-        return node;
-    }
-
-    export function createExportDefault(expression: Expression) {
-        const node = <ExportAssignment>createNode(SyntaxKind.ExportAssignment);
-        node.isExportEquals = false;
-        node.expression = expression;
-        return node;
-    }
-
-    export function createExportDeclaration(exportClause: NamedExports, moduleSpecifier?: Expression) {
-        const node = <ExportDeclaration>createNode(SyntaxKind.ExportDeclaration);
-        node.exportClause = exportClause;
-        node.moduleSpecifier = moduleSpecifier;
-        return node;
-    }
-
-    export function createNamedExports(elements: ExportSpecifier[]) {
-        const node = <NamedExports>createNode(SyntaxKind.NamedExports);
-        node.elements = createNodeArray(elements);
-        return node;
-    }
-
-    export function createExportSpecifier(name: string | Identifier, propertyName?: string | Identifier) {
-        const node = <ExportSpecifier>createNode(SyntaxKind.ExportSpecifier);
-        node.name = typeof name === "string" ? createIdentifier(name) : name;
-        node.propertyName = typeof propertyName === "string" ? createIdentifier(propertyName) : propertyName;
-        return node;
-    }
-
-    // Clauses
-
-    export function createHeritageClause(token: SyntaxKind, types: ExpressionWithTypeArguments[], location?: TextRange) {
-        const node = <HeritageClause>createNode(SyntaxKind.HeritageClause, location);
-        node.token = token;
-        node.types = createNodeArray(types);
-        return node;
-    }
-
-    export function createCaseClause(expression: Expression, statements: Statement[], location?: TextRange) {
-        const node = <CaseClause>createNode(SyntaxKind.CaseClause, location);
-        node.expression = parenthesizeExpressionForList(expression);
-        node.statements = createNodeArray(statements);
-        return node;
-    }
-
-    // Property assignments
-
-    export function createPropertyAssignment(name: string | PropertyName, initializer: Expression, location?: TextRange) {
-        const node = <PropertyAssignment>createNode(SyntaxKind.PropertyAssignment, location);
-        node.name = typeof name === "string" ? createIdentifier(name) : name;
-        node.questionToken = undefined;
-        node.initializer = initializer !== undefined ? parenthesizeExpressionForList(initializer) : undefined;
-        return node;
-    }
-
-    // Compound nodes
-
-    export function createComma(left: Expression, right: Expression) {
-        return <Expression>createBinary(left, SyntaxKind.CommaToken, right);
-    }
-
-    export function createLessThan(left: Expression, right: Expression, location?: TextRange) {
-        return <Expression>createBinary(left, SyntaxKind.LessThanToken, right, location);
-    }
-
-    export function createAssignment(left: Expression, right: Expression, location?: TextRange) {
-        return createBinary(left, SyntaxKind.EqualsToken, right, location);
-    }
-
-    export function createStrictEquality(left: Expression, right: Expression) {
-        return createBinary(left, SyntaxKind.EqualsEqualsEqualsToken, right);
-    }
-
-    export function createStrictInequality(left: Expression, right: Expression) {
-        return createBinary(left, SyntaxKind.ExclamationEqualsEqualsToken, right);
-    }
-
-    export function createAdd(left: Expression, right: Expression) {
-        return createBinary(left, SyntaxKind.PlusToken, right);
-    }
-
-    export function createSubtract(left: Expression, right: Expression) {
-        return createBinary(left, SyntaxKind.MinusToken, right);
-    }
-
-    export function createPostfixIncrement(operand: Expression, location?: TextRange) {
-        return createPostfix(operand, SyntaxKind.PlusPlusToken, location);
-    }
-
-    export function createLogicalAnd(left: Expression, right: Expression) {
-        return createBinary(left, SyntaxKind.AmpersandAmpersandToken, right);
-    }
-
-    export function createLogicalOr(left: Expression, right: Expression) {
-        return createBinary(left, SyntaxKind.BarBarToken, right);
-    }
-
-    export function createLogicalNot(operand: Expression) {
-        return createPrefix(SyntaxKind.ExclamationToken, operand);
-    }
-
-    export function createVoidZero() {
-        return createVoid(createLiteral(0));
-    }
-
-    export function createMemberAccessForPropertyName(target: Expression, memberName: PropertyName, location?: TextRange): MemberExpression {
-        return isIdentifier(memberName)
-            ? createPropertyAccess(target, cloneNode(memberName), location)
-            : createElementAccess(target, cloneNode(isComputedPropertyName(memberName) ? memberName.expression : memberName), location);
-    }
-
-    export function createRestParameter(name: string | Identifier) {
-        const node = createParameter(name, /*initializer*/ undefined);
-        node.dotDotDotToken = createSynthesizedNode(SyntaxKind.DotDotDotToken);
-        return node;
-    }
-
-    export function createFunctionCall(func: Expression, thisArg: Expression, argumentsList: Expression[], location?: TextRange) {
-        return createCall(
-            createPropertyAccess(func, "call"),
-            [
-                thisArg,
-                ...argumentsList
-            ],
-            location
-        );
-    }
-
-    export function createFunctionApply(func: Expression, thisArg: Expression, argumentsExpression: Expression, location?: TextRange) {
-        return createCall(
-            createPropertyAccess(func, "apply"),
-            [
-                thisArg,
-                argumentsExpression
-            ],
-            location
-        );
-    }
-
-    export function createArraySlice(array: Expression, start?: number | Expression) {
-        const argumentsList: Expression[] = [];
-        if (start !== undefined) {
-            argumentsList.push(typeof start === "number" ? createLiteral(start) : start);
-        }
-
-        return createCall(createPropertyAccess(array, "slice"), argumentsList);
-    }
-
-    export function createArrayConcat(array: Expression, values: Expression[]) {
-        return createCall(
-            createPropertyAccess(array, "concat"),
-            values
-        );
-    }
-
-    export function createMathPow(left: Expression, right: Expression, location?: TextRange) {
-        return createCall(
-            createPropertyAccess(createIdentifier("Math"), "pow"),
-            [left, right],
-            location
-        );
-    }
-
-    export function createJsxSpread(reactNamespace: string, segments: Expression[]) {
-        return createCall(
-            createPropertyAccess(
-                createIdentifier(reactNamespace || "React"),
-                "__spread"
-            ),
-            segments
-        );
-    }
-
-    export function createJsxCreateElement(reactNamespace: string, tagName: Expression, props: Expression, children: Expression[]): LeftHandSideExpression {
-        const argumentsList = [tagName];
-        if (props) {
-            argumentsList.push(props);
-        }
-
-        if (children && children.length > 0) {
-            if (!props) {
-                argumentsList.push(createNull());
-            }
-
-            addRange(argumentsList, children);
-        }
-
-        return createCall(
-            createPropertyAccess(
-                createIdentifier(reactNamespace || "React"),
-                "createElement"
-            ),
-            argumentsList
-        );
-    }
-
-    // Helpers
-
-    export function createExtendsHelper(name: Identifier) {
-        return createCall(
-            createIdentifier("__extends"),
-            [
-                name,
-                createIdentifier("_super")
-            ]
-        );
-    }
-
-    export function createParamHelper(expression: Expression, parameterOffset: number) {
-        return createCall(
-            createIdentifier("__param"),
-            [
-                createLiteral(parameterOffset),
-                expression
-            ]
-        );
-    }
-
-    export function createMetadataHelper(metadataKey: string, metadataValue: Expression, defer?: boolean) {
-        return createCall(
-            createIdentifier("__metadata"),
-            [
-                createLiteral(metadataKey),
-                defer
-                    ? createArrowFunction([], metadataValue)
-                    : metadataValue
-            ]
-        );
-    }
-
-    export function createDecorateHelper(decoratorExpressions: Expression[], target: Expression, memberName?: Expression, descriptor?: Expression) {
-        const argumentsArray: Expression[] = [];
-        argumentsArray.push(createArrayLiteral(decoratorExpressions));
-        argumentsArray.push(target);
-        if (memberName) {
-            argumentsArray.push(memberName);
-            if (descriptor) {
-                argumentsArray.push(descriptor);
-            }
-        }
-
-        return createCall(createIdentifier("__decorate"), argumentsArray);
-    }
-
-    export function createAwaiterHelper(hasLexicalArguments: boolean, promiseConstructor: EntityName | Expression, body: Block) {
-        return createCall(
-            createIdentifier("__awaiter"),
-            [
-                createThis(),
-                hasLexicalArguments ? createIdentifier("arguments") : createVoidZero(),
-                promiseConstructor ? createExpressionFromEntityName(promiseConstructor) : createVoidZero(),
-                createFunctionExpression(
-                    createNode(SyntaxKind.AsteriskToken),
-                    /*name*/ undefined,
-                    [],
-                    body
-                )
-            ]
-        );
-    }
-
-    function createPropertyDescriptor({ get, set, value, enumerable, configurable, writable }: PropertyDescriptorOptions, preferNewLine?: boolean, location?: TextRange) {
-        const properties: ObjectLiteralElement[] = [];
-        addPropertyAssignment(properties, "get", get, preferNewLine);
-        addPropertyAssignment(properties, "set", set, preferNewLine);
-        addPropertyAssignment(properties, "value", value, preferNewLine);
-        addPropertyAssignment(properties, "enumerable", enumerable, preferNewLine);
-        addPropertyAssignment(properties, "configurable", configurable, preferNewLine);
-        addPropertyAssignment(properties, "writable", writable, preferNewLine);
-        return createObjectLiteral(properties, location);
-    }
-
-    function addPropertyAssignment(properties: ObjectLiteralElement[], name: string, value: boolean | Expression, preferNewLine: boolean) {
-        if (value !== undefined) {
-            const property = createPropertyAssignment(
-                name,
-                typeof value === "boolean" ? createLiteral(value) : value
-            );
-
-            if (preferNewLine) {
-                startOnNewLine(property);
-            }
-
-            properties.push(property);
-        }
-    }
-
-    export interface PropertyDescriptorOptions {
-        get?: Expression;
-        set?: Expression;
-        value?: Expression;
-        enumerable?: boolean | Expression;
-        configurable?: boolean | Expression;
-        writable?: boolean | Expression;
-    }
-
-    export function createObjectDefineProperty(target: Expression, memberName: Expression, descriptor: PropertyDescriptorOptions, preferNewLine?: boolean, location?: TextRange) {
-        return createCall(
-            createPropertyAccess(
-                createIdentifier("Object"),
-                "defineProperty"
-            ),
-            [
-                target,
-                memberName,
-                createPropertyDescriptor(descriptor, preferNewLine)
-            ],
-            location
-        );
-    }
-
-    export function createHasOwnProperty(target: LeftHandSideExpression, propertyName: Expression) {
-        return createCall(
-            createPropertyAccess(target, "hasOwnProperty"),
-            [propertyName]
-        );
-    }
-
-    function createObjectCreate(prototype: Expression) {
-        return createCall(
-            createPropertyAccess(createIdentifier("Object"), "create"),
-            [prototype]
-        );
-    }
-
-    function createGeti(target: LeftHandSideExpression) {
-        // name => super[name]
-        return createArrowFunction(
-            [createParameter("name")],
-            createElementAccess(
-                target,
-                createIdentifier("name")
-            )
-        );
-    }
-
-    function createSeti(target: LeftHandSideExpression) {
-        // (name, value) => super[name] = value
-        return createArrowFunction(
-            [
-                createParameter("name"),
-                createParameter("value")
-            ],
-            createAssignment(
-                createElementAccess(
-                    target,
-                    createIdentifier("name")
-                ),
-                createIdentifier("value")
-            )
-        );
-    }
-
-    export function createAdvancedAsyncSuperHelper() {
-        //  const _super = (function (geti, seti) {
-        //      const cache = Object.create(null);
-        //      return name => cache[name] || (cache[name] = { get value() { return geti(name); }, set value(v) { seti(name, v); } });
-        //  })(name => super[name], (name, value) => super[name] = value);
-
-        // const cache = Object.create(null);
-        const createCache = createVariableStatement(
-            /*modifiers*/ undefined,
-            createConstDeclarationList([
-                createVariableDeclaration(
-                    "cache",
-                    createObjectCreate(createNull())
-                )
-            ])
-        );
-
-        // get value() { return geti(name); }
-        const getter = createGetAccessor(
-            /*modifiers*/ undefined,
-            "value",
-            createBlock([
-                createReturn(
-                    createCall(
-                        createIdentifier("geti"),
-                        [createIdentifier("name")]
-                    )
-                )
-            ])
-        );
-
-        // set value(v) { seti(name, v); }
-        const setter = createSetAccessor(
-            /*modifiers*/ undefined,
-            "value",
-            createParameter("v"),
-            createBlock([
-                createStatement(
-                    createCall(
-                        createIdentifier("seti"),
-                        [
-                            createIdentifier("name"),
-                            createIdentifier("v")
-                        ]
-                    )
-                )
-            ])
-        );
-
-        // return name => cache[name] || ...
-        const getOrCreateAccessorsForName = createReturn(
-            createArrowFunction(
-                [createParameter("name")],
-                createLogicalOr(
-                    createElementAccess(
-                        createIdentifier("cache"),
-                        createIdentifier("name")
-                    ),
-                    createParen(
-                        createAssignment(
-                            createElementAccess(
-                                createIdentifier("cache"),
-                                createIdentifier("name")
-                            ),
-                            createObjectLiteral([
-                                getter,
-                                setter
-                            ])
-                        )
-                    )
-                )
-            )
-        );
-
-        //  const _super = (function (geti, seti) {
-        //      const cache = Object.create(null);
-        //      return name => cache[name] || (cache[name] = { get value() { return geti(name); }, set value(v) { seti(name, v); } });
-        //  })(name => super[name], (name, value) => super[name] = value);
-        return createVariableStatement(
-            /*modifiers*/ undefined,
-            createConstDeclarationList([
-                createVariableDeclaration(
-                    "_super",
-                    createCall(
-                        createParen(
-                            createFunctionExpression(
-                                /*asteriskToken*/ undefined,
-                                /*name*/ undefined,
-                                [
-                                    createParameter("geti"),
-                                    createParameter("seti")
-                                ],
-                                createBlock([
-                                    createCache,
-                                    getOrCreateAccessorsForName
-                                ])
-                            )
-                        ),
-                        [
-                            createGeti(createSuper()),
-                            createSeti(createSuper())
-                        ]
-                    )
-                )
-            ])
-        );
-    }
-
-    export function createSimpleAsyncSuperHelper() {
-        return createVariableStatement(
-            /*modifiers*/ undefined,
-            createConstDeclarationList([
-                createVariableDeclaration(
-                    "_super",
-                    createGeti(createSuper())
-                )
-            ])
-        );
-    }
-
-    export function inlineExpressions(expressions: Expression[]) {
-        return reduceLeft(expressions, createComma);
-    }
-
-    export function createExpressionFromEntityName(node: EntityName | Expression): Expression {
-        return isQualifiedName(node)
-            ? createPropertyAccess(
-                createExpressionFromEntityName(node.left),
-                cloneNode(node.right)
-            )
-            : cloneNode(node);
-    }
-
-    export function createExpressionForPropertyName(memberName: PropertyName, location?: TextRange): Expression {
-        return isIdentifier(memberName) ? createLiteral(memberName.text, location)
-             : isComputedPropertyName(memberName) ? cloneNode(memberName.expression, location)
-             : cloneNode(memberName, location);
-    }
-
-    // Utilities
-
-    /**
-     * Wraps the operand to a BinaryExpression in parentheses if they are needed to preserve the intended
-     * order of operations.
-     *
-     * @param binaryOperator The operator for the BinaryExpression.
-     * @param operand The operand for the BinaryExpression.
-     * @param isLeftSideOfBinary A value indicating whether the operand is the left side of the
-     *                           BinaryExpression.
-     */
-    export function parenthesizeBinaryOperand(binaryOperator: SyntaxKind, operand: Expression, isLeftSideOfBinary: boolean) {
-        // If the resulting expression is already parenthesized, we do not need to do any further processing.
-        if (operand.kind === SyntaxKind.ParenthesizedExpression) {
-            return operand;
-        }
-
-        return binaryOperandNeedsParentheses(binaryOperator, operand, isLeftSideOfBinary)
-            ? createParen(operand)
-            : operand;
-    }
-
-    /**
-     * Determines whether the operand to a BinaryExpression needs to be parenthesized.
-     *
-     * @param binaryOperator The operator for the BinaryExpression.
-     * @param operand The operand for the BinaryExpression.
-     * @param isLeftSideOfBinary A value indicating whether the operand is the left side of the
-     *                           BinaryExpression.
-     */
-    function binaryOperandNeedsParentheses(binaryOperator: SyntaxKind, operand: Expression, isLeftSideOfBinary: boolean) {
-        // If the operand has lower precedence, then it needs to be parenthesized to preserve the
-        // intent of the expression. For example, if the operand is `a + b` and the operator is
-        // `*`, then we need to parenthesize the operand to preserve the intended order of
-        // operations: `(a + b) * x`.
-        //
-        // If the operand has higher precedence, then it does not need to be parenthesized. For
-        // example, if the operand is `a * b` and the operator is `+`, then we do not need to
-        // parenthesize to preserve the intended order of operations: `a * b + x`.
-        //
-        // If the operand has the same precedence, then we need to check the associativity of
-        // the operator based on whether this is the left or right operand of the expression.
-        //
-        // For example, if `a / d` is on the right of operator `*`, we need to parenthesize
-        // to preserve the intended order of operations: `x * (a / d)`
-        //
-        // If `a ** d` is on the left of operator `**`, we need to parenthesize to preserve
-        // the intended order of operations: `(a ** b) ** c`
-        const binaryOperatorPrecedence = getOperatorPrecedence(SyntaxKind.BinaryExpression, binaryOperator);
-        const operandPrecedence = getExpressionPrecedence(operand);
-        switch (compareValues(operandPrecedence, binaryOperatorPrecedence)) {
-            case Comparison.LessThan:
-                return true;
-
-            case Comparison.GreaterThan:
-                return false;
-
-            case Comparison.EqualTo:
-                if (isLeftSideOfBinary) {
-                    // No need to parenthesize the left operand when the binary operator is
-                    // left associative:
-                    //  (a*b)/x    ->  a*b/x
-                    //  (a**b)/x   ->  a**b/x
-
-                    // Parentheses are needed for the left operand when the binary operator is
-                    // right associative:
-                    //  (a/b)**x   ->  (a/b)**x
-                    //  (a**b)**x  ->  (a**b)**x
-                    const binaryOperatorAssociativity = getOperatorAssociativity(SyntaxKind.BinaryExpression, binaryOperator);
-                    return binaryOperatorAssociativity === Associativity.Right;
-                }
-                else {
-                    // No need to parenthesize the right operand when the binary operator and
-                    // operand are the same and one of the following:
-                    //  x*(a*b)     => x*a*b
-                    //  x|(a|b)     => x|a|b
-                    //  x&(a&b)     => x&a&b
-                    //  x^(a^b)     => x^a^b
-                    if (isBinaryExpression(operand)
-                        && operand.operatorToken.kind === binaryOperator
-                        && isMathAssociativeOperator(binaryOperator)) {
-                        return false;
-                    }
-
-                    // No need to parenthesize the right operand when the operand is right
-                    // associative:
-                    //  x/(a**b)    -> x/a**b
-                    //  x**(a**b)   -> x**a**b
-
-                    // Parentheses are needed for the right operand when the operand is left
-                    // associative:
-                    //  x/(a*b)     -> x/(a*b)
-                    //  x**(a/b)    -> x**(a/b)
-                    const operandAssociativity = getExpressionAssociativity(operand);
-                    return operandAssociativity === Associativity.Left;
-                }
-        }
-    }
-
-    /**
-     * Determines whether a binary operator is mathematically associative.
-     *
-     * @param binaryOperator The binary operator.
-     */
-    function isMathAssociativeOperator(binaryOperator: SyntaxKind) {
-        // The following operators are associative in JavaScript:
-        //  (a*b)*c     -> a*(b*c)  -> a*b*c
-        //  (a|b)|c     -> a|(b|c)  -> a|b|c
-        //  (a&b)&c     -> a&(b&c)  -> a&b&c
-        //  (a^b)^c     -> a^(b^c)  -> a^b^c
-        //
-        // While addition is associative in mathematics, JavaScript's `+` is not
-        // guaranteed to be associative as it is overloaded with string concatenation.
-        return binaryOperator === SyntaxKind.AsteriskToken
-            || binaryOperator === SyntaxKind.BarToken
-            || binaryOperator === SyntaxKind.AmpersandToken
-            || binaryOperator === SyntaxKind.CaretToken;
-    }
-
-    /**
-     * Wraps an expression in parentheses if it is needed in order to use the expression for
-     * property or element access.
-     *
-     * @param expr The expression node.
-     */
-    export function parenthesizeForAccess(expression: Expression): LeftHandSideExpression {
-        // isLeftHandSideExpression is almost the correct criterion for when it is not necessary
-        // to parenthesize the expression before a dot. The known exceptions are:
-        //
-        //    NewExpression:
-        //       new C.x        -> not the same as (new C).x
-        //    NumericLiteral
-        //       1.x            -> not the same as (1).x
-        //
-        if (isLeftHandSideExpression(expression) &&
-            expression.kind !== SyntaxKind.NewExpression &&
-            expression.kind !== SyntaxKind.NumericLiteral) {
-            return <LeftHandSideExpression>expression;
-        }
-
-        return createParen(expression, /*location*/ expression);
-    }
-
-    export function parenthesizePostfixOperand(operand: Expression) {
-        return isLeftHandSideExpression(operand)
-            ? <LeftHandSideExpression>operand
-            : createParen(operand, /*location*/ operand);
-    }
-
-    export function parenthesizePrefixOperand(operand: Expression) {
-        return isUnaryExpression(operand)
-            ? <UnaryExpression>operand
-            : createParen(operand, /*location*/ operand);
-    }
-
-    function parenthesizeListElements(elements: NodeArray<Expression>) {
-        let result: Expression[];
-        for (let i = 0; i < elements.length; i++) {
-            const element = parenthesizeExpressionForList(elements[i]);
-            if (result !== undefined || element !== elements[i]) {
-                if (result === undefined) {
-                    result = elements.slice(0, i);
-                }
-
-                result.push(element);
-            }
-        }
-
-        if (result !== undefined) {
-            return createNodeArray(result, elements, elements.hasTrailingComma);
-        }
-
-        return elements;
-    }
-
-    export function parenthesizeExpressionForList(expression: Expression) {
-        const expressionPrecedence = getExpressionPrecedence(expression);
-        const commaPrecedence = getOperatorPrecedence(SyntaxKind.BinaryExpression, SyntaxKind.CommaToken);
-        return expressionPrecedence > commaPrecedence
-            ? expression
-            : createParen(expression, /*location*/ expression);
-    }
-
-    export function parenthesizeExpressionForExpressionStatement(expression: Expression) {
-        if (isCallExpression(expression)) {
-            const callee = expression.expression;
-            if (callee.kind === SyntaxKind.FunctionExpression
-                || callee.kind === SyntaxKind.ArrowFunction) {
-                const clone = cloneNode(expression, expression, expression.flags, expression.parent, expression);
-                clone.expression = createParen(callee, /*location*/ callee);
-                return clone;
-            }
-        }
-        else if (getLeftmostExpression(expression).kind === SyntaxKind.ObjectLiteralExpression) {
-            return createParen(expression, /*location*/ expression);
-        }
-
-        return expression;
-    }
-
-    export function parenthesizeConciseBody(body: ConciseBody): ConciseBody {
-        if (body.kind === SyntaxKind.ObjectLiteralExpression) {
-            return createParen(<Expression>body, /*location*/ body);
-        }
-
-        return body;
-    }
-
-    function getLeftmostExpression(node: Expression): Expression {
-        while (true) {
-            switch (node.kind) {
-                case SyntaxKind.PostfixUnaryExpression:
-                    node = (<PostfixUnaryExpression>node).operand;
-                    continue;
-
-                case SyntaxKind.BinaryExpression:
-                    node = (<BinaryExpression>node).left;
-                    continue;
-
-                case SyntaxKind.ConditionalExpression:
-                    node = (<ConditionalExpression>node).condition;
-                    continue;
-
-                case SyntaxKind.CallExpression:
-                case SyntaxKind.ElementAccessExpression:
-                case SyntaxKind.PropertyAccessExpression:
-                    node = (<CallExpression | PropertyAccessExpression | ElementAccessExpression>node).expression;
-                    continue;
-            }
-
-            return node;
-        }
-    }
-
-    export function skipParentheses(node: Expression): Expression {
-        while (node.kind === SyntaxKind.ParenthesizedExpression
-            || node.kind === SyntaxKind.TypeAssertionExpression
-            || node.kind === SyntaxKind.AsExpression) {
-            node = (<ParenthesizedExpression | AssertionExpression>node).expression;
-        }
-
-        return node;
-    }
-
-    export function startOnNewLine<T extends Node>(node: T): T {
-        node.startsOnNewLine = true;
-        return node;
-    }
-
-    export function setOriginalNode<T extends Node>(node: T, original: Node): T {
-        node.original = original;
-        return node;
-    }
-
-    export function setTextRange<T extends TextRange>(node: T, location: TextRange): T {
-        if (location) {
-            node.pos = location.pos;
-            node.end = location.end;
-        }
-        return node;
-    }
-
-    export function setNodeFlags<T extends Node>(node: T, flags: NodeFlags): T {
-        node.flags = flags;
-        return node;
-    }
-<<<<<<< HEAD
-
-    export function setMultiLine<T extends ObjectLiteralExpression | ArrayLiteralExpression | Block>(node: T, multiLine: boolean): T {
-        node.multiLine = multiLine;
-        return node;
-    }
-
-    export function setHasTrailingComma<T extends Node>(nodes: NodeArray<T>, hasTrailingComma: boolean): NodeArray<T> {
-        nodes.hasTrailingComma = hasTrailingComma;
-        return nodes;
-    }
-
-    export function getSynthesizedNode<T extends Node>(node: T): T {
-        return nodeIsSynthesized(node) ? node : cloneNode(node, /*location*/ undefined, node.flags, /*parent*/ undefined, /*original*/ node);
-    }
-=======
->>>>>>> 2c9cd2eb
+/// <reference path="core.ts"/>
+/// <reference path="utilities.ts"/>
+
+/* @internal */
+namespace ts {
+    let NodeConstructor: new (kind: SyntaxKind, pos: number, end: number) => Node;
+    let SourceFileConstructor: new (kind: SyntaxKind, pos: number, end: number) => Node;
+
+    function createNode(kind: SyntaxKind, location?: TextRange, flags?: NodeFlags): Node {
+        const ConstructorForKind = kind === SyntaxKind.SourceFile
+            ? (SourceFileConstructor || (SourceFileConstructor = objectAllocator.getSourceFileConstructor()))
+            : (NodeConstructor || (NodeConstructor = objectAllocator.getNodeConstructor()));
+
+        const node = location
+            ? new ConstructorForKind(kind, location.pos, location.end)
+            : new ConstructorForKind(kind, /*pos*/ -1, /*end*/ -1);
+
+        if (flags) {
+            node.flags = flags;
+        }
+
+        return node;
+    }
+
+    export function createNodeArray<T extends Node>(elements?: T[], location?: TextRange, hasTrailingComma?: boolean): NodeArray<T> {
+        if (elements) {
+            if (isNodeArray(elements)) {
+                return elements;
+            }
+        }
+        else {
+            elements = [];
+        }
+
+        const array = <NodeArray<T>>elements;
+        if (location) {
+            array.pos = location.pos;
+            array.end = location.end;
+        }
+        else {
+            array.pos = -1;
+            array.end = -1;
+        }
+
+        if (hasTrailingComma) {
+            array.hasTrailingComma = true;
+        }
+
+        array.arrayKind = ArrayKind.NodeArray;
+        return array;
+    }
+
+    export function createModifiersArray(elements?: Modifier[], location?: TextRange): ModifiersArray {
+        let flags: NodeFlags;
+        if (elements) {
+            if (isModifiersArray(elements)) {
+                return elements;
+            }
+
+            flags = 0;
+            for (const modifier of elements) {
+                flags |= modifierToFlag(modifier.kind);
+            }
+        }
+        else {
+            elements = [];
+            flags = 0;
+        }
+
+        const array = <ModifiersArray>elements;
+        if (location) {
+            array.pos = location.pos;
+            array.end = location.end;
+        }
+        else {
+            array.pos = -1;
+            array.end = -1;
+        }
+
+        array.arrayKind = ArrayKind.ModifiersArray;
+        array.flags = flags;
+        return array;
+    }
+
+    export function setModifiers<T extends Node>(node: T, modifiers: Modifier[]) {
+        if (modifiers) {
+            const array = createModifiersArray(modifiers);
+            node.modifiers = array;
+            node.flags |= array.flags;
+        }
+        else {
+            node.modifiers = undefined;
+        }
+
+        return node;
+    }
+
+    export function createSynthesizedNode(kind: SyntaxKind, startsOnNewLine?: boolean): Node {
+        const node = createNode(kind, /*location*/ undefined);
+        node.startsOnNewLine = startsOnNewLine;
+        return node;
+    }
+
+    export function createSynthesizedNodeArray<T extends Node>(elements?: T[]): NodeArray<T> {
+        return createNodeArray(elements, /*location*/ undefined);
+    }
+
+    export function createSynthesizedModifiersArray(elements?: Modifier[]): ModifiersArray {
+        return createModifiersArray(elements, /*location*/ undefined);
+    }
+
+    /**
+     * Creates a shallow, memberwise clone of a node. The "kind", "pos", "end", "flags", and "parent"
+     * properties are excluded by default, and can be provided via the "location", "flags", and
+     * "parent" parameters.
+     *
+     * @param node The node to clone.
+     * @param location An optional TextRange to use to supply the new position.
+     * @param flags The NodeFlags to use for the cloned node.
+     * @param parent The parent for the new node.
+     * @param original An optional pointer to the original source tree node.
+     */
+    export function cloneNode<T extends Node>(node: T, location?: TextRange, flags?: NodeFlags, parent?: Node, original?: Node): T {
+        // We don't use "clone" from core.ts here, as we need to preserve the prototype chain of
+        // the original node. We also need to exclude specific properties and only include own-
+        // properties (to skip members already defined on the shared prototype).
+        const clone = <T>createNode(node.kind, location);
+
+        for (const key in node) {
+            if (clone.hasOwnProperty(key) || !node.hasOwnProperty(key)) {
+                continue;
+            }
+
+            (<any>clone)[key] = (<any>node)[key];
+        }
+
+        if (flags !== undefined) {
+            clone.flags = flags;
+        }
+
+        if (parent !== undefined) {
+            clone.parent = parent;
+        }
+
+        if (original !== undefined) {
+            clone.original = original;
+        }
+
+        return clone;
+    }
+
+    /**
+     * Creates a shallow, memberwise clone of a node for mutation.
+     */
+    export function getMutableNode<T extends Node>(node: T): T {
+        return cloneNode(node, /*location*/ node, node.flags, /*parent*/ undefined, /*original*/ node);
+    }
+
+    /**
+     * Creates a shallow, memberwise clone of a node with no source map location.
+     */
+    export function getSynthesizedClone<T extends Node>(node: T): T {
+        return nodeIsSynthesized(node) ? node : cloneNode(node, /*location*/ undefined, node.flags, /*parent*/ undefined, /*original*/ node);
+    }
+
+    /**
+     * Creates a shallow, memberwise clone of a node at the specified source map location.
+     */
+    export function getRelocatedClone<T extends Node>(node: T, location: TextRange): T {
+        return cloneNode(node, location, node.flags, /*parent*/ undefined, /*original*/ node);
+    }
+
+    export function createNodeArrayNode<T extends Node>(elements: T[]): NodeArrayNode<T> {
+        const node = <NodeArrayNode<T>>createSynthesizedNode(SyntaxKind.NodeArrayNode);
+        node.nodes = createNodeArray(elements);
+        return node;
+    }
+
+    // Literals
+
+    export function createLiteral(value: string, location?: TextRange): StringLiteral;
+    export function createLiteral(value: number, location?: TextRange): LiteralExpression;
+    export function createLiteral(value: string | number | boolean, location?: TextRange): PrimaryExpression;
+    export function createLiteral(value: string | number | boolean, location?: TextRange): PrimaryExpression {
+        if (typeof value === "number") {
+            const node = <LiteralExpression>createNode(SyntaxKind.NumericLiteral, location);
+            node.text = value.toString();
+            return node;
+        }
+        else if (typeof value === "boolean") {
+            return <PrimaryExpression>createNode(value ? SyntaxKind.TrueKeyword : SyntaxKind.FalseKeyword, location);
+        }
+        else {
+            const node = <StringLiteral>createNode(SyntaxKind.StringLiteral, location);
+            node.text = String(value);
+            return node;
+        }
+    }
+
+    // Identifiers
+
+    export function createIdentifier(text: string, location?: TextRange): Identifier {
+        const node = <Identifier>createNode(SyntaxKind.Identifier, location);
+        node.text = text;
+        return node;
+    }
+
+    export function createTempVariable(location?: TextRange): Identifier {
+        const name = <Identifier>createNode(SyntaxKind.Identifier, location);
+        name.autoGenerateKind = GeneratedIdentifierKind.Auto;
+        getNodeId(name);
+        return name;
+    }
+
+    export function createLoopVariable(location?: TextRange): Identifier {
+        const name = <Identifier>createNode(SyntaxKind.Identifier, location);
+        name.autoGenerateKind = GeneratedIdentifierKind.Loop;
+        getNodeId(name);
+        return name;
+    }
+
+    export function createUniqueName(text: string, location?: TextRange): Identifier {
+        const name = <Identifier>createNode(SyntaxKind.Identifier, location);
+        name.text = text;
+        name.autoGenerateKind = GeneratedIdentifierKind.Unique;
+        getNodeId(name);
+        return name;
+    }
+
+    export function getGeneratedNameForNode(node: Node, location?: TextRange): Identifier {
+        const name = <Identifier>createNode(SyntaxKind.Identifier, location);
+        name.autoGenerateKind = GeneratedIdentifierKind.Node;
+        name.original = node;
+        getNodeId(name);
+        return name;
+    }
+
+    // Reserved words
+
+    export function createSuper() {
+        const node = <PrimaryExpression>createNode(SyntaxKind.SuperKeyword);
+        return node;
+    }
+
+    export function createThis(location?: TextRange) {
+        const node = <PrimaryExpression>createNode(SyntaxKind.ThisKeyword, location);
+        return node;
+    }
+
+    export function createNull() {
+        const node = <PrimaryExpression>createNode(SyntaxKind.NullKeyword);
+        return node;
+    }
+
+    // Names
+
+    export function createComputedPropertyName(expression: Expression, location?: TextRange) {
+        const node = <ComputedPropertyName>createNode(SyntaxKind.ComputedPropertyName, location);
+        node.expression = expression;
+        return node;
+    }
+
+    // Type members
+
+    export function createMethod(modifiers: Modifier[], name: string | PropertyName, parameters: ParameterDeclaration[], body: Block, location?: TextRange) {
+        const node = <MethodDeclaration>createNode(SyntaxKind.MethodDeclaration, location);
+        node.decorators = undefined;
+        setModifiers(node, modifiers);
+        node.name = typeof name === "string" ? createIdentifier(name) : name;
+        node.typeParameters = undefined;
+        node.parameters = createNodeArray(parameters);
+        node.body = body;
+        return node;
+    }
+
+    export function createConstructor(parameters: ParameterDeclaration[], body: Block, location?: TextRange) {
+        const node = <ConstructorDeclaration>createNode(SyntaxKind.Constructor, location);
+        node.decorators = undefined;
+        node.modifiers = undefined;
+        node.typeParameters = undefined;
+        node.parameters = createNodeArray(parameters);
+        node.type = undefined;
+        node.body = body;
+        return node;
+    }
+
+    export function createGetAccessor(modifiers: Modifier[], name: string | PropertyName, body: Block, location?: TextRange) {
+        const node = <GetAccessorDeclaration>createNode(SyntaxKind.GetAccessor, location);
+        node.decorators = undefined;
+        setModifiers(node, modifiers);
+        node.name = typeof name === "string" ? createIdentifier(name) : name;
+        node.typeParameters = undefined;
+        node.parameters = createNodeArray<ParameterDeclaration>();
+        node.body = body;
+        return node;
+    }
+
+    export function createSetAccessor(modifiers: Modifier[], name: string | PropertyName, parameter: ParameterDeclaration, body: Block, location?: TextRange) {
+        const node = <SetAccessorDeclaration>createNode(SyntaxKind.SetAccessor, location);
+        node.decorators = undefined;
+        setModifiers(node, modifiers);
+        node.name = typeof name === "string" ? createIdentifier(name) : name;
+        node.typeParameters = undefined;
+        node.parameters = createNodeArray([parameter]);
+        node.body = body;
+        return node;
+    }
+
+    export function createParameter(name: string | Identifier | BindingPattern, initializer?: Expression, location?: TextRange) {
+        const node = <ParameterDeclaration>createNode(SyntaxKind.Parameter, location);
+        node.decorators = undefined;
+        node.modifiers = undefined;
+        node.dotDotDotToken = undefined;
+        node.name = typeof name === "string" ? createIdentifier(name) : name;
+        node.questionToken = undefined;
+        node.type = undefined;
+        node.initializer = initializer ? parenthesizeExpressionForList(initializer) : undefined;
+        return node;
+    }
+
+    // Expression
+
+    export function createArrayLiteral(elements?: Expression[]) {
+        const node = <ArrayLiteralExpression>createNode(SyntaxKind.ArrayLiteralExpression);
+        node.elements = parenthesizeListElements(createNodeArray(elements));
+        return node;
+    }
+
+    export function createObjectLiteral(properties?: ObjectLiteralElement[], location?: TextRange) {
+        const node = <ObjectLiteralExpression>createNode(SyntaxKind.ObjectLiteralExpression, location);
+        node.properties = createNodeArray(properties);
+        return node;
+    }
+
+    export function createPropertyAccess(expression: Expression, name: string | Identifier, location?: TextRange) {
+        const node = <PropertyAccessExpression>createNode(SyntaxKind.PropertyAccessExpression, location);
+        node.expression = parenthesizeForAccess(expression);
+        node.dotToken = createSynthesizedNode(SyntaxKind.DotToken);
+        node.name = typeof name === "string" ? createIdentifier(name) : name;
+        return node;
+    }
+
+    export function createElementAccess(expression: Expression, index: number | Expression, location?: TextRange) {
+        const node = <ElementAccessExpression>createNode(SyntaxKind.ElementAccessExpression, location);
+        node.expression = parenthesizeForAccess(expression);
+        node.argumentExpression = typeof index === "number" ? createLiteral(index) : index;
+        return node;
+    }
+
+    export function createCall(expression: Expression, argumentsArray: Expression[], location?: TextRange) {
+        const node = <CallExpression>createNode(SyntaxKind.CallExpression, location);
+        node.expression = parenthesizeForAccess(expression);
+        node.arguments = parenthesizeListElements(createNodeArray(argumentsArray));
+        return node;
+    }
+
+    export function createNew(expression: Expression, argumentsArray: Expression[], location?: TextRange) {
+        const node = <NewExpression>createNode(SyntaxKind.NewExpression, location);
+        node.expression = parenthesizeForAccess(expression);
+        node.arguments = argumentsArray
+            ? parenthesizeListElements(createNodeArray(argumentsArray))
+            : undefined;
+        return node;
+    }
+
+    export function createParen(expression: Expression, location?: TextRange) {
+        const node = <ParenthesizedExpression>createNode(SyntaxKind.ParenthesizedExpression, location);
+        node.expression = expression;
+        return node;
+    }
+
+    export function createFunctionExpression(asteriskToken: Node, name: string | Identifier, parameters: ParameterDeclaration[], body: Block, location?: TextRange) {
+        const node = <FunctionExpression>createNode(SyntaxKind.FunctionExpression, location);
+        node.modifiers = undefined;
+        node.asteriskToken = asteriskToken;
+        node.name = typeof name === "string" ? createIdentifier(name) : name;
+        node.typeParameters = undefined;
+        node.parameters = createNodeArray(parameters);
+        node.type = undefined;
+        node.body = body;
+        return node;
+    }
+
+    export function createArrowFunction(parameters: ParameterDeclaration[], body: Expression | Block, location?: TextRange) {
+        const node = <ArrowFunction>createNode(SyntaxKind.ArrowFunction, location);
+        node.modifiers = undefined;
+        node.typeParameters = undefined;
+        node.parameters = createNodeArray(parameters);
+        node.type = undefined;
+        node.equalsGreaterThanToken = createNode(SyntaxKind.EqualsGreaterThanToken);
+        node.body = parenthesizeConciseBody(body);
+        return node;
+    }
+
+    export function createTypeOf(expression: Expression) {
+        const node = <TypeOfExpression>createNode(SyntaxKind.TypeOfExpression);
+        node.expression = parenthesizePrefixOperand(expression);
+        return node;
+    }
+
+    export function createVoid(expression: Expression) {
+        const node = <VoidExpression>createNode(SyntaxKind.VoidExpression);
+        node.expression = parenthesizePrefixOperand(expression);
+        return node;
+    }
+
+    export function createPrefix(operator: SyntaxKind, operand: Expression, location?: TextRange) {
+        const node = <PrefixUnaryExpression>createNode(SyntaxKind.PrefixUnaryExpression, location);
+        node.operator = operator;
+        node.operand = parenthesizePrefixOperand(operand);
+        return node;
+    }
+
+    export function createPostfix(operand: Expression, operator: SyntaxKind, location?: TextRange) {
+        const node = <PostfixUnaryExpression>createNode(SyntaxKind.PostfixUnaryExpression, location);
+        node.operand = parenthesizePostfixOperand(operand);
+        node.operator = operator;
+        return node;
+    }
+
+    export function createBinary(left: Expression, operator: SyntaxKind, right: Expression, location?: TextRange) {
+        const node = <BinaryExpression>createNode(SyntaxKind.BinaryExpression, location);
+        node.left = parenthesizeBinaryOperand(operator, left, /*isLeftSideOfBinary*/ true);
+        node.operatorToken = createSynthesizedNode(operator);
+        node.right = parenthesizeBinaryOperand(operator, right, /*isLeftSideOfBinary*/ false);
+        return node;
+    }
+
+    export function createConditional(condition: Expression, whenTrue: Expression, whenFalse: Expression) {
+        const node = <ConditionalExpression>createNode(SyntaxKind.ConditionalExpression);
+        node.condition = condition;
+        node.questionToken = createSynthesizedNode(SyntaxKind.QualifiedName);
+        node.whenTrue = whenTrue;
+        node.colonToken = createSynthesizedNode(SyntaxKind.ColonToken);
+        node.whenFalse = whenFalse;
+        return node;
+    }
+
+    export function createYield(expression: Expression, location?: TextRange) {
+        const node = <YieldExpression>createNode(SyntaxKind.YieldExpression, location);
+        node.expression = expression;
+        return node;
+    }
+
+    export function createSpread(expression: Expression) {
+        const node = <SpreadElementExpression>createNode(SyntaxKind.SpreadElementExpression);
+        node.expression = parenthesizeExpressionForList(expression);
+        return node;
+    }
+
+    export function createClassExpression(name: Identifier, heritageClauses: HeritageClause[], members: ClassElement[], location?: TextRange) {
+        const node = <ClassExpression>createNode(SyntaxKind.ClassExpression, location);
+        node.decorators = undefined;
+        node.modifiers = undefined;
+        node.name = name;
+        node.typeParameters = undefined;
+        node.heritageClauses = createNodeArray(heritageClauses);
+        node.members = createNodeArray(members);
+        return node;
+    }
+
+    export function createExpressionWithTypeArguments(expression: Expression, location?: TextRange) {
+        const node = <ExpressionWithTypeArguments>createNode(SyntaxKind.ExpressionWithTypeArguments, location);
+        node.typeArguments = undefined;
+        node.expression = parenthesizeForAccess(expression);
+        return node;
+    }
+
+    // Element
+
+    export function createBlock(statements: Statement[], location?: TextRange): Block {
+        const block = <Block>createNode(SyntaxKind.Block, location);
+        block.statements = createNodeArray(statements);
+        return block;
+    }
+
+    export function createVariableStatement(modifiers: Modifier[], declarationList: VariableDeclarationList, location?: TextRange): VariableStatement {
+        const node = <VariableStatement>createNode(SyntaxKind.VariableStatement, location);
+        node.decorators = undefined;
+        setModifiers(node, modifiers);
+        node.declarationList = declarationList;
+        return node;
+    }
+
+    export function createVariableDeclarationList(declarations: VariableDeclaration[], location?: TextRange, flags?: NodeFlags): VariableDeclarationList {
+        const node = <VariableDeclarationList>createNode(SyntaxKind.VariableDeclarationList, location, flags);
+        node.declarations = createNodeArray(declarations);
+        return node;
+    }
+
+    export function createLetDeclarationList(declarations: VariableDeclaration[], location?: TextRange) {
+        return createVariableDeclarationList(declarations, location, NodeFlags.Let);
+    }
+
+    export function createConstDeclarationList(declarations: VariableDeclaration[], location?: TextRange) {
+        return createVariableDeclarationList(declarations, location, NodeFlags.Const);
+    }
+
+    export function createVariableDeclaration(name: string | BindingPattern | Identifier, initializer?: Expression, location?: TextRange): VariableDeclaration {
+        const node = <VariableDeclaration>createNode(SyntaxKind.VariableDeclaration, location);
+        node.name = typeof name === "string" ? createIdentifier(name) : name;
+        node.initializer = initializer !== undefined ? parenthesizeExpressionForList(initializer) : undefined;
+        return node;
+    }
+
+    export function createEmptyStatement(location: TextRange) {
+        return <EmptyStatement>createNode(SyntaxKind.EmptyStatement, location);
+    }
+
+    export function createStatement(expression: Expression, location?: TextRange): ExpressionStatement {
+        const node = <ExpressionStatement>createNode(SyntaxKind.ExpressionStatement, location);
+        node.expression = parenthesizeExpressionForExpressionStatement(expression);
+        return node;
+    }
+
+    export function createIf(expression: Expression, thenStatement: Statement, elseStatement?: Statement, location?: TextRange) {
+        const node = <IfStatement>createNode(SyntaxKind.IfStatement, location);
+        node.expression = expression;
+        node.thenStatement = thenStatement;
+        node.elseStatement = elseStatement;
+        return node;
+    }
+
+    export function createFor(initializer: ForInitializer, condition: Expression, incrementor: Expression, statement: Statement, location?: TextRange) {
+        const node = <ForStatement>createNode(SyntaxKind.ForStatement, location);
+        node.initializer = initializer;
+        node.condition = condition;
+        node.incrementor = incrementor;
+        node.statement = statement;
+        return node;
+    }
+
+    export function createLabel(label: string | Identifier, statement: Statement, location?: TextRange) {
+        const node = <LabeledStatement>createNode(SyntaxKind.LabeledStatement, location);
+        node.label = typeof label === "string" ? createIdentifier(label) : label;
+        node.statement = statement;
+        return node;
+    }
+
+    export function createDo(expression: Expression, statement: Statement, location?: TextRange) {
+        const node = <DoStatement>createNode(SyntaxKind.DoStatement, location);
+        node.expression = expression;
+        node.statement = statement;
+        return node;
+    }
+
+    export function createWhile(statement: Statement, expression: Expression, location?: TextRange) {
+        const node = <WhileStatement>createNode(SyntaxKind.WhileStatement, location);
+        node.statement = statement;
+        node.expression = expression;
+        return node;
+    }
+
+    export function createForIn(initializer: ForInitializer, expression: Expression, statement: Statement, location?: TextRange) {
+        const node = <ForInStatement>createNode(SyntaxKind.ForInStatement, location);
+        node.initializer = initializer;
+        node.expression = expression;
+        node.statement = statement;
+        return node;
+    }
+
+    export function createForOf(initializer: ForInitializer, expression: Expression, statement: Statement, location?: TextRange) {
+        const node = <ForOfStatement>createNode(SyntaxKind.ForOfStatement, location);
+        node.initializer = initializer;
+        node.expression = expression;
+        node.statement = statement;
+        return node;
+    }
+
+    export function createReturn(expression?: Expression, location?: TextRange): ReturnStatement {
+        const node = <ReturnStatement>createNode(SyntaxKind.ReturnStatement, location);
+        node.expression = expression;
+        return node;
+    }
+
+    export function createFunctionDeclaration(modifiers: Modifier[], asteriskToken: Node, name: string | Identifier, parameters: ParameterDeclaration[], body: Block, location?: TextRange) {
+        const node = <FunctionDeclaration>createNode(SyntaxKind.FunctionDeclaration, location);
+        node.decorators = undefined;
+        setModifiers(node, modifiers);
+        node.asteriskToken = asteriskToken;
+        node.name = typeof name === "string" ? createIdentifier(name) : name;
+        node.typeParameters = undefined;
+        node.parameters = createNodeArray(parameters);
+        node.type = undefined;
+        node.body = body;
+        return node;
+    }
+
+    export function createClassDeclaration(modifiers: Modifier[], name: Identifier, heritageClauses: HeritageClause[], members: ClassElement[], location?: TextRange) {
+        const node = <ClassDeclaration>createNode(SyntaxKind.ClassDeclaration, location);
+        node.decorators = undefined;
+        setModifiers(node, modifiers);
+        node.name = name;
+        node.typeParameters = undefined;
+        node.heritageClauses = createNodeArray(heritageClauses);
+        node.members = createNodeArray(members);
+        return node;
+    }
+
+    export function createExportDefault(expression: Expression) {
+        const node = <ExportAssignment>createNode(SyntaxKind.ExportAssignment);
+        node.isExportEquals = false;
+        node.expression = expression;
+        return node;
+    }
+
+    export function createExportDeclaration(exportClause: NamedExports, moduleSpecifier?: Expression) {
+        const node = <ExportDeclaration>createNode(SyntaxKind.ExportDeclaration);
+        node.exportClause = exportClause;
+        node.moduleSpecifier = moduleSpecifier;
+        return node;
+    }
+
+    export function createNamedExports(elements: ExportSpecifier[]) {
+        const node = <NamedExports>createNode(SyntaxKind.NamedExports);
+        node.elements = createNodeArray(elements);
+        return node;
+    }
+
+    export function createExportSpecifier(name: string | Identifier, propertyName?: string | Identifier) {
+        const node = <ExportSpecifier>createNode(SyntaxKind.ExportSpecifier);
+        node.name = typeof name === "string" ? createIdentifier(name) : name;
+        node.propertyName = typeof propertyName === "string" ? createIdentifier(propertyName) : propertyName;
+        return node;
+    }
+
+    // Clauses
+
+    export function createHeritageClause(token: SyntaxKind, types: ExpressionWithTypeArguments[], location?: TextRange) {
+        const node = <HeritageClause>createNode(SyntaxKind.HeritageClause, location);
+        node.token = token;
+        node.types = createNodeArray(types);
+        return node;
+    }
+
+    export function createCaseClause(expression: Expression, statements: Statement[], location?: TextRange) {
+        const node = <CaseClause>createNode(SyntaxKind.CaseClause, location);
+        node.expression = parenthesizeExpressionForList(expression);
+        node.statements = createNodeArray(statements);
+        return node;
+    }
+
+    // Property assignments
+
+    export function createPropertyAssignment(name: string | PropertyName, initializer: Expression, location?: TextRange) {
+        const node = <PropertyAssignment>createNode(SyntaxKind.PropertyAssignment, location);
+        node.name = typeof name === "string" ? createIdentifier(name) : name;
+        node.questionToken = undefined;
+        node.initializer = initializer !== undefined ? parenthesizeExpressionForList(initializer) : undefined;
+        return node;
+    }
+
+    // Compound nodes
+
+    export function createComma(left: Expression, right: Expression) {
+        return <Expression>createBinary(left, SyntaxKind.CommaToken, right);
+    }
+
+    export function createLessThan(left: Expression, right: Expression, location?: TextRange) {
+        return <Expression>createBinary(left, SyntaxKind.LessThanToken, right, location);
+    }
+
+    export function createAssignment(left: Expression, right: Expression, location?: TextRange) {
+        return createBinary(left, SyntaxKind.EqualsToken, right, location);
+    }
+
+    export function createStrictEquality(left: Expression, right: Expression) {
+        return createBinary(left, SyntaxKind.EqualsEqualsEqualsToken, right);
+    }
+
+    export function createStrictInequality(left: Expression, right: Expression) {
+        return createBinary(left, SyntaxKind.ExclamationEqualsEqualsToken, right);
+    }
+
+    export function createAdd(left: Expression, right: Expression) {
+        return createBinary(left, SyntaxKind.PlusToken, right);
+    }
+
+    export function createSubtract(left: Expression, right: Expression) {
+        return createBinary(left, SyntaxKind.MinusToken, right);
+    }
+
+    export function createPostfixIncrement(operand: Expression, location?: TextRange) {
+        return createPostfix(operand, SyntaxKind.PlusPlusToken, location);
+    }
+
+    export function createLogicalAnd(left: Expression, right: Expression) {
+        return createBinary(left, SyntaxKind.AmpersandAmpersandToken, right);
+    }
+
+    export function createLogicalOr(left: Expression, right: Expression) {
+        return createBinary(left, SyntaxKind.BarBarToken, right);
+    }
+
+    export function createLogicalNot(operand: Expression) {
+        return createPrefix(SyntaxKind.ExclamationToken, operand);
+    }
+
+    export function createVoidZero() {
+        return createVoid(createLiteral(0));
+    }
+
+    export function createMemberAccessForPropertyName(target: Expression, memberName: PropertyName, location?: TextRange): MemberExpression {
+        return isIdentifier(memberName)
+            ? createPropertyAccess(target, cloneNode(memberName), location)
+            : createElementAccess(target, cloneNode(isComputedPropertyName(memberName) ? memberName.expression : memberName), location);
+    }
+
+    export function createRestParameter(name: string | Identifier) {
+        const node = createParameter(name, /*initializer*/ undefined);
+        node.dotDotDotToken = createSynthesizedNode(SyntaxKind.DotDotDotToken);
+        return node;
+    }
+
+    export function createFunctionCall(func: Expression, thisArg: Expression, argumentsList: Expression[], location?: TextRange) {
+        return createCall(
+            createPropertyAccess(func, "call"),
+            [
+                thisArg,
+                ...argumentsList
+            ],
+            location
+        );
+    }
+
+    export function createFunctionApply(func: Expression, thisArg: Expression, argumentsExpression: Expression, location?: TextRange) {
+        return createCall(
+            createPropertyAccess(func, "apply"),
+            [
+                thisArg,
+                argumentsExpression
+            ],
+            location
+        );
+    }
+
+    export function createArraySlice(array: Expression, start?: number | Expression) {
+        const argumentsList: Expression[] = [];
+        if (start !== undefined) {
+            argumentsList.push(typeof start === "number" ? createLiteral(start) : start);
+        }
+
+        return createCall(createPropertyAccess(array, "slice"), argumentsList);
+    }
+
+    export function createArrayConcat(array: Expression, values: Expression[]) {
+        return createCall(
+            createPropertyAccess(array, "concat"),
+            values
+        );
+    }
+
+    export function createMathPow(left: Expression, right: Expression, location?: TextRange) {
+        return createCall(
+            createPropertyAccess(createIdentifier("Math"), "pow"),
+            [left, right],
+            location
+        );
+    }
+
+    export function createJsxSpread(reactNamespace: string, segments: Expression[]) {
+        return createCall(
+            createPropertyAccess(
+                createIdentifier(reactNamespace || "React"),
+                "__spread"
+            ),
+            segments
+        );
+    }
+
+    export function createJsxCreateElement(reactNamespace: string, tagName: Expression, props: Expression, children: Expression[]): LeftHandSideExpression {
+        const argumentsList = [tagName];
+        if (props) {
+            argumentsList.push(props);
+        }
+
+        if (children && children.length > 0) {
+            if (!props) {
+                argumentsList.push(createNull());
+            }
+
+            addRange(argumentsList, children);
+        }
+
+        return createCall(
+            createPropertyAccess(
+                createIdentifier(reactNamespace || "React"),
+                "createElement"
+            ),
+            argumentsList
+        );
+    }
+
+    // Helpers
+
+    export function createExtendsHelper(name: Identifier) {
+        return createCall(
+            createIdentifier("__extends"),
+            [
+                name,
+                createIdentifier("_super")
+            ]
+        );
+    }
+
+    export function createParamHelper(expression: Expression, parameterOffset: number) {
+        return createCall(
+            createIdentifier("__param"),
+            [
+                createLiteral(parameterOffset),
+                expression
+            ]
+        );
+    }
+
+    export function createMetadataHelper(metadataKey: string, metadataValue: Expression, defer?: boolean) {
+        return createCall(
+            createIdentifier("__metadata"),
+            [
+                createLiteral(metadataKey),
+                defer
+                    ? createArrowFunction([], metadataValue)
+                    : metadataValue
+            ]
+        );
+    }
+
+    export function createDecorateHelper(decoratorExpressions: Expression[], target: Expression, memberName?: Expression, descriptor?: Expression) {
+        const argumentsArray: Expression[] = [];
+        argumentsArray.push(createArrayLiteral(decoratorExpressions));
+        argumentsArray.push(target);
+        if (memberName) {
+            argumentsArray.push(memberName);
+            if (descriptor) {
+                argumentsArray.push(descriptor);
+            }
+        }
+
+        return createCall(createIdentifier("__decorate"), argumentsArray);
+    }
+
+    export function createAwaiterHelper(hasLexicalArguments: boolean, promiseConstructor: EntityName | Expression, body: Block) {
+        return createCall(
+            createIdentifier("__awaiter"),
+            [
+                createThis(),
+                hasLexicalArguments ? createIdentifier("arguments") : createVoidZero(),
+                promiseConstructor ? createExpressionFromEntityName(promiseConstructor) : createVoidZero(),
+                createFunctionExpression(
+                    createNode(SyntaxKind.AsteriskToken),
+                    /*name*/ undefined,
+                    [],
+                    body
+                )
+            ]
+        );
+    }
+
+    function createPropertyDescriptor({ get, set, value, enumerable, configurable, writable }: PropertyDescriptorOptions, preferNewLine?: boolean, location?: TextRange) {
+        const properties: ObjectLiteralElement[] = [];
+        addPropertyAssignment(properties, "get", get, preferNewLine);
+        addPropertyAssignment(properties, "set", set, preferNewLine);
+        addPropertyAssignment(properties, "value", value, preferNewLine);
+        addPropertyAssignment(properties, "enumerable", enumerable, preferNewLine);
+        addPropertyAssignment(properties, "configurable", configurable, preferNewLine);
+        addPropertyAssignment(properties, "writable", writable, preferNewLine);
+        return createObjectLiteral(properties, location);
+    }
+
+    function addPropertyAssignment(properties: ObjectLiteralElement[], name: string, value: boolean | Expression, preferNewLine: boolean) {
+        if (value !== undefined) {
+            const property = createPropertyAssignment(
+                name,
+                typeof value === "boolean" ? createLiteral(value) : value
+            );
+
+            if (preferNewLine) {
+                startOnNewLine(property);
+            }
+
+            properties.push(property);
+        }
+    }
+
+    export interface PropertyDescriptorOptions {
+        get?: Expression;
+        set?: Expression;
+        value?: Expression;
+        enumerable?: boolean | Expression;
+        configurable?: boolean | Expression;
+        writable?: boolean | Expression;
+    }
+
+    export function createObjectDefineProperty(target: Expression, memberName: Expression, descriptor: PropertyDescriptorOptions, preferNewLine?: boolean, location?: TextRange) {
+        return createCall(
+            createPropertyAccess(
+                createIdentifier("Object"),
+                "defineProperty"
+            ),
+            [
+                target,
+                memberName,
+                createPropertyDescriptor(descriptor, preferNewLine)
+            ],
+            location
+        );
+    }
+
+    export function createHasOwnProperty(target: LeftHandSideExpression, propertyName: Expression) {
+        return createCall(
+            createPropertyAccess(target, "hasOwnProperty"),
+            [propertyName]
+        );
+    }
+
+    function createObjectCreate(prototype: Expression) {
+        return createCall(
+            createPropertyAccess(createIdentifier("Object"), "create"),
+            [prototype]
+        );
+    }
+
+    function createGeti(target: LeftHandSideExpression) {
+        // name => super[name]
+        return createArrowFunction(
+            [createParameter("name")],
+            createElementAccess(
+                target,
+                createIdentifier("name")
+            )
+        );
+    }
+
+    function createSeti(target: LeftHandSideExpression) {
+        // (name, value) => super[name] = value
+        return createArrowFunction(
+            [
+                createParameter("name"),
+                createParameter("value")
+            ],
+            createAssignment(
+                createElementAccess(
+                    target,
+                    createIdentifier("name")
+                ),
+                createIdentifier("value")
+            )
+        );
+    }
+
+    export function createAdvancedAsyncSuperHelper() {
+        //  const _super = (function (geti, seti) {
+        //      const cache = Object.create(null);
+        //      return name => cache[name] || (cache[name] = { get value() { return geti(name); }, set value(v) { seti(name, v); } });
+        //  })(name => super[name], (name, value) => super[name] = value);
+
+        // const cache = Object.create(null);
+        const createCache = createVariableStatement(
+            /*modifiers*/ undefined,
+            createConstDeclarationList([
+                createVariableDeclaration(
+                    "cache",
+                    createObjectCreate(createNull())
+                )
+            ])
+        );
+
+        // get value() { return geti(name); }
+        const getter = createGetAccessor(
+            /*modifiers*/ undefined,
+            "value",
+            createBlock([
+                createReturn(
+                    createCall(
+                        createIdentifier("geti"),
+                        [createIdentifier("name")]
+                    )
+                )
+            ])
+        );
+
+        // set value(v) { seti(name, v); }
+        const setter = createSetAccessor(
+            /*modifiers*/ undefined,
+            "value",
+            createParameter("v"),
+            createBlock([
+                createStatement(
+                    createCall(
+                        createIdentifier("seti"),
+                        [
+                            createIdentifier("name"),
+                            createIdentifier("v")
+                        ]
+                    )
+                )
+            ])
+        );
+
+        // return name => cache[name] || ...
+        const getOrCreateAccessorsForName = createReturn(
+            createArrowFunction(
+                [createParameter("name")],
+                createLogicalOr(
+                    createElementAccess(
+                        createIdentifier("cache"),
+                        createIdentifier("name")
+                    ),
+                    createParen(
+                        createAssignment(
+                            createElementAccess(
+                                createIdentifier("cache"),
+                                createIdentifier("name")
+                            ),
+                            createObjectLiteral([
+                                getter,
+                                setter
+                            ])
+                        )
+                    )
+                )
+            )
+        );
+
+        //  const _super = (function (geti, seti) {
+        //      const cache = Object.create(null);
+        //      return name => cache[name] || (cache[name] = { get value() { return geti(name); }, set value(v) { seti(name, v); } });
+        //  })(name => super[name], (name, value) => super[name] = value);
+        return createVariableStatement(
+            /*modifiers*/ undefined,
+            createConstDeclarationList([
+                createVariableDeclaration(
+                    "_super",
+                    createCall(
+                        createParen(
+                            createFunctionExpression(
+                                /*asteriskToken*/ undefined,
+                                /*name*/ undefined,
+                                [
+                                    createParameter("geti"),
+                                    createParameter("seti")
+                                ],
+                                createBlock([
+                                    createCache,
+                                    getOrCreateAccessorsForName
+                                ])
+                            )
+                        ),
+                        [
+                            createGeti(createSuper()),
+                            createSeti(createSuper())
+                        ]
+                    )
+                )
+            ])
+        );
+    }
+
+    export function createSimpleAsyncSuperHelper() {
+        return createVariableStatement(
+            /*modifiers*/ undefined,
+            createConstDeclarationList([
+                createVariableDeclaration(
+                    "_super",
+                    createGeti(createSuper())
+                )
+            ])
+        );
+    }
+
+    export function inlineExpressions(expressions: Expression[]) {
+        return reduceLeft(expressions, createComma);
+    }
+
+    export function createExpressionFromEntityName(node: EntityName | Expression): Expression {
+        return isQualifiedName(node)
+            ? createPropertyAccess(
+                createExpressionFromEntityName(node.left),
+                cloneNode(node.right)
+            )
+            : cloneNode(node);
+    }
+
+    export function createExpressionForPropertyName(memberName: PropertyName, location?: TextRange): Expression {
+        return isIdentifier(memberName) ? createLiteral(memberName.text, location)
+             : isComputedPropertyName(memberName) ? cloneNode(memberName.expression, location)
+             : cloneNode(memberName, location);
+    }
+
+    // Utilities
+
+    /**
+     * Wraps the operand to a BinaryExpression in parentheses if they are needed to preserve the intended
+     * order of operations.
+     *
+     * @param binaryOperator The operator for the BinaryExpression.
+     * @param operand The operand for the BinaryExpression.
+     * @param isLeftSideOfBinary A value indicating whether the operand is the left side of the
+     *                           BinaryExpression.
+     */
+    export function parenthesizeBinaryOperand(binaryOperator: SyntaxKind, operand: Expression, isLeftSideOfBinary: boolean) {
+        // If the resulting expression is already parenthesized, we do not need to do any further processing.
+        if (operand.kind === SyntaxKind.ParenthesizedExpression) {
+            return operand;
+        }
+
+        return binaryOperandNeedsParentheses(binaryOperator, operand, isLeftSideOfBinary)
+            ? createParen(operand)
+            : operand;
+    }
+
+    /**
+     * Determines whether the operand to a BinaryExpression needs to be parenthesized.
+     *
+     * @param binaryOperator The operator for the BinaryExpression.
+     * @param operand The operand for the BinaryExpression.
+     * @param isLeftSideOfBinary A value indicating whether the operand is the left side of the
+     *                           BinaryExpression.
+     */
+    function binaryOperandNeedsParentheses(binaryOperator: SyntaxKind, operand: Expression, isLeftSideOfBinary: boolean) {
+        // If the operand has lower precedence, then it needs to be parenthesized to preserve the
+        // intent of the expression. For example, if the operand is `a + b` and the operator is
+        // `*`, then we need to parenthesize the operand to preserve the intended order of
+        // operations: `(a + b) * x`.
+        //
+        // If the operand has higher precedence, then it does not need to be parenthesized. For
+        // example, if the operand is `a * b` and the operator is `+`, then we do not need to
+        // parenthesize to preserve the intended order of operations: `a * b + x`.
+        //
+        // If the operand has the same precedence, then we need to check the associativity of
+        // the operator based on whether this is the left or right operand of the expression.
+        //
+        // For example, if `a / d` is on the right of operator `*`, we need to parenthesize
+        // to preserve the intended order of operations: `x * (a / d)`
+        //
+        // If `a ** d` is on the left of operator `**`, we need to parenthesize to preserve
+        // the intended order of operations: `(a ** b) ** c`
+        const binaryOperatorPrecedence = getOperatorPrecedence(SyntaxKind.BinaryExpression, binaryOperator);
+        const operandPrecedence = getExpressionPrecedence(operand);
+        switch (compareValues(operandPrecedence, binaryOperatorPrecedence)) {
+            case Comparison.LessThan:
+                return true;
+
+            case Comparison.GreaterThan:
+                return false;
+
+            case Comparison.EqualTo:
+                if (isLeftSideOfBinary) {
+                    // No need to parenthesize the left operand when the binary operator is
+                    // left associative:
+                    //  (a*b)/x    ->  a*b/x
+                    //  (a**b)/x   ->  a**b/x
+
+                    // Parentheses are needed for the left operand when the binary operator is
+                    // right associative:
+                    //  (a/b)**x   ->  (a/b)**x
+                    //  (a**b)**x  ->  (a**b)**x
+                    const binaryOperatorAssociativity = getOperatorAssociativity(SyntaxKind.BinaryExpression, binaryOperator);
+                    return binaryOperatorAssociativity === Associativity.Right;
+                }
+                else {
+                    // No need to parenthesize the right operand when the binary operator and
+                    // operand are the same and one of the following:
+                    //  x*(a*b)     => x*a*b
+                    //  x|(a|b)     => x|a|b
+                    //  x&(a&b)     => x&a&b
+                    //  x^(a^b)     => x^a^b
+                    if (isBinaryExpression(operand)
+                        && operand.operatorToken.kind === binaryOperator
+                        && isMathAssociativeOperator(binaryOperator)) {
+                        return false;
+                    }
+
+                    // No need to parenthesize the right operand when the operand is right
+                    // associative:
+                    //  x/(a**b)    -> x/a**b
+                    //  x**(a**b)   -> x**a**b
+
+                    // Parentheses are needed for the right operand when the operand is left
+                    // associative:
+                    //  x/(a*b)     -> x/(a*b)
+                    //  x**(a/b)    -> x**(a/b)
+                    const operandAssociativity = getExpressionAssociativity(operand);
+                    return operandAssociativity === Associativity.Left;
+                }
+        }
+    }
+
+    /**
+     * Determines whether a binary operator is mathematically associative.
+     *
+     * @param binaryOperator The binary operator.
+     */
+    function isMathAssociativeOperator(binaryOperator: SyntaxKind) {
+        // The following operators are associative in JavaScript:
+        //  (a*b)*c     -> a*(b*c)  -> a*b*c
+        //  (a|b)|c     -> a|(b|c)  -> a|b|c
+        //  (a&b)&c     -> a&(b&c)  -> a&b&c
+        //  (a^b)^c     -> a^(b^c)  -> a^b^c
+        //
+        // While addition is associative in mathematics, JavaScript's `+` is not
+        // guaranteed to be associative as it is overloaded with string concatenation.
+        return binaryOperator === SyntaxKind.AsteriskToken
+            || binaryOperator === SyntaxKind.BarToken
+            || binaryOperator === SyntaxKind.AmpersandToken
+            || binaryOperator === SyntaxKind.CaretToken;
+    }
+
+    /**
+     * Wraps an expression in parentheses if it is needed in order to use the expression for
+     * property or element access.
+     *
+     * @param expr The expression node.
+     */
+    export function parenthesizeForAccess(expression: Expression): LeftHandSideExpression {
+        // isLeftHandSideExpression is almost the correct criterion for when it is not necessary
+        // to parenthesize the expression before a dot. The known exceptions are:
+        //
+        //    NewExpression:
+        //       new C.x        -> not the same as (new C).x
+        //    NumericLiteral
+        //       1.x            -> not the same as (1).x
+        //
+        if (isLeftHandSideExpression(expression) &&
+            expression.kind !== SyntaxKind.NewExpression &&
+            expression.kind !== SyntaxKind.NumericLiteral) {
+            return <LeftHandSideExpression>expression;
+        }
+
+        return createParen(expression, /*location*/ expression);
+    }
+
+    export function parenthesizePostfixOperand(operand: Expression) {
+        return isLeftHandSideExpression(operand)
+            ? <LeftHandSideExpression>operand
+            : createParen(operand, /*location*/ operand);
+    }
+
+    export function parenthesizePrefixOperand(operand: Expression) {
+        return isUnaryExpression(operand)
+            ? <UnaryExpression>operand
+            : createParen(operand, /*location*/ operand);
+    }
+
+    function parenthesizeListElements(elements: NodeArray<Expression>) {
+        let result: Expression[];
+        for (let i = 0; i < elements.length; i++) {
+            const element = parenthesizeExpressionForList(elements[i]);
+            if (result !== undefined || element !== elements[i]) {
+                if (result === undefined) {
+                    result = elements.slice(0, i);
+                }
+
+                result.push(element);
+            }
+        }
+
+        if (result !== undefined) {
+            return createNodeArray(result, elements, elements.hasTrailingComma);
+        }
+
+        return elements;
+    }
+
+    export function parenthesizeExpressionForList(expression: Expression) {
+        const expressionPrecedence = getExpressionPrecedence(expression);
+        const commaPrecedence = getOperatorPrecedence(SyntaxKind.BinaryExpression, SyntaxKind.CommaToken);
+        return expressionPrecedence > commaPrecedence
+            ? expression
+            : createParen(expression, /*location*/ expression);
+    }
+
+    export function parenthesizeExpressionForExpressionStatement(expression: Expression) {
+        if (isCallExpression(expression)) {
+            const callee = expression.expression;
+            if (callee.kind === SyntaxKind.FunctionExpression
+                || callee.kind === SyntaxKind.ArrowFunction) {
+                const clone = cloneNode(expression, expression, expression.flags, expression.parent, expression);
+                clone.expression = createParen(callee, /*location*/ callee);
+                return clone;
+            }
+        }
+        else if (getLeftmostExpression(expression).kind === SyntaxKind.ObjectLiteralExpression) {
+            return createParen(expression, /*location*/ expression);
+        }
+
+        return expression;
+    }
+
+    export function parenthesizeConciseBody(body: ConciseBody): ConciseBody {
+        if (body.kind === SyntaxKind.ObjectLiteralExpression) {
+            return createParen(<Expression>body, /*location*/ body);
+        }
+
+        return body;
+    }
+
+    function getLeftmostExpression(node: Expression): Expression {
+        while (true) {
+            switch (node.kind) {
+                case SyntaxKind.PostfixUnaryExpression:
+                    node = (<PostfixUnaryExpression>node).operand;
+                    continue;
+
+                case SyntaxKind.BinaryExpression:
+                    node = (<BinaryExpression>node).left;
+                    continue;
+
+                case SyntaxKind.ConditionalExpression:
+                    node = (<ConditionalExpression>node).condition;
+                    continue;
+
+                case SyntaxKind.CallExpression:
+                case SyntaxKind.ElementAccessExpression:
+                case SyntaxKind.PropertyAccessExpression:
+                    node = (<CallExpression | PropertyAccessExpression | ElementAccessExpression>node).expression;
+                    continue;
+            }
+
+            return node;
+        }
+    }
+
+    export function skipParentheses(node: Expression): Expression {
+        while (node.kind === SyntaxKind.ParenthesizedExpression
+            || node.kind === SyntaxKind.TypeAssertionExpression
+            || node.kind === SyntaxKind.AsExpression) {
+            node = (<ParenthesizedExpression | AssertionExpression>node).expression;
+        }
+
+        return node;
+    }
+
+    export function startOnNewLine<T extends Node>(node: T): T {
+        node.startsOnNewLine = true;
+        return node;
+    }
+
+    export function setOriginalNode<T extends Node>(node: T, original: Node): T {
+        node.original = original;
+        return node;
+    }
+
+    export function setTextRange<T extends TextRange>(node: T, location: TextRange): T {
+        if (location) {
+            node.pos = location.pos;
+            node.end = location.end;
+        }
+        return node;
+    }
+
+    export function setNodeFlags<T extends Node>(node: T, flags: NodeFlags): T {
+        node.flags = flags;
+        return node;
+    }
+
+    export function setMultiLine<T extends ObjectLiteralExpression | ArrayLiteralExpression | Block>(node: T, multiLine: boolean): T {
+        node.multiLine = multiLine;
+        return node;
+    }
+
+    export function setHasTrailingComma<T extends Node>(nodes: NodeArray<T>, hasTrailingComma: boolean): NodeArray<T> {
+        nodes.hasTrailingComma = hasTrailingComma;
+        return nodes;
+    }
 }