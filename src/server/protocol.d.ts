/**
  * Declaration module describing the TypeScript Server protocol
  */
declare namespace ts.server.protocol {
    /**
      * A TypeScript Server message
      */
    export interface Message {
        /**
          * Sequence number of the message
          */
        seq: number;

        /**
          * One of "request", "response", or "event"
          */
        type: string;
    }

    /**
      * Client-initiated request message
      */
    export interface Request extends Message {
        /**
          * The command to execute
          */
        command: string;

        /**
          * Object containing arguments for the command
          */
        arguments?: any;
    }

    /**
      * Request to reload the project structure for all the opened files
      */
    export interface ReloadProjectsRequest extends Message {
    }

    /**
      * Server-initiated event message
      */
    export interface Event extends Message {
        /**
          * Name of event
          */
        event: string;

        /**
          * Event-specific information
          */
        body?: any;
    }

    /**
      * Response by server to client request message.
      */
    export interface Response extends Message {
        /**
          * Sequence number of the request message.
          */
        request_seq: number;

        /**
          * Outcome of the request.
          */
        success: boolean;

        /**
          * The command requested.
          */
        command: string;

        /**
          * Contains error message if success === false.
          */
        message?: string;

        /**
          * Contains message body if success === true.
          */
        body?: any;
    }

    /**
      * Arguments for FileRequest messages.
      */
    export interface FileRequestArgs {
        /**
          * The file for the request (absolute pathname required).
          */
        file: string;

        /*
         * Optional name of project that contains file
         */
        projectFileName?: string;
    }

    export interface TodoCommentRequest extends FileRequest {
        arguments: TodoCommentRequestArgs;
    }

    export interface TodoCommentRequestArgs extends FileRequestArgs {
        descriptors: TodoCommentDescriptor[];
    }

    export interface IndentationRequest extends FileLocationRequest {
        arguments: IndentationRequestArgs;
    }

    export interface IndentationRequestArgs extends FileLocationRequestArgs {
        options?: EditorSettings;
    }

    /**
      * Arguments for ProjectInfoRequest request.
      */
    export interface ProjectInfoRequestArgs extends FileRequestArgs {
        /**
          * Indicate if the file name list of the project is needed
          */
        needFileNameList: boolean;
    }

    /**
      * A request to get the project information of the current file
      */
    export interface ProjectInfoRequest extends Request {
        arguments: ProjectInfoRequestArgs;
    }

    export interface ProjectRequest extends Request {
        arguments: ProjectRequestArgs;
    }

    export interface ProjectRequestArgs {
        projectFileName: string;
    }

    /**
      * Response message body for "projectInfo" request
      */
    export interface ProjectInfo {
        /**
          * For configured project, this is the normalized path of the 'tsconfig.json' file
          * For inferred project, this is undefined
          */
        configFileName: string;
        /**
          * The list of normalized file name in the project, including 'lib.d.ts'
          */
        fileNames?: string[];
        /**
          * Indicates if the project has a active language service instance
          */
        languageServiceDisabled?: boolean;
    }

    export interface DiagnosticWithLinePosition {
        message: string;
        start: number;
        length: number;
        startLocation: Location;
        endLocation: Location;
        category: string;
        code: number;
    }

    /**
      * Response message for "projectInfo" request
      */
    export interface ProjectInfoResponse extends Response {
        body?: ProjectInfo;
    }

    /**
      * Request whose sole parameter is a file name.
      */
    export interface FileRequest extends Request {
        arguments: FileRequestArgs;
    }

    /**
      * Instances of this interface specify a location in a source file:
      * (file, line, character offset), where line and character offset are 1-based.
      */
    export interface FileLocationRequestArgs extends FileRequestArgs {
        /**
          * The line number for the request (1-based).
          */
        line?: number;

        /**
          * The character offset (on the line) for the request (1-based).
          */
        offset?: number;

        /**
         * Position (can be specified instead of line/offset pair) 
         */
        position?: number;
    }

    /**
      * A request whose arguments specify a file location (file, line, col).
      */
    export interface FileLocationRequest extends FileRequest {
        arguments: FileLocationRequestArgs;
    }

    export interface FileSpanRequestArgs extends FileRequestArgs {
        start: number;
        length: number;
    }

    export interface FileSpanRequest extends FileRequest {
        arguments: FileSpanRequestArgs;
    }

    /**
      * Arguments in document highlight request; include: filesToSearch, file,
      * line, offset.
      */
    export interface DocumentHighlightsRequestArgs extends FileLocationRequestArgs {
        /**
         * List of files to search for document highlights.
         */
        filesToSearch: string[];
    }

    /**
      * Go to definition request; value of command field is
      * "definition". Return response giving the file locations that
      * define the symbol found in file at location line, col.
      */
    export interface DefinitionRequest extends FileLocationRequest {
    }

    /**
      * Go to type request; value of command field is
      * "typeDefinition". Return response giving the file locations that
      * define the type for the symbol found in file at location line, col.
      */
    export interface TypeDefinitionRequest extends FileLocationRequest {
    }

    /**
      * Go to implementation request; value of command field is
      * "implementation". Return response giving the file locations that
      * implement the symbol found in file at location line, col.
      */
    export interface ImplementationRequest extends FileLocationRequest {
    }

    /**
      * Location in source code expressed as (one-based) line and character offset.
      */
    export interface Location {
        line: number;
        offset: number;
    }

    /**
      * Object found in response messages defining a span of text in source code.
      */
    export interface TextSpan {
        /**
          * First character of the definition.
          */
        start: Location;

        /**
          * One character past last character of the definition.
          */
        end: Location;
    }

    /**
      * Object found in response messages defining a span of text in a specific source file.
      */
    export interface FileSpan extends TextSpan {
        /**
          * File containing text span.
          */
        file: string;
    }

    /**
      * Definition response message.  Gives text range for definition.
      */
    export interface DefinitionResponse extends Response {
        body?: FileSpan[];
    }

    /**
      * Definition response message.  Gives text range for definition.
      */
    export interface TypeDefinitionResponse extends Response {
        body?: FileSpan[];
    }

    export interface BraceCompletionRequest extends FileLocationRequest {
        arguments: BraceCompletionRequestArgs;
    }

    export interface BraceCompletionRequestArgs extends FileLocationRequestArgs {
        openingBrace: string;
    }

    /**
      * Implementation response message.  Gives text range for implementations.
      */
    export interface ImplementationResponse extends Response {
        body?: FileSpan[];
    }

    /**
      * Get occurrences request; value of command field is
      * "occurrences". Return response giving spans that are relevant
      * in the file at a given line and column.
      */
    export interface OccurrencesRequest extends FileLocationRequest {
    }

    export interface OccurrencesResponseItem extends FileSpan {
        /**
          * True if the occurrence is a write location, false otherwise.
          */
        isWriteAccess: boolean;
    }

    export interface OccurrencesResponse extends Response {
        body?: OccurrencesResponseItem[];
    }

    /**
      * Get document highlights request; value of command field is
      * "documentHighlights". Return response giving spans that are relevant
      * in the file at a given line and column.
      */
    export interface DocumentHighlightsRequest extends FileLocationRequest {
        arguments: DocumentHighlightsRequestArgs;
    }

    export interface HighlightSpan extends TextSpan {
        kind: string;
    }

    export interface DocumentHighlightsItem {
        /**
          * File containing highlight spans.
          */
        file: string;

        /**
          * Spans to highlight in file.
          */
        highlightSpans: HighlightSpan[];
    }

    export interface DocumentHighlightsResponse extends Response {
        body?: DocumentHighlightsItem[];
    }

    /**
      * Find references request; value of command field is
      * "references". Return response giving the file locations that
      * reference the symbol found in file at location line, col.
      */
    export interface ReferencesRequest extends FileLocationRequest {
    }

    export interface ReferencesResponseItem extends FileSpan {
        /** Text of line containing the reference.  Including this
          *  with the response avoids latency of editor loading files
          * to show text of reference line (the server already has
          * loaded the referencing files).
          */
        lineText: string;

        /**
          * True if reference is a write location, false otherwise.
          */
        isWriteAccess: boolean;

        /**
         * True if reference is a definition, false otherwise.
         */
        isDefinition: boolean;
    }

    /**
      * The body of a "references" response message.
      */
    export interface ReferencesResponseBody {
        /**
          * The file locations referencing the symbol.
          */
        refs: ReferencesResponseItem[];

        /**
          * The name of the symbol.
          */
        symbolName: string;

        /**
          * The start character offset of the symbol (on the line provided by the references request).
          */
        symbolStartOffset: number;

        /**
          * The full display name of the symbol.
          */
        symbolDisplayString: string;
    }

    /**
      * Response to "references" request.
      */
    export interface ReferencesResponse extends Response {
        body?: ReferencesResponseBody;
    }

    export interface RenameRequestArgs extends FileLocationRequestArgs {
        findInComments?: boolean;
        findInStrings?: boolean;
    }


    /**
      * Rename request; value of command field is "rename". Return
      * response giving the file locations that reference the symbol
      * found in file at location line, col. Also return full display
      * name of the symbol so that client can print it unambiguously.
      */
    export interface RenameRequest extends FileLocationRequest {
        arguments: RenameRequestArgs;
    }

    /**
      * Information about the item to be renamed.
      */
    export interface RenameInfo {
        /**
          * True if item can be renamed.
          */
        canRename: boolean;

        /**
          * Error message if item can not be renamed.
          */
        localizedErrorMessage?: string;

        /**
          * Display name of the item to be renamed.
          */
        displayName: string;

        /**
          * Full display name of item to be renamed.
          */
        fullDisplayName: string;

        /**
          * The items's kind (such as 'className' or 'parameterName' or plain 'text').
          */
        kind: string;

        /**
          * Optional modifiers for the kind (such as 'public').
          */
        kindModifiers: string;
    }

    /**
     *  A group of text spans, all in 'file'.
     */
    export interface SpanGroup {
        /** The file to which the spans apply */
        file: string;
        /** The text spans in this group */
        locs: TextSpan[];
    }

    export interface RenameResponseBody {
        /**
         * Information about the item to be renamed.
         */
        info: RenameInfo;

        /**
         * An array of span groups (one per file) that refer to the item to be renamed.
         */
        locs: SpanGroup[];
    }

    /**
      * Rename response message.
      */
    export interface RenameResponse extends Response {
        body?: RenameResponseBody;
    }

    export interface ExternalFile {
        fileName: string;
        scriptKind?: ScriptKind;
        hasMixedContent?: boolean;
        content?: string;
    }

    export interface ExternalProject {
        projectFileName: string;
        rootFiles: ExternalFile[];
        options: ExternalProjectCompilerOptions;
        typingOptions?: TypingOptions;
    }

    /**
     * For external projects, some of the project settings are sent together with
     * compiler settings.
     */
    export interface ExternalProjectCompilerOptions extends CompilerOptions {
        compileOnSave?: boolean;
    }

    export interface ProjectVersionInfo {
        projectName: string;
        isInferred: boolean;
        version: number;
        options: CompilerOptions;
    }

    export interface ProjectChanges {
        added: string[];
        removed: string[];
    }

    /**
     * Describes set of files in the project.
     * info might be omitted in case of inferred projects
     * if files is set - then this is the entire set of files in the project
     * if changes is set - then this is the set of changes that should be applied to existing project
     * otherwise - assume that nothing is changed
     */
    export interface ProjectFiles {
        info?: ProjectVersionInfo;
        files?: string[];
        changes?: ProjectChanges;
    }

    export interface ProjectFilesWithDiagnostics extends ProjectFiles {
        projectErrors: DiagnosticWithLinePosition[];
    }

    export interface ChangedOpenFile {
        fileName: string;
        changes: ts.TextChange[];
    }

    /**
     * Editor options
     */
    export interface EditorOptions {

        /** Number of spaces for each tab. Default value is 4. */
        tabSize?: number;

        /** Number of spaces to indent during formatting. Default value is 4. */
        indentSize?: number;

        /** Number of additional spaces to indent during formatting to preserve base indentation (ex. script block indentation). Default value is 0. */
        baseIndentSize?: number;

        /** The new line character to be used. Default value is the OS line delimiter. */
        newLineCharacter?: string;

        /** Whether tabs should be converted to spaces. Default value is true. */
        convertTabsToSpaces?: boolean;
    }

    /**
     * Format options
     */
    export interface FormatOptions extends EditorOptions {

        /** Defines space handling after a comma delimiter. Default value is true. */
        insertSpaceAfterCommaDelimiter?: boolean;

        /** Defines space handling after a semicolon in a for statement. Default value is true */
        insertSpaceAfterSemicolonInForStatements?: boolean;

        /** Defines space handling after a binary operator. Default value is true. */
        insertSpaceBeforeAndAfterBinaryOperators?: boolean;

        /** Defines space handling after keywords in control flow statement. Default value is true. */
        insertSpaceAfterKeywordsInControlFlowStatements?: boolean;

        /** Defines space handling after function keyword for anonymous functions. Default value is false. */
        insertSpaceAfterFunctionKeywordForAnonymousFunctions?: boolean;

        /** Defines space handling after opening and before closing non empty parenthesis. Default value is false. */
        insertSpaceAfterOpeningAndBeforeClosingNonemptyParenthesis?: boolean;

        /** Defines space handling after opening and before closing non empty brackets. Default value is false. */
        insertSpaceAfterOpeningAndBeforeClosingNonemptyBrackets?: boolean;

        /** Defines whether an open brace is put onto a new line for functions or not. Default value is false. */
        placeOpenBraceOnNewLineForFunctions?: boolean;

        /** Defines whether an open brace is put onto a new line for control blocks or not. Default value is false. */
        placeOpenBraceOnNewLineForControlBlocks?: boolean;
    }

    /**
      * Information found in a configure request.
      */
    export interface ConfigureRequestArguments {

        /**
          * Information about the host, for example 'Emacs 24.4' or
          * 'Sublime Text version 3075'
          */
        hostInfo?: string;

        /**
          * If present, tab settings apply only to this file.
          */
        file?: string;

        /**
         * The format options to use during formatting and other code editing features.
         */
        formatOptions?: FormatOptions;

        /**
         * If set to true - then all loose files will land into one inferred project
         */
        useOneInferredProject?: boolean;
    }

    /**
      *  Configure request; value of command field is "configure".  Specifies
      *  host information, such as host type, tab size, and indent size.
      */
    export interface ConfigureRequest extends Request {
        arguments: ConfigureRequestArguments;
    }

    /**
      * Response to "configure" request.  This is just an acknowledgement, so
      * no body field is required.
      */
    export interface ConfigureResponse extends Response {
    }

    /**
      *  Information found in an "open" request.
      */
    export interface OpenRequestArgs extends FileRequestArgs {
        /**
         * Used when a version of the file content is known to be more up to date than the one on disk.
         * Then the known content will be used upon opening instead of the disk copy
         */
        fileContent?: string;
        /**
         * Used to specify the script kind of the file explicitly. It could be one of the following:
         *      "TS", "JS", "TSX", "JSX"
         */
        scriptKindName?: "TS" | "JS" | "TSX" | "JSX";
    }

    /**
      * Open request; value of command field is "open". Notify the
      * server that the client has file open.  The server will not
      * monitor the filesystem for changes in this file and will assume
      * that the client is updating the server (using the change and/or
      * reload messages) when the file changes. Server does not currently
      * send a response to an open request.
      */
    export interface OpenRequest extends Request {
        arguments: OpenRequestArgs;
    }

    type OpenExternalProjectArgs = ExternalProject;

    export interface OpenExternalProjectRequest extends Request {
        arguments: OpenExternalProjectArgs;
    }

    export interface CloseExternalProjectRequestArgs {
        projectFileName: string;
    }

    export interface OpenExternalProjectsRequest extends Request {
        arguments: OpenExternalProjectsArgs;
    }

    export interface OpenExternalProjectsArgs {
        projects: ExternalProject[];
    }

    export interface CloseExternalProjectRequest extends Request {
        arguments: CloseExternalProjectRequestArgs;
    }

    export interface SynchronizeProjectListRequest extends Request {
        arguments: SynchronizeProjectListRequestArgs;
    }

    export interface SynchronizeProjectListRequestArgs {
        knownProjects: protocol.ProjectVersionInfo[];
    }

    export interface ApplyChangedToOpenFilesRequest extends Request {
        arguments: ApplyChangedToOpenFilesRequestArgs;
    }

    export interface ApplyChangedToOpenFilesRequestArgs {
        openFiles?: ExternalFile[];
        changedFiles?: ChangedOpenFile[];
        closedFiles?: string[];
    }

    export interface SetCompilerOptionsForInferredProjectsArgs {
        options: ExternalProjectCompilerOptions;
    }

    export interface SetCompilerOptionsForInferredProjectsRequest extends Request {
        arguments: SetCompilerOptionsForInferredProjectsArgs;
    }

    /**
      *  Exit request; value of command field is "exit".  Ask the server process
      *  to exit.
      */
    export interface ExitRequest extends Request {
    }

    /**
      * Close request; value of command field is "close". Notify the
      * server that the client has closed a previously open file.  If
      * file is still referenced by open files, the server will resume
      * monitoring the filesystem for changes to file.  Server does not
      * currently send a response to a close request.
      */
    export interface CloseRequest extends FileRequest {
    }

    export interface CompileOnSaveAffectedFileListRequest extends FileRequest {
    }

    export interface CompileOnSaveAffectedFileListSingleProject {
        projectFileName: string;
        fileNames: string[];
    }

    export interface CompileOnSaveAffectedFileListResponse extends Response {
        body: CompileOnSaveAffectedFileListSingleProject[];
    }

    export interface CompileOnSaveEmitFileRequest extends FileRequest {
        args: CompileOnSaveEmitFileRequestArgs;
    }

    export interface CompileOnSaveEmitFileRequestArgs extends FileRequestArgs {
        forced?: boolean;
    }

    /**
      * Quickinfo request; value of command field is
      * "quickinfo". Return response giving a quick type and
      * documentation string for the symbol found in file at location
      * line, col.
      */
    export interface QuickInfoRequest extends FileLocationRequest {
    }

    /**
      * Body of QuickInfoResponse.
      */
    export interface QuickInfoResponseBody {
        /**
          * The symbol's kind (such as 'className' or 'parameterName' or plain 'text').
          */
        kind: string;

        /**
          * Optional modifiers for the kind (such as 'public').
          */
        kindModifiers: string;

        /**
          * Starting file location of symbol.
          */
        start: Location;

        /**
          * One past last character of symbol.
          */
        end: Location;

        /**
          * Type and kind of symbol.
          */
        displayString: string;

        /**
          * Documentation associated with symbol.
          */
        documentation: string;
    }

    /**
      * Quickinfo response message.
      */
    export interface QuickInfoResponse extends Response {
        body?: QuickInfoResponseBody;
    }

    /**
      * Arguments for format messages.
      */
    export interface FormatRequestArgs extends FileLocationRequestArgs {
        /**
          * Last line of range for which to format text in file.
          */
        endLine: number;

        /**
          * Character offset on last line of range for which to format text in file.
          */
        endOffset: number;

        endPosition?: number;
        options?: ts.FormatCodeOptions;
    }

    /**
      * Format request; value of command field is "format".  Return
      * response giving zero or more edit instructions.  The edit
      * instructions will be sorted in file order.  Applying the edit
      * instructions in reverse to file will result in correctly
      * reformatted text.
      */
    export interface FormatRequest extends FileLocationRequest {
        arguments: FormatRequestArgs;
    }

    /**
      * Object found in response messages defining an editing
      * instruction for a span of text in source code.  The effect of
      * this instruction is to replace the text starting at start and
      * ending one character before end with newText. For an insertion,
      * the text span is empty.  For a deletion, newText is empty.
      */
    export interface CodeEdit {
        /**
          * First character of the text span to edit.
          */
        start: Location;

        /**
          * One character past last character of the text span to edit.
          */
        end: Location;

        /**
          * Replace the span defined above with this string (may be
          * the empty string).
          */
        newText: string;
    }

    /**
      * Format and format on key response message.
      */
    export interface FormatResponse extends Response {
        body?: CodeEdit[];
    }

    /**
      * Arguments for format on key messages.
      */
    export interface FormatOnKeyRequestArgs extends FileLocationRequestArgs {
        /**
          * Key pressed (';', '\n', or '}').
          */
        key: string;

        options?: ts.FormatCodeOptions;
    }

    /**
      * Format on key request; value of command field is
      * "formatonkey". Given file location and key typed (as string),
      * return response giving zero or more edit instructions.  The
      * edit instructions will be sorted in file order.  Applying the
      * edit instructions in reverse to file will result in correctly
      * reformatted text.
      */
    export interface FormatOnKeyRequest extends FileLocationRequest {
        arguments: FormatOnKeyRequestArgs;
    }

    /**
      * Arguments for completions messages.
      */
    export interface CompletionsRequestArgs extends FileLocationRequestArgs {
        /**
          * Optional prefix to apply to possible completions.
          */
        prefix?: string;
    }

    /**
      * Completions request; value of command field is "completions".
      * Given a file location (file, line, col) and a prefix (which may
      * be the empty string), return the possible completions that
      * begin with prefix.
      */
    export interface CompletionsRequest extends FileLocationRequest {
        arguments: CompletionsRequestArgs;
    }

    /**
      * Arguments for completion details request.
      */
    export interface CompletionDetailsRequestArgs extends FileLocationRequestArgs {
        /**
          * Names of one or more entries for which to obtain details.
          */
        entryNames: string[];
    }

    /**
      * Completion entry details request; value of command field is
      * "completionEntryDetails".  Given a file location (file, line,
      * col) and an array of completion entry names return more
      * detailed information for each completion entry.
      */
    export interface CompletionDetailsRequest extends FileLocationRequest {
        arguments: CompletionDetailsRequestArgs;
    }

    /**
      * Part of a symbol description.
      */
    export interface SymbolDisplayPart {
        /**
          * Text of an item describing the symbol.
          */
        text: string;

        /**
          * The symbol's kind (such as 'className' or 'parameterName' or plain 'text').
          */
        kind: string;
    }

    /**
      * An item found in a completion response.
      */
    export interface CompletionEntry {
        /**
          * The symbol's name.
          */
        name: string;
        /**
          * The symbol's kind (such as 'className' or 'parameterName').
          */
        kind: string;
        /**
          * Optional modifiers for the kind (such as 'public').
          */
        kindModifiers: string;
        /**
         * A string that is used for comparing completion items so that they can be ordered.  This
         * is often the same as the name but may be different in certain circumstances.
         */
        sortText: string;
        /**
         * An optional span that indicates the text to be replaced by this completion item. If present,
         * this span should be used instead of the default one.
         */
        replacementSpan?: TextSpan;
    }

    /**
      * Additional completion entry details, available on demand
      */
    export interface CompletionEntryDetails {
        /**
          * The symbol's name.
          */
        name: string;
        /**
          * The symbol's kind (such as 'className' or 'parameterName').
          */
        kind: string;
        /**
          * Optional modifiers for the kind (such as 'public').
          */
        kindModifiers: string;
        /**
          * Display parts of the symbol (similar to quick info).
          */
        displayParts: SymbolDisplayPart[];

        /**
          * Documentation strings for the symbol.
          */
        documentation: SymbolDisplayPart[];
    }

    export interface CompletionsResponse extends Response {
        body?: CompletionEntry[];
    }

    export interface CompletionDetailsResponse extends Response {
        body?: CompletionEntryDetails[];
    }

    /**
     * Signature help information for a single parameter
     */
    export interface SignatureHelpParameter {

        /**
         * The parameter's name
         */
        name: string;

        /**
          * Documentation of the parameter.
          */
        documentation: SymbolDisplayPart[];

        /**
          * Display parts of the parameter.
          */
        displayParts: SymbolDisplayPart[];

        /**
         * Whether the parameter is optional or not.
         */
        isOptional: boolean;
    }

    /**
     * Represents a single signature to show in signature help.
     */
    export interface SignatureHelpItem {

        /**
         * Whether the signature accepts a variable number of arguments.
         */
        isVariadic: boolean;

        /**
         * The prefix display parts.
         */
        prefixDisplayParts: SymbolDisplayPart[];

        /**
         * The suffix display parts.
         */
        suffixDisplayParts: SymbolDisplayPart[];

        /**
         * The separator display parts.
         */
        separatorDisplayParts: SymbolDisplayPart[];

        /**
         * The signature helps items for the parameters.
         */
        parameters: SignatureHelpParameter[];

        /**
         * The signature's documentation
         */
        documentation: SymbolDisplayPart[];
    }

    /**
     * Signature help items found in the response of a signature help request.
     */
    export interface SignatureHelpItems {

        /**
         * The signature help items.
         */
        items: SignatureHelpItem[];

        /**
         * The span for which signature help should appear on a signature
         */
        applicableSpan: TextSpan;

        /**
         * The item selected in the set of available help items.
         */
        selectedItemIndex: number;

        /**
         * The argument selected in the set of parameters.
         */
        argumentIndex: number;

        /**
         * The argument count
         */
        argumentCount: number;
    }

    /**
     * Arguments of a signature help request.
     */
    export interface SignatureHelpRequestArgs extends FileLocationRequestArgs {
    }

    /**
      * Signature help request; value of command field is "signatureHelp".
      * Given a file location (file, line, col), return the signature
      * help.
      */
    export interface SignatureHelpRequest extends FileLocationRequest {
        arguments: SignatureHelpRequestArgs;
    }

    /**
     * Response object for a SignatureHelpRequest.
     */
    export interface SignatureHelpResponse extends Response {
        body?: SignatureHelpItems;
    }

    /**
      * Synchronous request for semantic diagnostics of one file.
      */
    export interface SemanticDiagnosticsSyncRequest extends FileRequest {
        arguments: SemanticDiagnosticsSyncRequestArgs;
    }

    export interface SemanticDiagnosticsSyncRequestArgs extends FileRequestArgs {
        includeLinePosition?: boolean;
    }

    /**
      * Response object for synchronous sematic diagnostics request.
      */
    export interface SemanticDiagnosticsSyncResponse extends Response {
        body?: Diagnostic[] | DiagnosticWithLinePosition[];
    }

    /**
      * Synchronous request for syntactic diagnostics of one file.
      */
    export interface SyntacticDiagnosticsSyncRequest extends FileRequest {
        arguments: SyntacticDiagnosticsSyncRequestArgs;
    }

    export interface SyntacticDiagnosticsSyncRequestArgs extends FileRequestArgs {
        includeLinePosition?: boolean;
    }

    /**
      * Response object for synchronous syntactic diagnostics request.
      */
    export interface SyntacticDiagnosticsSyncResponse extends Response {
        body?: Diagnostic[] | DiagnosticWithLinePosition[];
    }

    /**
    * Arguments for GeterrForProject request.
    */
    export interface GeterrForProjectRequestArgs {
        /**
          * the file requesting project error list
          */
        file: string;

        /**
          * Delay in milliseconds to wait before starting to compute
          * errors for the files in the file list
          */
        delay: number;
    }

    /**
      * GeterrForProjectRequest request; value of command field is
      * "geterrForProject". It works similarly with 'Geterr', only
      * it request for every file in this project.
      */
    export interface GeterrForProjectRequest extends Request {
        arguments: GeterrForProjectRequestArgs;
    }

    /**
      * Arguments for geterr messages.
      */
    export interface GeterrRequestArgs {
        /**
          * List of file names for which to compute compiler errors.
          * The files will be checked in list order.
          */
        files: string[];

        /**
          * Delay in milliseconds to wait before starting to compute
          * errors for the files in the file list
          */
        delay: number;
    }

    /**
      * Geterr request; value of command field is "geterr". Wait for
      * delay milliseconds and then, if during the wait no change or
      * reload messages have arrived for the first file in the files
      * list, get the syntactic errors for the file, field requests,
      * and then get the semantic errors for the file.  Repeat with a
      * smaller delay for each subsequent file on the files list.  Best
      * practice for an editor is to send a file list containing each
      * file that is currently visible, in most-recently-used order.
      */
    export interface GeterrRequest extends Request {
        arguments: GeterrRequestArgs;
    }

    /**
      * Item of diagnostic information found in a DiagnosticEvent message.
      */
    export interface Diagnostic {
        /**
          * Starting file location at which text applies.
          */
        start: Location;

        /**
          * The last file location at which the text applies.
          */
        end: Location;

        /**
          * Text of diagnostic message.
          */
        text: string;
    }

    export interface DiagnosticEventBody {
        /**
          * The file for which diagnostic information is reported.
          */
        file: string;

        /**
          * An array of diagnostic information items.
          */
        diagnostics: Diagnostic[];
    }

    /**
      * Event message for "syntaxDiag" and "semanticDiag" event types.
      * These events provide syntactic and semantic errors for a file.
      */
    export interface DiagnosticEvent extends Event {
        body?: DiagnosticEventBody;
    }

    export interface ConfigFileDiagnosticEventBody {
        /**
         * The file which trigged the searching and error-checking of the config file
         */
        triggerFile: string;

        /**
         * The name of the found config file.
         */
        configFile: string;

        /**
         * An arry of diagnostic information items for the found config file.
         */
        diagnostics: Diagnostic[];
    }

    /**
     * Event message for "configFileDiag" event type.
     * This event provides errors for a found config file.
     */
    export interface ConfigFileDiagnosticEvent extends Event {
        body?: ConfigFileDiagnosticEventBody;
        event: "configFileDiag";
    }

    /**
      * Arguments for reload request.
      */
    export interface ReloadRequestArgs extends FileRequestArgs {
        /**
          * Name of temporary file from which to reload file
          * contents. May be same as file.
          */
        tmpfile: string;
    }

    /**
      * Reload request message; value of command field is "reload".
      * Reload contents of file with name given by the 'file' argument
      * from temporary file with name given by the 'tmpfile' argument.
      * The two names can be identical.
      */
    export interface ReloadRequest extends FileRequest {
        arguments: ReloadRequestArgs;
    }

    /**
      * Response to "reload" request.  This is just an acknowledgement, so
      * no body field is required.
      */
    export interface ReloadResponse extends Response {
    }

    /**
      * Arguments for saveto request.
      */
    export interface SavetoRequestArgs extends FileRequestArgs {
        /**
          * Name of temporary file into which to save server's view of
          * file contents.
          */
        tmpfile: string;
    }

    /**
      * Saveto request message; value of command field is "saveto".
      * For debugging purposes, save to a temporaryfile (named by
      * argument 'tmpfile') the contents of file named by argument
      * 'file'.  The server does not currently send a response to a
      * "saveto" request.
      */
    export interface SavetoRequest extends FileRequest {
        arguments: SavetoRequestArgs;
    }

    /**
      * Arguments for navto request message.
      */
    export interface NavtoRequestArgs extends FileRequestArgs {
        /**
          * Search term to navigate to from current location; term can
          * be '.*' or an identifier prefix.
          */
        searchValue: string;
        /**
          *  Optional limit on the number of items to return.
          */
        maxResultCount?: number;
<<<<<<< HEAD

        projectFileName?: string;
=======
        /**
          * Optional flag to indicate we want results for just the current file
          * or the entire project.
          */
        currentFileOnly?: boolean;
>>>>>>> 9950b98b
    }

    /**
      * Navto request message; value of command field is "navto".
      * Return list of objects giving file locations and symbols that
      * match the search term given in argument 'searchTerm'.  The
      * context for the search is given by the named file.
      */
    export interface NavtoRequest extends FileRequest {
        arguments: NavtoRequestArgs;
    }

    /**
      * An item found in a navto response.
      */
    export interface NavtoItem {
        /**
          * The symbol's name.
          */
        name: string;

        /**
          * The symbol's kind (such as 'className' or 'parameterName').
          */
        kind: string;

        /**
          * exact, substring, or prefix.
          */
        matchKind?: string;

        /**
          * If this was a case sensitive or insensitive match.
          */
        isCaseSensitive?: boolean;

        /**
          * Optional modifiers for the kind (such as 'public').
          */
        kindModifiers?: string;

        /**
          * The file in which the symbol is found.
          */
        file: string;

        /**
          * The location within file at which the symbol is found.
          */
        start: Location;

        /**
          * One past the last character of the symbol.
          */
        end: Location;

        /**
          * Name of symbol's container symbol (if any); for example,
          * the class name if symbol is a class member.
          */
        containerName?: string;

        /**
          * Kind of symbol's container symbol (if any).
          */
        containerKind?: string;
    }

    /**
      * Navto response message. Body is an array of navto items.  Each
      * item gives a symbol that matched the search term.
      */
    export interface NavtoResponse extends Response {
        body?: NavtoItem[];
    }

    /**
      * Arguments for change request message.
      */
    export interface ChangeRequestArgs extends FormatRequestArgs {
        /**
          * Optional string to insert at location (file, line, offset).
          */
        insertString?: string;
    }

    /**
      * Change request message; value of command field is "change".
      * Update the server's view of the file named by argument 'file'.
      * Server does not currently send a response to a change request.
      */
    export interface ChangeRequest extends FileLocationRequest {
        arguments: ChangeRequestArgs;
    }

    /**
      * Response to "brace" request.
      */
    export interface BraceResponse extends Response {
        body?: TextSpan[];
    }

    /**
      * Brace matching request; value of command field is "brace".
      * Return response giving the file locations of matching braces
      * found in file at location line, offset.
      */
    export interface BraceRequest extends FileLocationRequest {
    }

    /**
      * NavBar items request; value of command field is "navbar".
      * Return response giving the list of navigation bar entries
      * extracted from the requested file.
      */
    export interface NavBarRequest extends FileRequest {
    }

    export interface NavigationBarItem {
        /**
          * The item's display text.
          */
        text: string;

        /**
          * The symbol's kind (such as 'className' or 'parameterName').
          */
        kind: string;

        /**
          * Optional modifiers for the kind (such as 'public').
          */
        kindModifiers?: string;

        /**
          * The definition locations of the item.
          */
        spans: TextSpan[];

        /**
          * Optional children.
          */
        childItems?: NavigationBarItem[];

        /**
          * Number of levels deep this item should appear.
          */
        indent: number;
    }

    export interface NavBarResponse extends Response {
        body?: NavigationBarItem[];
    }
}
<|MERGE_RESOLUTION|>--- conflicted
+++ resolved
@@ -1,1524 +1,1521 @@
-/**
-  * Declaration module describing the TypeScript Server protocol
-  */
-declare namespace ts.server.protocol {
-    /**
-      * A TypeScript Server message
-      */
-    export interface Message {
-        /**
-          * Sequence number of the message
-          */
-        seq: number;
-
-        /**
-          * One of "request", "response", or "event"
-          */
-        type: string;
-    }
-
-    /**
-      * Client-initiated request message
-      */
-    export interface Request extends Message {
-        /**
-          * The command to execute
-          */
-        command: string;
-
-        /**
-          * Object containing arguments for the command
-          */
-        arguments?: any;
-    }
-
-    /**
-      * Request to reload the project structure for all the opened files
-      */
-    export interface ReloadProjectsRequest extends Message {
-    }
-
-    /**
-      * Server-initiated event message
-      */
-    export interface Event extends Message {
-        /**
-          * Name of event
-          */
-        event: string;
-
-        /**
-          * Event-specific information
-          */
-        body?: any;
-    }
-
-    /**
-      * Response by server to client request message.
-      */
-    export interface Response extends Message {
-        /**
-          * Sequence number of the request message.
-          */
-        request_seq: number;
-
-        /**
-          * Outcome of the request.
-          */
-        success: boolean;
-
-        /**
-          * The command requested.
-          */
-        command: string;
-
-        /**
-          * Contains error message if success === false.
-          */
-        message?: string;
-
-        /**
-          * Contains message body if success === true.
-          */
-        body?: any;
-    }
-
-    /**
-      * Arguments for FileRequest messages.
-      */
-    export interface FileRequestArgs {
-        /**
-          * The file for the request (absolute pathname required).
-          */
-        file: string;
-
-        /*
-         * Optional name of project that contains file
-         */
-        projectFileName?: string;
-    }
-
-    export interface TodoCommentRequest extends FileRequest {
-        arguments: TodoCommentRequestArgs;
-    }
-
-    export interface TodoCommentRequestArgs extends FileRequestArgs {
-        descriptors: TodoCommentDescriptor[];
-    }
-
-    export interface IndentationRequest extends FileLocationRequest {
-        arguments: IndentationRequestArgs;
-    }
-
-    export interface IndentationRequestArgs extends FileLocationRequestArgs {
-        options?: EditorSettings;
-    }
-
-    /**
-      * Arguments for ProjectInfoRequest request.
-      */
-    export interface ProjectInfoRequestArgs extends FileRequestArgs {
-        /**
-          * Indicate if the file name list of the project is needed
-          */
-        needFileNameList: boolean;
-    }
-
-    /**
-      * A request to get the project information of the current file
-      */
-    export interface ProjectInfoRequest extends Request {
-        arguments: ProjectInfoRequestArgs;
-    }
-
-    export interface ProjectRequest extends Request {
-        arguments: ProjectRequestArgs;
-    }
-
-    export interface ProjectRequestArgs {
-        projectFileName: string;
-    }
-
-    /**
-      * Response message body for "projectInfo" request
-      */
-    export interface ProjectInfo {
-        /**
-          * For configured project, this is the normalized path of the 'tsconfig.json' file
-          * For inferred project, this is undefined
-          */
-        configFileName: string;
-        /**
-          * The list of normalized file name in the project, including 'lib.d.ts'
-          */
-        fileNames?: string[];
-        /**
-          * Indicates if the project has a active language service instance
-          */
-        languageServiceDisabled?: boolean;
-    }
-
-    export interface DiagnosticWithLinePosition {
-        message: string;
-        start: number;
-        length: number;
-        startLocation: Location;
-        endLocation: Location;
-        category: string;
-        code: number;
-    }
-
-    /**
-      * Response message for "projectInfo" request
-      */
-    export interface ProjectInfoResponse extends Response {
-        body?: ProjectInfo;
-    }
-
-    /**
-      * Request whose sole parameter is a file name.
-      */
-    export interface FileRequest extends Request {
-        arguments: FileRequestArgs;
-    }
-
-    /**
-      * Instances of this interface specify a location in a source file:
-      * (file, line, character offset), where line and character offset are 1-based.
-      */
-    export interface FileLocationRequestArgs extends FileRequestArgs {
-        /**
-          * The line number for the request (1-based).
-          */
-        line?: number;
-
-        /**
-          * The character offset (on the line) for the request (1-based).
-          */
-        offset?: number;
-
-        /**
-         * Position (can be specified instead of line/offset pair) 
-         */
-        position?: number;
-    }
-
-    /**
-      * A request whose arguments specify a file location (file, line, col).
-      */
-    export interface FileLocationRequest extends FileRequest {
-        arguments: FileLocationRequestArgs;
-    }
-
-    export interface FileSpanRequestArgs extends FileRequestArgs {
-        start: number;
-        length: number;
-    }
-
-    export interface FileSpanRequest extends FileRequest {
-        arguments: FileSpanRequestArgs;
-    }
-
-    /**
-      * Arguments in document highlight request; include: filesToSearch, file,
-      * line, offset.
-      */
-    export interface DocumentHighlightsRequestArgs extends FileLocationRequestArgs {
-        /**
-         * List of files to search for document highlights.
-         */
-        filesToSearch: string[];
-    }
-
-    /**
-      * Go to definition request; value of command field is
-      * "definition". Return response giving the file locations that
-      * define the symbol found in file at location line, col.
-      */
-    export interface DefinitionRequest extends FileLocationRequest {
-    }
-
-    /**
-      * Go to type request; value of command field is
-      * "typeDefinition". Return response giving the file locations that
-      * define the type for the symbol found in file at location line, col.
-      */
-    export interface TypeDefinitionRequest extends FileLocationRequest {
-    }
-
-    /**
-      * Go to implementation request; value of command field is
-      * "implementation". Return response giving the file locations that
-      * implement the symbol found in file at location line, col.
-      */
-    export interface ImplementationRequest extends FileLocationRequest {
-    }
-
-    /**
-      * Location in source code expressed as (one-based) line and character offset.
-      */
-    export interface Location {
-        line: number;
-        offset: number;
-    }
-
-    /**
-      * Object found in response messages defining a span of text in source code.
-      */
-    export interface TextSpan {
-        /**
-          * First character of the definition.
-          */
-        start: Location;
-
-        /**
-          * One character past last character of the definition.
-          */
-        end: Location;
-    }
-
-    /**
-      * Object found in response messages defining a span of text in a specific source file.
-      */
-    export interface FileSpan extends TextSpan {
-        /**
-          * File containing text span.
-          */
-        file: string;
-    }
-
-    /**
-      * Definition response message.  Gives text range for definition.
-      */
-    export interface DefinitionResponse extends Response {
-        body?: FileSpan[];
-    }
-
-    /**
-      * Definition response message.  Gives text range for definition.
-      */
-    export interface TypeDefinitionResponse extends Response {
-        body?: FileSpan[];
-    }
-
-    export interface BraceCompletionRequest extends FileLocationRequest {
-        arguments: BraceCompletionRequestArgs;
-    }
-
-    export interface BraceCompletionRequestArgs extends FileLocationRequestArgs {
-        openingBrace: string;
-    }
-
-    /**
-      * Implementation response message.  Gives text range for implementations.
-      */
-    export interface ImplementationResponse extends Response {
-        body?: FileSpan[];
-    }
-
-    /**
-      * Get occurrences request; value of command field is
-      * "occurrences". Return response giving spans that are relevant
-      * in the file at a given line and column.
-      */
-    export interface OccurrencesRequest extends FileLocationRequest {
-    }
-
-    export interface OccurrencesResponseItem extends FileSpan {
-        /**
-          * True if the occurrence is a write location, false otherwise.
-          */
-        isWriteAccess: boolean;
-    }
-
-    export interface OccurrencesResponse extends Response {
-        body?: OccurrencesResponseItem[];
-    }
-
-    /**
-      * Get document highlights request; value of command field is
-      * "documentHighlights". Return response giving spans that are relevant
-      * in the file at a given line and column.
-      */
-    export interface DocumentHighlightsRequest extends FileLocationRequest {
-        arguments: DocumentHighlightsRequestArgs;
-    }
-
-    export interface HighlightSpan extends TextSpan {
-        kind: string;
-    }
-
-    export interface DocumentHighlightsItem {
-        /**
-          * File containing highlight spans.
-          */
-        file: string;
-
-        /**
-          * Spans to highlight in file.
-          */
-        highlightSpans: HighlightSpan[];
-    }
-
-    export interface DocumentHighlightsResponse extends Response {
-        body?: DocumentHighlightsItem[];
-    }
-
-    /**
-      * Find references request; value of command field is
-      * "references". Return response giving the file locations that
-      * reference the symbol found in file at location line, col.
-      */
-    export interface ReferencesRequest extends FileLocationRequest {
-    }
-
-    export interface ReferencesResponseItem extends FileSpan {
-        /** Text of line containing the reference.  Including this
-          *  with the response avoids latency of editor loading files
-          * to show text of reference line (the server already has
-          * loaded the referencing files).
-          */
-        lineText: string;
-
-        /**
-          * True if reference is a write location, false otherwise.
-          */
-        isWriteAccess: boolean;
-
-        /**
-         * True if reference is a definition, false otherwise.
-         */
-        isDefinition: boolean;
-    }
-
-    /**
-      * The body of a "references" response message.
-      */
-    export interface ReferencesResponseBody {
-        /**
-          * The file locations referencing the symbol.
-          */
-        refs: ReferencesResponseItem[];
-
-        /**
-          * The name of the symbol.
-          */
-        symbolName: string;
-
-        /**
-          * The start character offset of the symbol (on the line provided by the references request).
-          */
-        symbolStartOffset: number;
-
-        /**
-          * The full display name of the symbol.
-          */
-        symbolDisplayString: string;
-    }
-
-    /**
-      * Response to "references" request.
-      */
-    export interface ReferencesResponse extends Response {
-        body?: ReferencesResponseBody;
-    }
-
-    export interface RenameRequestArgs extends FileLocationRequestArgs {
-        findInComments?: boolean;
-        findInStrings?: boolean;
-    }
-
-
-    /**
-      * Rename request; value of command field is "rename". Return
-      * response giving the file locations that reference the symbol
-      * found in file at location line, col. Also return full display
-      * name of the symbol so that client can print it unambiguously.
-      */
-    export interface RenameRequest extends FileLocationRequest {
-        arguments: RenameRequestArgs;
-    }
-
-    /**
-      * Information about the item to be renamed.
-      */
-    export interface RenameInfo {
-        /**
-          * True if item can be renamed.
-          */
-        canRename: boolean;
-
-        /**
-          * Error message if item can not be renamed.
-          */
-        localizedErrorMessage?: string;
-
-        /**
-          * Display name of the item to be renamed.
-          */
-        displayName: string;
-
-        /**
-          * Full display name of item to be renamed.
-          */
-        fullDisplayName: string;
-
-        /**
-          * The items's kind (such as 'className' or 'parameterName' or plain 'text').
-          */
-        kind: string;
-
-        /**
-          * Optional modifiers for the kind (such as 'public').
-          */
-        kindModifiers: string;
-    }
-
-    /**
-     *  A group of text spans, all in 'file'.
-     */
-    export interface SpanGroup {
-        /** The file to which the spans apply */
-        file: string;
-        /** The text spans in this group */
-        locs: TextSpan[];
-    }
-
-    export interface RenameResponseBody {
-        /**
-         * Information about the item to be renamed.
-         */
-        info: RenameInfo;
-
-        /**
-         * An array of span groups (one per file) that refer to the item to be renamed.
-         */
-        locs: SpanGroup[];
-    }
-
-    /**
-      * Rename response message.
-      */
-    export interface RenameResponse extends Response {
-        body?: RenameResponseBody;
-    }
-
-    export interface ExternalFile {
-        fileName: string;
-        scriptKind?: ScriptKind;
-        hasMixedContent?: boolean;
-        content?: string;
-    }
-
-    export interface ExternalProject {
-        projectFileName: string;
-        rootFiles: ExternalFile[];
-        options: ExternalProjectCompilerOptions;
-        typingOptions?: TypingOptions;
-    }
-
-    /**
-     * For external projects, some of the project settings are sent together with
-     * compiler settings.
-     */
-    export interface ExternalProjectCompilerOptions extends CompilerOptions {
-        compileOnSave?: boolean;
-    }
-
-    export interface ProjectVersionInfo {
-        projectName: string;
-        isInferred: boolean;
-        version: number;
-        options: CompilerOptions;
-    }
-
-    export interface ProjectChanges {
-        added: string[];
-        removed: string[];
-    }
-
-    /**
-     * Describes set of files in the project.
-     * info might be omitted in case of inferred projects
-     * if files is set - then this is the entire set of files in the project
-     * if changes is set - then this is the set of changes that should be applied to existing project
-     * otherwise - assume that nothing is changed
-     */
-    export interface ProjectFiles {
-        info?: ProjectVersionInfo;
-        files?: string[];
-        changes?: ProjectChanges;
-    }
-
-    export interface ProjectFilesWithDiagnostics extends ProjectFiles {
-        projectErrors: DiagnosticWithLinePosition[];
-    }
-
-    export interface ChangedOpenFile {
-        fileName: string;
-        changes: ts.TextChange[];
-    }
-
-    /**
-     * Editor options
-     */
-    export interface EditorOptions {
-
-        /** Number of spaces for each tab. Default value is 4. */
-        tabSize?: number;
-
-        /** Number of spaces to indent during formatting. Default value is 4. */
-        indentSize?: number;
-
-        /** Number of additional spaces to indent during formatting to preserve base indentation (ex. script block indentation). Default value is 0. */
-        baseIndentSize?: number;
-
-        /** The new line character to be used. Default value is the OS line delimiter. */
-        newLineCharacter?: string;
-
-        /** Whether tabs should be converted to spaces. Default value is true. */
-        convertTabsToSpaces?: boolean;
-    }
-
-    /**
-     * Format options
-     */
-    export interface FormatOptions extends EditorOptions {
-
-        /** Defines space handling after a comma delimiter. Default value is true. */
-        insertSpaceAfterCommaDelimiter?: boolean;
-
-        /** Defines space handling after a semicolon in a for statement. Default value is true */
-        insertSpaceAfterSemicolonInForStatements?: boolean;
-
-        /** Defines space handling after a binary operator. Default value is true. */
-        insertSpaceBeforeAndAfterBinaryOperators?: boolean;
-
-        /** Defines space handling after keywords in control flow statement. Default value is true. */
-        insertSpaceAfterKeywordsInControlFlowStatements?: boolean;
-
-        /** Defines space handling after function keyword for anonymous functions. Default value is false. */
-        insertSpaceAfterFunctionKeywordForAnonymousFunctions?: boolean;
-
-        /** Defines space handling after opening and before closing non empty parenthesis. Default value is false. */
-        insertSpaceAfterOpeningAndBeforeClosingNonemptyParenthesis?: boolean;
-
-        /** Defines space handling after opening and before closing non empty brackets. Default value is false. */
-        insertSpaceAfterOpeningAndBeforeClosingNonemptyBrackets?: boolean;
-
-        /** Defines whether an open brace is put onto a new line for functions or not. Default value is false. */
-        placeOpenBraceOnNewLineForFunctions?: boolean;
-
-        /** Defines whether an open brace is put onto a new line for control blocks or not. Default value is false. */
-        placeOpenBraceOnNewLineForControlBlocks?: boolean;
-    }
-
-    /**
-      * Information found in a configure request.
-      */
-    export interface ConfigureRequestArguments {
-
-        /**
-          * Information about the host, for example 'Emacs 24.4' or
-          * 'Sublime Text version 3075'
-          */
-        hostInfo?: string;
-
-        /**
-          * If present, tab settings apply only to this file.
-          */
-        file?: string;
-
-        /**
-         * The format options to use during formatting and other code editing features.
-         */
-        formatOptions?: FormatOptions;
-
-        /**
-         * If set to true - then all loose files will land into one inferred project
-         */
-        useOneInferredProject?: boolean;
-    }
-
-    /**
-      *  Configure request; value of command field is "configure".  Specifies
-      *  host information, such as host type, tab size, and indent size.
-      */
-    export interface ConfigureRequest extends Request {
-        arguments: ConfigureRequestArguments;
-    }
-
-    /**
-      * Response to "configure" request.  This is just an acknowledgement, so
-      * no body field is required.
-      */
-    export interface ConfigureResponse extends Response {
-    }
-
-    /**
-      *  Information found in an "open" request.
-      */
-    export interface OpenRequestArgs extends FileRequestArgs {
-        /**
-         * Used when a version of the file content is known to be more up to date than the one on disk.
-         * Then the known content will be used upon opening instead of the disk copy
-         */
-        fileContent?: string;
-        /**
-         * Used to specify the script kind of the file explicitly. It could be one of the following:
-         *      "TS", "JS", "TSX", "JSX"
-         */
-        scriptKindName?: "TS" | "JS" | "TSX" | "JSX";
-    }
-
-    /**
-      * Open request; value of command field is "open". Notify the
-      * server that the client has file open.  The server will not
-      * monitor the filesystem for changes in this file and will assume
-      * that the client is updating the server (using the change and/or
-      * reload messages) when the file changes. Server does not currently
-      * send a response to an open request.
-      */
-    export interface OpenRequest extends Request {
-        arguments: OpenRequestArgs;
-    }
-
-    type OpenExternalProjectArgs = ExternalProject;
-
-    export interface OpenExternalProjectRequest extends Request {
-        arguments: OpenExternalProjectArgs;
-    }
-
-    export interface CloseExternalProjectRequestArgs {
-        projectFileName: string;
-    }
-
-    export interface OpenExternalProjectsRequest extends Request {
-        arguments: OpenExternalProjectsArgs;
-    }
-
-    export interface OpenExternalProjectsArgs {
-        projects: ExternalProject[];
-    }
-
-    export interface CloseExternalProjectRequest extends Request {
-        arguments: CloseExternalProjectRequestArgs;
-    }
-
-    export interface SynchronizeProjectListRequest extends Request {
-        arguments: SynchronizeProjectListRequestArgs;
-    }
-
-    export interface SynchronizeProjectListRequestArgs {
-        knownProjects: protocol.ProjectVersionInfo[];
-    }
-
-    export interface ApplyChangedToOpenFilesRequest extends Request {
-        arguments: ApplyChangedToOpenFilesRequestArgs;
-    }
-
-    export interface ApplyChangedToOpenFilesRequestArgs {
-        openFiles?: ExternalFile[];
-        changedFiles?: ChangedOpenFile[];
-        closedFiles?: string[];
-    }
-
-    export interface SetCompilerOptionsForInferredProjectsArgs {
-        options: ExternalProjectCompilerOptions;
-    }
-
-    export interface SetCompilerOptionsForInferredProjectsRequest extends Request {
-        arguments: SetCompilerOptionsForInferredProjectsArgs;
-    }
-
-    /**
-      *  Exit request; value of command field is "exit".  Ask the server process
-      *  to exit.
-      */
-    export interface ExitRequest extends Request {
-    }
-
-    /**
-      * Close request; value of command field is "close". Notify the
-      * server that the client has closed a previously open file.  If
-      * file is still referenced by open files, the server will resume
-      * monitoring the filesystem for changes to file.  Server does not
-      * currently send a response to a close request.
-      */
-    export interface CloseRequest extends FileRequest {
-    }
-
-    export interface CompileOnSaveAffectedFileListRequest extends FileRequest {
-    }
-
-    export interface CompileOnSaveAffectedFileListSingleProject {
-        projectFileName: string;
-        fileNames: string[];
-    }
-
-    export interface CompileOnSaveAffectedFileListResponse extends Response {
-        body: CompileOnSaveAffectedFileListSingleProject[];
-    }
-
-    export interface CompileOnSaveEmitFileRequest extends FileRequest {
-        args: CompileOnSaveEmitFileRequestArgs;
-    }
-
-    export interface CompileOnSaveEmitFileRequestArgs extends FileRequestArgs {
-        forced?: boolean;
-    }
-
-    /**
-      * Quickinfo request; value of command field is
-      * "quickinfo". Return response giving a quick type and
-      * documentation string for the symbol found in file at location
-      * line, col.
-      */
-    export interface QuickInfoRequest extends FileLocationRequest {
-    }
-
-    /**
-      * Body of QuickInfoResponse.
-      */
-    export interface QuickInfoResponseBody {
-        /**
-          * The symbol's kind (such as 'className' or 'parameterName' or plain 'text').
-          */
-        kind: string;
-
-        /**
-          * Optional modifiers for the kind (such as 'public').
-          */
-        kindModifiers: string;
-
-        /**
-          * Starting file location of symbol.
-          */
-        start: Location;
-
-        /**
-          * One past last character of symbol.
-          */
-        end: Location;
-
-        /**
-          * Type and kind of symbol.
-          */
-        displayString: string;
-
-        /**
-          * Documentation associated with symbol.
-          */
-        documentation: string;
-    }
-
-    /**
-      * Quickinfo response message.
-      */
-    export interface QuickInfoResponse extends Response {
-        body?: QuickInfoResponseBody;
-    }
-
-    /**
-      * Arguments for format messages.
-      */
-    export interface FormatRequestArgs extends FileLocationRequestArgs {
-        /**
-          * Last line of range for which to format text in file.
-          */
-        endLine: number;
-
-        /**
-          * Character offset on last line of range for which to format text in file.
-          */
-        endOffset: number;
-
-        endPosition?: number;
-        options?: ts.FormatCodeOptions;
-    }
-
-    /**
-      * Format request; value of command field is "format".  Return
-      * response giving zero or more edit instructions.  The edit
-      * instructions will be sorted in file order.  Applying the edit
-      * instructions in reverse to file will result in correctly
-      * reformatted text.
-      */
-    export interface FormatRequest extends FileLocationRequest {
-        arguments: FormatRequestArgs;
-    }
-
-    /**
-      * Object found in response messages defining an editing
-      * instruction for a span of text in source code.  The effect of
-      * this instruction is to replace the text starting at start and
-      * ending one character before end with newText. For an insertion,
-      * the text span is empty.  For a deletion, newText is empty.
-      */
-    export interface CodeEdit {
-        /**
-          * First character of the text span to edit.
-          */
-        start: Location;
-
-        /**
-          * One character past last character of the text span to edit.
-          */
-        end: Location;
-
-        /**
-          * Replace the span defined above with this string (may be
-          * the empty string).
-          */
-        newText: string;
-    }
-
-    /**
-      * Format and format on key response message.
-      */
-    export interface FormatResponse extends Response {
-        body?: CodeEdit[];
-    }
-
-    /**
-      * Arguments for format on key messages.
-      */
-    export interface FormatOnKeyRequestArgs extends FileLocationRequestArgs {
-        /**
-          * Key pressed (';', '\n', or '}').
-          */
-        key: string;
-
-        options?: ts.FormatCodeOptions;
-    }
-
-    /**
-      * Format on key request; value of command field is
-      * "formatonkey". Given file location and key typed (as string),
-      * return response giving zero or more edit instructions.  The
-      * edit instructions will be sorted in file order.  Applying the
-      * edit instructions in reverse to file will result in correctly
-      * reformatted text.
-      */
-    export interface FormatOnKeyRequest extends FileLocationRequest {
-        arguments: FormatOnKeyRequestArgs;
-    }
-
-    /**
-      * Arguments for completions messages.
-      */
-    export interface CompletionsRequestArgs extends FileLocationRequestArgs {
-        /**
-          * Optional prefix to apply to possible completions.
-          */
-        prefix?: string;
-    }
-
-    /**
-      * Completions request; value of command field is "completions".
-      * Given a file location (file, line, col) and a prefix (which may
-      * be the empty string), return the possible completions that
-      * begin with prefix.
-      */
-    export interface CompletionsRequest extends FileLocationRequest {
-        arguments: CompletionsRequestArgs;
-    }
-
-    /**
-      * Arguments for completion details request.
-      */
-    export interface CompletionDetailsRequestArgs extends FileLocationRequestArgs {
-        /**
-          * Names of one or more entries for which to obtain details.
-          */
-        entryNames: string[];
-    }
-
-    /**
-      * Completion entry details request; value of command field is
-      * "completionEntryDetails".  Given a file location (file, line,
-      * col) and an array of completion entry names return more
-      * detailed information for each completion entry.
-      */
-    export interface CompletionDetailsRequest extends FileLocationRequest {
-        arguments: CompletionDetailsRequestArgs;
-    }
-
-    /**
-      * Part of a symbol description.
-      */
-    export interface SymbolDisplayPart {
-        /**
-          * Text of an item describing the symbol.
-          */
-        text: string;
-
-        /**
-          * The symbol's kind (such as 'className' or 'parameterName' or plain 'text').
-          */
-        kind: string;
-    }
-
-    /**
-      * An item found in a completion response.
-      */
-    export interface CompletionEntry {
-        /**
-          * The symbol's name.
-          */
-        name: string;
-        /**
-          * The symbol's kind (such as 'className' or 'parameterName').
-          */
-        kind: string;
-        /**
-          * Optional modifiers for the kind (such as 'public').
-          */
-        kindModifiers: string;
-        /**
-         * A string that is used for comparing completion items so that they can be ordered.  This
-         * is often the same as the name but may be different in certain circumstances.
-         */
-        sortText: string;
-        /**
-         * An optional span that indicates the text to be replaced by this completion item. If present,
-         * this span should be used instead of the default one.
-         */
-        replacementSpan?: TextSpan;
-    }
-
-    /**
-      * Additional completion entry details, available on demand
-      */
-    export interface CompletionEntryDetails {
-        /**
-          * The symbol's name.
-          */
-        name: string;
-        /**
-          * The symbol's kind (such as 'className' or 'parameterName').
-          */
-        kind: string;
-        /**
-          * Optional modifiers for the kind (such as 'public').
-          */
-        kindModifiers: string;
-        /**
-          * Display parts of the symbol (similar to quick info).
-          */
-        displayParts: SymbolDisplayPart[];
-
-        /**
-          * Documentation strings for the symbol.
-          */
-        documentation: SymbolDisplayPart[];
-    }
-
-    export interface CompletionsResponse extends Response {
-        body?: CompletionEntry[];
-    }
-
-    export interface CompletionDetailsResponse extends Response {
-        body?: CompletionEntryDetails[];
-    }
-
-    /**
-     * Signature help information for a single parameter
-     */
-    export interface SignatureHelpParameter {
-
-        /**
-         * The parameter's name
-         */
-        name: string;
-
-        /**
-          * Documentation of the parameter.
-          */
-        documentation: SymbolDisplayPart[];
-
-        /**
-          * Display parts of the parameter.
-          */
-        displayParts: SymbolDisplayPart[];
-
-        /**
-         * Whether the parameter is optional or not.
-         */
-        isOptional: boolean;
-    }
-
-    /**
-     * Represents a single signature to show in signature help.
-     */
-    export interface SignatureHelpItem {
-
-        /**
-         * Whether the signature accepts a variable number of arguments.
-         */
-        isVariadic: boolean;
-
-        /**
-         * The prefix display parts.
-         */
-        prefixDisplayParts: SymbolDisplayPart[];
-
-        /**
-         * The suffix display parts.
-         */
-        suffixDisplayParts: SymbolDisplayPart[];
-
-        /**
-         * The separator display parts.
-         */
-        separatorDisplayParts: SymbolDisplayPart[];
-
-        /**
-         * The signature helps items for the parameters.
-         */
-        parameters: SignatureHelpParameter[];
-
-        /**
-         * The signature's documentation
-         */
-        documentation: SymbolDisplayPart[];
-    }
-
-    /**
-     * Signature help items found in the response of a signature help request.
-     */
-    export interface SignatureHelpItems {
-
-        /**
-         * The signature help items.
-         */
-        items: SignatureHelpItem[];
-
-        /**
-         * The span for which signature help should appear on a signature
-         */
-        applicableSpan: TextSpan;
-
-        /**
-         * The item selected in the set of available help items.
-         */
-        selectedItemIndex: number;
-
-        /**
-         * The argument selected in the set of parameters.
-         */
-        argumentIndex: number;
-
-        /**
-         * The argument count
-         */
-        argumentCount: number;
-    }
-
-    /**
-     * Arguments of a signature help request.
-     */
-    export interface SignatureHelpRequestArgs extends FileLocationRequestArgs {
-    }
-
-    /**
-      * Signature help request; value of command field is "signatureHelp".
-      * Given a file location (file, line, col), return the signature
-      * help.
-      */
-    export interface SignatureHelpRequest extends FileLocationRequest {
-        arguments: SignatureHelpRequestArgs;
-    }
-
-    /**
-     * Response object for a SignatureHelpRequest.
-     */
-    export interface SignatureHelpResponse extends Response {
-        body?: SignatureHelpItems;
-    }
-
-    /**
-      * Synchronous request for semantic diagnostics of one file.
-      */
-    export interface SemanticDiagnosticsSyncRequest extends FileRequest {
-        arguments: SemanticDiagnosticsSyncRequestArgs;
-    }
-
-    export interface SemanticDiagnosticsSyncRequestArgs extends FileRequestArgs {
-        includeLinePosition?: boolean;
-    }
-
-    /**
-      * Response object for synchronous sematic diagnostics request.
-      */
-    export interface SemanticDiagnosticsSyncResponse extends Response {
-        body?: Diagnostic[] | DiagnosticWithLinePosition[];
-    }
-
-    /**
-      * Synchronous request for syntactic diagnostics of one file.
-      */
-    export interface SyntacticDiagnosticsSyncRequest extends FileRequest {
-        arguments: SyntacticDiagnosticsSyncRequestArgs;
-    }
-
-    export interface SyntacticDiagnosticsSyncRequestArgs extends FileRequestArgs {
-        includeLinePosition?: boolean;
-    }
-
-    /**
-      * Response object for synchronous syntactic diagnostics request.
-      */
-    export interface SyntacticDiagnosticsSyncResponse extends Response {
-        body?: Diagnostic[] | DiagnosticWithLinePosition[];
-    }
-
-    /**
-    * Arguments for GeterrForProject request.
-    */
-    export interface GeterrForProjectRequestArgs {
-        /**
-          * the file requesting project error list
-          */
-        file: string;
-
-        /**
-          * Delay in milliseconds to wait before starting to compute
-          * errors for the files in the file list
-          */
-        delay: number;
-    }
-
-    /**
-      * GeterrForProjectRequest request; value of command field is
-      * "geterrForProject". It works similarly with 'Geterr', only
-      * it request for every file in this project.
-      */
-    export interface GeterrForProjectRequest extends Request {
-        arguments: GeterrForProjectRequestArgs;
-    }
-
-    /**
-      * Arguments for geterr messages.
-      */
-    export interface GeterrRequestArgs {
-        /**
-          * List of file names for which to compute compiler errors.
-          * The files will be checked in list order.
-          */
-        files: string[];
-
-        /**
-          * Delay in milliseconds to wait before starting to compute
-          * errors for the files in the file list
-          */
-        delay: number;
-    }
-
-    /**
-      * Geterr request; value of command field is "geterr". Wait for
-      * delay milliseconds and then, if during the wait no change or
-      * reload messages have arrived for the first file in the files
-      * list, get the syntactic errors for the file, field requests,
-      * and then get the semantic errors for the file.  Repeat with a
-      * smaller delay for each subsequent file on the files list.  Best
-      * practice for an editor is to send a file list containing each
-      * file that is currently visible, in most-recently-used order.
-      */
-    export interface GeterrRequest extends Request {
-        arguments: GeterrRequestArgs;
-    }
-
-    /**
-      * Item of diagnostic information found in a DiagnosticEvent message.
-      */
-    export interface Diagnostic {
-        /**
-          * Starting file location at which text applies.
-          */
-        start: Location;
-
-        /**
-          * The last file location at which the text applies.
-          */
-        end: Location;
-
-        /**
-          * Text of diagnostic message.
-          */
-        text: string;
-    }
-
-    export interface DiagnosticEventBody {
-        /**
-          * The file for which diagnostic information is reported.
-          */
-        file: string;
-
-        /**
-          * An array of diagnostic information items.
-          */
-        diagnostics: Diagnostic[];
-    }
-
-    /**
-      * Event message for "syntaxDiag" and "semanticDiag" event types.
-      * These events provide syntactic and semantic errors for a file.
-      */
-    export interface DiagnosticEvent extends Event {
-        body?: DiagnosticEventBody;
-    }
-
-    export interface ConfigFileDiagnosticEventBody {
-        /**
-         * The file which trigged the searching and error-checking of the config file
-         */
-        triggerFile: string;
-
-        /**
-         * The name of the found config file.
-         */
-        configFile: string;
-
-        /**
-         * An arry of diagnostic information items for the found config file.
-         */
-        diagnostics: Diagnostic[];
-    }
-
-    /**
-     * Event message for "configFileDiag" event type.
-     * This event provides errors for a found config file.
-     */
-    export interface ConfigFileDiagnosticEvent extends Event {
-        body?: ConfigFileDiagnosticEventBody;
-        event: "configFileDiag";
-    }
-
-    /**
-      * Arguments for reload request.
-      */
-    export interface ReloadRequestArgs extends FileRequestArgs {
-        /**
-          * Name of temporary file from which to reload file
-          * contents. May be same as file.
-          */
-        tmpfile: string;
-    }
-
-    /**
-      * Reload request message; value of command field is "reload".
-      * Reload contents of file with name given by the 'file' argument
-      * from temporary file with name given by the 'tmpfile' argument.
-      * The two names can be identical.
-      */
-    export interface ReloadRequest extends FileRequest {
-        arguments: ReloadRequestArgs;
-    }
-
-    /**
-      * Response to "reload" request.  This is just an acknowledgement, so
-      * no body field is required.
-      */
-    export interface ReloadResponse extends Response {
-    }
-
-    /**
-      * Arguments for saveto request.
-      */
-    export interface SavetoRequestArgs extends FileRequestArgs {
-        /**
-          * Name of temporary file into which to save server's view of
-          * file contents.
-          */
-        tmpfile: string;
-    }
-
-    /**
-      * Saveto request message; value of command field is "saveto".
-      * For debugging purposes, save to a temporaryfile (named by
-      * argument 'tmpfile') the contents of file named by argument
-      * 'file'.  The server does not currently send a response to a
-      * "saveto" request.
-      */
-    export interface SavetoRequest extends FileRequest {
-        arguments: SavetoRequestArgs;
-    }
-
-    /**
-      * Arguments for navto request message.
-      */
-    export interface NavtoRequestArgs extends FileRequestArgs {
-        /**
-          * Search term to navigate to from current location; term can
-          * be '.*' or an identifier prefix.
-          */
-        searchValue: string;
-        /**
-          *  Optional limit on the number of items to return.
-          */
-        maxResultCount?: number;
-<<<<<<< HEAD
-
-        projectFileName?: string;
-=======
-        /**
-          * Optional flag to indicate we want results for just the current file
-          * or the entire project.
-          */
-        currentFileOnly?: boolean;
->>>>>>> 9950b98b
-    }
-
-    /**
-      * Navto request message; value of command field is "navto".
-      * Return list of objects giving file locations and symbols that
-      * match the search term given in argument 'searchTerm'.  The
-      * context for the search is given by the named file.
-      */
-    export interface NavtoRequest extends FileRequest {
-        arguments: NavtoRequestArgs;
-    }
-
-    /**
-      * An item found in a navto response.
-      */
-    export interface NavtoItem {
-        /**
-          * The symbol's name.
-          */
-        name: string;
-
-        /**
-          * The symbol's kind (such as 'className' or 'parameterName').
-          */
-        kind: string;
-
-        /**
-          * exact, substring, or prefix.
-          */
-        matchKind?: string;
-
-        /**
-          * If this was a case sensitive or insensitive match.
-          */
-        isCaseSensitive?: boolean;
-
-        /**
-          * Optional modifiers for the kind (such as 'public').
-          */
-        kindModifiers?: string;
-
-        /**
-          * The file in which the symbol is found.
-          */
-        file: string;
-
-        /**
-          * The location within file at which the symbol is found.
-          */
-        start: Location;
-
-        /**
-          * One past the last character of the symbol.
-          */
-        end: Location;
-
-        /**
-          * Name of symbol's container symbol (if any); for example,
-          * the class name if symbol is a class member.
-          */
-        containerName?: string;
-
-        /**
-          * Kind of symbol's container symbol (if any).
-          */
-        containerKind?: string;
-    }
-
-    /**
-      * Navto response message. Body is an array of navto items.  Each
-      * item gives a symbol that matched the search term.
-      */
-    export interface NavtoResponse extends Response {
-        body?: NavtoItem[];
-    }
-
-    /**
-      * Arguments for change request message.
-      */
-    export interface ChangeRequestArgs extends FormatRequestArgs {
-        /**
-          * Optional string to insert at location (file, line, offset).
-          */
-        insertString?: string;
-    }
-
-    /**
-      * Change request message; value of command field is "change".
-      * Update the server's view of the file named by argument 'file'.
-      * Server does not currently send a response to a change request.
-      */
-    export interface ChangeRequest extends FileLocationRequest {
-        arguments: ChangeRequestArgs;
-    }
-
-    /**
-      * Response to "brace" request.
-      */
-    export interface BraceResponse extends Response {
-        body?: TextSpan[];
-    }
-
-    /**
-      * Brace matching request; value of command field is "brace".
-      * Return response giving the file locations of matching braces
-      * found in file at location line, offset.
-      */
-    export interface BraceRequest extends FileLocationRequest {
-    }
-
-    /**
-      * NavBar items request; value of command field is "navbar".
-      * Return response giving the list of navigation bar entries
-      * extracted from the requested file.
-      */
-    export interface NavBarRequest extends FileRequest {
-    }
-
-    export interface NavigationBarItem {
-        /**
-          * The item's display text.
-          */
-        text: string;
-
-        /**
-          * The symbol's kind (such as 'className' or 'parameterName').
-          */
-        kind: string;
-
-        /**
-          * Optional modifiers for the kind (such as 'public').
-          */
-        kindModifiers?: string;
-
-        /**
-          * The definition locations of the item.
-          */
-        spans: TextSpan[];
-
-        /**
-          * Optional children.
-          */
-        childItems?: NavigationBarItem[];
-
-        /**
-          * Number of levels deep this item should appear.
-          */
-        indent: number;
-    }
-
-    export interface NavBarResponse extends Response {
-        body?: NavigationBarItem[];
-    }
-}
+/**
+  * Declaration module describing the TypeScript Server protocol
+  */
+declare namespace ts.server.protocol {
+    /**
+      * A TypeScript Server message
+      */
+    export interface Message {
+        /**
+          * Sequence number of the message
+          */
+        seq: number;
+
+        /**
+          * One of "request", "response", or "event"
+          */
+        type: string;
+    }
+
+    /**
+      * Client-initiated request message
+      */
+    export interface Request extends Message {
+        /**
+          * The command to execute
+          */
+        command: string;
+
+        /**
+          * Object containing arguments for the command
+          */
+        arguments?: any;
+    }
+
+    /**
+      * Request to reload the project structure for all the opened files
+      */
+    export interface ReloadProjectsRequest extends Message {
+    }
+
+    /**
+      * Server-initiated event message
+      */
+    export interface Event extends Message {
+        /**
+          * Name of event
+          */
+        event: string;
+
+        /**
+          * Event-specific information
+          */
+        body?: any;
+    }
+
+    /**
+      * Response by server to client request message.
+      */
+    export interface Response extends Message {
+        /**
+          * Sequence number of the request message.
+          */
+        request_seq: number;
+
+        /**
+          * Outcome of the request.
+          */
+        success: boolean;
+
+        /**
+          * The command requested.
+          */
+        command: string;
+
+        /**
+          * Contains error message if success === false.
+          */
+        message?: string;
+
+        /**
+          * Contains message body if success === true.
+          */
+        body?: any;
+    }
+
+    /**
+      * Arguments for FileRequest messages.
+      */
+    export interface FileRequestArgs {
+        /**
+          * The file for the request (absolute pathname required).
+          */
+        file: string;
+
+        /*
+         * Optional name of project that contains file
+         */
+        projectFileName?: string;
+    }
+
+    export interface TodoCommentRequest extends FileRequest {
+        arguments: TodoCommentRequestArgs;
+    }
+
+    export interface TodoCommentRequestArgs extends FileRequestArgs {
+        descriptors: TodoCommentDescriptor[];
+    }
+
+    export interface IndentationRequest extends FileLocationRequest {
+        arguments: IndentationRequestArgs;
+    }
+
+    export interface IndentationRequestArgs extends FileLocationRequestArgs {
+        options?: EditorSettings;
+    }
+
+    /**
+      * Arguments for ProjectInfoRequest request.
+      */
+    export interface ProjectInfoRequestArgs extends FileRequestArgs {
+        /**
+          * Indicate if the file name list of the project is needed
+          */
+        needFileNameList: boolean;
+    }
+
+    /**
+      * A request to get the project information of the current file
+      */
+    export interface ProjectInfoRequest extends Request {
+        arguments: ProjectInfoRequestArgs;
+    }
+
+    export interface ProjectRequest extends Request {
+        arguments: ProjectRequestArgs;
+    }
+
+    export interface ProjectRequestArgs {
+        projectFileName: string;
+    }
+
+    /**
+      * Response message body for "projectInfo" request
+      */
+    export interface ProjectInfo {
+        /**
+          * For configured project, this is the normalized path of the 'tsconfig.json' file
+          * For inferred project, this is undefined
+          */
+        configFileName: string;
+        /**
+          * The list of normalized file name in the project, including 'lib.d.ts'
+          */
+        fileNames?: string[];
+        /**
+          * Indicates if the project has a active language service instance
+          */
+        languageServiceDisabled?: boolean;
+    }
+
+    export interface DiagnosticWithLinePosition {
+        message: string;
+        start: number;
+        length: number;
+        startLocation: Location;
+        endLocation: Location;
+        category: string;
+        code: number;
+    }
+
+    /**
+      * Response message for "projectInfo" request
+      */
+    export interface ProjectInfoResponse extends Response {
+        body?: ProjectInfo;
+    }
+
+    /**
+      * Request whose sole parameter is a file name.
+      */
+    export interface FileRequest extends Request {
+        arguments: FileRequestArgs;
+    }
+
+    /**
+      * Instances of this interface specify a location in a source file:
+      * (file, line, character offset), where line and character offset are 1-based.
+      */
+    export interface FileLocationRequestArgs extends FileRequestArgs {
+        /**
+          * The line number for the request (1-based).
+          */
+        line?: number;
+
+        /**
+          * The character offset (on the line) for the request (1-based).
+          */
+        offset?: number;
+
+        /**
+         * Position (can be specified instead of line/offset pair) 
+         */
+        position?: number;
+    }
+
+    /**
+      * A request whose arguments specify a file location (file, line, col).
+      */
+    export interface FileLocationRequest extends FileRequest {
+        arguments: FileLocationRequestArgs;
+    }
+
+    export interface FileSpanRequestArgs extends FileRequestArgs {
+        start: number;
+        length: number;
+    }
+
+    export interface FileSpanRequest extends FileRequest {
+        arguments: FileSpanRequestArgs;
+    }
+
+    /**
+      * Arguments in document highlight request; include: filesToSearch, file,
+      * line, offset.
+      */
+    export interface DocumentHighlightsRequestArgs extends FileLocationRequestArgs {
+        /**
+         * List of files to search for document highlights.
+         */
+        filesToSearch: string[];
+    }
+
+    /**
+      * Go to definition request; value of command field is
+      * "definition". Return response giving the file locations that
+      * define the symbol found in file at location line, col.
+      */
+    export interface DefinitionRequest extends FileLocationRequest {
+    }
+
+    /**
+      * Go to type request; value of command field is
+      * "typeDefinition". Return response giving the file locations that
+      * define the type for the symbol found in file at location line, col.
+      */
+    export interface TypeDefinitionRequest extends FileLocationRequest {
+    }
+
+    /**
+      * Go to implementation request; value of command field is
+      * "implementation". Return response giving the file locations that
+      * implement the symbol found in file at location line, col.
+      */
+    export interface ImplementationRequest extends FileLocationRequest {
+    }
+
+    /**
+      * Location in source code expressed as (one-based) line and character offset.
+      */
+    export interface Location {
+        line: number;
+        offset: number;
+    }
+
+    /**
+      * Object found in response messages defining a span of text in source code.
+      */
+    export interface TextSpan {
+        /**
+          * First character of the definition.
+          */
+        start: Location;
+
+        /**
+          * One character past last character of the definition.
+          */
+        end: Location;
+    }
+
+    /**
+      * Object found in response messages defining a span of text in a specific source file.
+      */
+    export interface FileSpan extends TextSpan {
+        /**
+          * File containing text span.
+          */
+        file: string;
+    }
+
+    /**
+      * Definition response message.  Gives text range for definition.
+      */
+    export interface DefinitionResponse extends Response {
+        body?: FileSpan[];
+    }
+
+    /**
+      * Definition response message.  Gives text range for definition.
+      */
+    export interface TypeDefinitionResponse extends Response {
+        body?: FileSpan[];
+    }
+
+    /**
+      * Implementation response message.  Gives text range for implementations.
+      */
+    export interface ImplementationResponse extends Response {
+        body?: FileSpan[];
+    }
+
+    export interface BraceCompletionRequest extends FileLocationRequest {
+        arguments: BraceCompletionRequestArgs;
+    }
+
+    export interface BraceCompletionRequestArgs extends FileLocationRequestArgs {
+        openingBrace: string;
+    }
+
+    /**
+      * Get occurrences request; value of command field is
+      * "occurrences". Return response giving spans that are relevant
+      * in the file at a given line and column.
+      */
+    export interface OccurrencesRequest extends FileLocationRequest {
+    }
+
+    export interface OccurrencesResponseItem extends FileSpan {
+        /**
+          * True if the occurrence is a write location, false otherwise.
+          */
+        isWriteAccess: boolean;
+    }
+
+    export interface OccurrencesResponse extends Response {
+        body?: OccurrencesResponseItem[];
+    }
+
+    /**
+      * Get document highlights request; value of command field is
+      * "documentHighlights". Return response giving spans that are relevant
+      * in the file at a given line and column.
+      */
+    export interface DocumentHighlightsRequest extends FileLocationRequest {
+        arguments: DocumentHighlightsRequestArgs;
+    }
+
+    export interface HighlightSpan extends TextSpan {
+        kind: string;
+    }
+
+    export interface DocumentHighlightsItem {
+        /**
+          * File containing highlight spans.
+          */
+        file: string;
+
+        /**
+          * Spans to highlight in file.
+          */
+        highlightSpans: HighlightSpan[];
+    }
+
+    export interface DocumentHighlightsResponse extends Response {
+        body?: DocumentHighlightsItem[];
+    }
+
+    /**
+      * Find references request; value of command field is
+      * "references". Return response giving the file locations that
+      * reference the symbol found in file at location line, col.
+      */
+    export interface ReferencesRequest extends FileLocationRequest {
+    }
+
+    export interface ReferencesResponseItem extends FileSpan {
+        /** Text of line containing the reference.  Including this
+          *  with the response avoids latency of editor loading files
+          * to show text of reference line (the server already has
+          * loaded the referencing files).
+          */
+        lineText: string;
+
+        /**
+          * True if reference is a write location, false otherwise.
+          */
+        isWriteAccess: boolean;
+
+        /**
+         * True if reference is a definition, false otherwise.
+         */
+        isDefinition: boolean;
+    }
+
+    /**
+      * The body of a "references" response message.
+      */
+    export interface ReferencesResponseBody {
+        /**
+          * The file locations referencing the symbol.
+          */
+        refs: ReferencesResponseItem[];
+
+        /**
+          * The name of the symbol.
+          */
+        symbolName: string;
+
+        /**
+          * The start character offset of the symbol (on the line provided by the references request).
+          */
+        symbolStartOffset: number;
+
+        /**
+          * The full display name of the symbol.
+          */
+        symbolDisplayString: string;
+    }
+
+    /**
+      * Response to "references" request.
+      */
+    export interface ReferencesResponse extends Response {
+        body?: ReferencesResponseBody;
+    }
+
+    export interface RenameRequestArgs extends FileLocationRequestArgs {
+        findInComments?: boolean;
+        findInStrings?: boolean;
+    }
+
+
+    /**
+      * Rename request; value of command field is "rename". Return
+      * response giving the file locations that reference the symbol
+      * found in file at location line, col. Also return full display
+      * name of the symbol so that client can print it unambiguously.
+      */
+    export interface RenameRequest extends FileLocationRequest {
+        arguments: RenameRequestArgs;
+    }
+
+    /**
+      * Information about the item to be renamed.
+      */
+    export interface RenameInfo {
+        /**
+          * True if item can be renamed.
+          */
+        canRename: boolean;
+
+        /**
+          * Error message if item can not be renamed.
+          */
+        localizedErrorMessage?: string;
+
+        /**
+          * Display name of the item to be renamed.
+          */
+        displayName: string;
+
+        /**
+          * Full display name of item to be renamed.
+          */
+        fullDisplayName: string;
+
+        /**
+          * The items's kind (such as 'className' or 'parameterName' or plain 'text').
+          */
+        kind: string;
+
+        /**
+          * Optional modifiers for the kind (such as 'public').
+          */
+        kindModifiers: string;
+    }
+
+    /**
+     *  A group of text spans, all in 'file'.
+     */
+    export interface SpanGroup {
+        /** The file to which the spans apply */
+        file: string;
+        /** The text spans in this group */
+        locs: TextSpan[];
+    }
+
+    export interface RenameResponseBody {
+        /**
+         * Information about the item to be renamed.
+         */
+        info: RenameInfo;
+
+        /**
+         * An array of span groups (one per file) that refer to the item to be renamed.
+         */
+        locs: SpanGroup[];
+    }
+
+    /**
+      * Rename response message.
+      */
+    export interface RenameResponse extends Response {
+        body?: RenameResponseBody;
+    }
+
+    export interface ExternalFile {
+        fileName: string;
+        scriptKind?: ScriptKind;
+        hasMixedContent?: boolean;
+        content?: string;
+    }
+
+    export interface ExternalProject {
+        projectFileName: string;
+        rootFiles: ExternalFile[];
+        options: ExternalProjectCompilerOptions;
+        typingOptions?: TypingOptions;
+    }
+
+    /**
+     * For external projects, some of the project settings are sent together with
+     * compiler settings.
+     */
+    export interface ExternalProjectCompilerOptions extends CompilerOptions {
+        compileOnSave?: boolean;
+    }
+
+    export interface ProjectVersionInfo {
+        projectName: string;
+        isInferred: boolean;
+        version: number;
+        options: CompilerOptions;
+    }
+
+    export interface ProjectChanges {
+        added: string[];
+        removed: string[];
+    }
+
+    /**
+     * Describes set of files in the project.
+     * info might be omitted in case of inferred projects
+     * if files is set - then this is the entire set of files in the project
+     * if changes is set - then this is the set of changes that should be applied to existing project
+     * otherwise - assume that nothing is changed
+     */
+    export interface ProjectFiles {
+        info?: ProjectVersionInfo;
+        files?: string[];
+        changes?: ProjectChanges;
+    }
+
+    export interface ProjectFilesWithDiagnostics extends ProjectFiles {
+        projectErrors: DiagnosticWithLinePosition[];
+    }
+
+    export interface ChangedOpenFile {
+        fileName: string;
+        changes: ts.TextChange[];
+    }
+
+    /**
+     * Editor options
+     */
+    export interface EditorOptions {
+
+        /** Number of spaces for each tab. Default value is 4. */
+        tabSize?: number;
+
+        /** Number of spaces to indent during formatting. Default value is 4. */
+        indentSize?: number;
+
+        /** Number of additional spaces to indent during formatting to preserve base indentation (ex. script block indentation). Default value is 0. */
+        baseIndentSize?: number;
+
+        /** The new line character to be used. Default value is the OS line delimiter. */
+        newLineCharacter?: string;
+
+        /** Whether tabs should be converted to spaces. Default value is true. */
+        convertTabsToSpaces?: boolean;
+    }
+
+    /**
+     * Format options
+     */
+    export interface FormatOptions extends EditorOptions {
+
+        /** Defines space handling after a comma delimiter. Default value is true. */
+        insertSpaceAfterCommaDelimiter?: boolean;
+
+        /** Defines space handling after a semicolon in a for statement. Default value is true */
+        insertSpaceAfterSemicolonInForStatements?: boolean;
+
+        /** Defines space handling after a binary operator. Default value is true. */
+        insertSpaceBeforeAndAfterBinaryOperators?: boolean;
+
+        /** Defines space handling after keywords in control flow statement. Default value is true. */
+        insertSpaceAfterKeywordsInControlFlowStatements?: boolean;
+
+        /** Defines space handling after function keyword for anonymous functions. Default value is false. */
+        insertSpaceAfterFunctionKeywordForAnonymousFunctions?: boolean;
+
+        /** Defines space handling after opening and before closing non empty parenthesis. Default value is false. */
+        insertSpaceAfterOpeningAndBeforeClosingNonemptyParenthesis?: boolean;
+
+        /** Defines space handling after opening and before closing non empty brackets. Default value is false. */
+        insertSpaceAfterOpeningAndBeforeClosingNonemptyBrackets?: boolean;
+
+        /** Defines whether an open brace is put onto a new line for functions or not. Default value is false. */
+        placeOpenBraceOnNewLineForFunctions?: boolean;
+
+        /** Defines whether an open brace is put onto a new line for control blocks or not. Default value is false. */
+        placeOpenBraceOnNewLineForControlBlocks?: boolean;
+    }
+
+    /**
+      * Information found in a configure request.
+      */
+    export interface ConfigureRequestArguments {
+
+        /**
+          * Information about the host, for example 'Emacs 24.4' or
+          * 'Sublime Text version 3075'
+          */
+        hostInfo?: string;
+
+        /**
+          * If present, tab settings apply only to this file.
+          */
+        file?: string;
+
+        /**
+         * The format options to use during formatting and other code editing features.
+         */
+        formatOptions?: FormatOptions;
+
+        /**
+         * If set to true - then all loose files will land into one inferred project
+         */
+        useOneInferredProject?: boolean;
+    }
+
+    /**
+      *  Configure request; value of command field is "configure".  Specifies
+      *  host information, such as host type, tab size, and indent size.
+      */
+    export interface ConfigureRequest extends Request {
+        arguments: ConfigureRequestArguments;
+    }
+
+    /**
+      * Response to "configure" request.  This is just an acknowledgement, so
+      * no body field is required.
+      */
+    export interface ConfigureResponse extends Response {
+    }
+
+    /**
+      *  Information found in an "open" request.
+      */
+    export interface OpenRequestArgs extends FileRequestArgs {
+        /**
+         * Used when a version of the file content is known to be more up to date than the one on disk.
+         * Then the known content will be used upon opening instead of the disk copy
+         */
+        fileContent?: string;
+        /**
+         * Used to specify the script kind of the file explicitly. It could be one of the following:
+         *      "TS", "JS", "TSX", "JSX"
+         */
+        scriptKindName?: "TS" | "JS" | "TSX" | "JSX";
+    }
+
+    /**
+      * Open request; value of command field is "open". Notify the
+      * server that the client has file open.  The server will not
+      * monitor the filesystem for changes in this file and will assume
+      * that the client is updating the server (using the change and/or
+      * reload messages) when the file changes. Server does not currently
+      * send a response to an open request.
+      */
+    export interface OpenRequest extends Request {
+        arguments: OpenRequestArgs;
+    }
+
+    type OpenExternalProjectArgs = ExternalProject;
+
+    export interface OpenExternalProjectRequest extends Request {
+        arguments: OpenExternalProjectArgs;
+    }
+
+    export interface CloseExternalProjectRequestArgs {
+        projectFileName: string;
+    }
+
+    export interface OpenExternalProjectsRequest extends Request {
+        arguments: OpenExternalProjectsArgs;
+    }
+
+    export interface OpenExternalProjectsArgs {
+        projects: ExternalProject[];
+    }
+
+    export interface CloseExternalProjectRequest extends Request {
+        arguments: CloseExternalProjectRequestArgs;
+    }
+
+    export interface SynchronizeProjectListRequest extends Request {
+        arguments: SynchronizeProjectListRequestArgs;
+    }
+
+    export interface SynchronizeProjectListRequestArgs {
+        knownProjects: protocol.ProjectVersionInfo[];
+    }
+
+    export interface ApplyChangedToOpenFilesRequest extends Request {
+        arguments: ApplyChangedToOpenFilesRequestArgs;
+    }
+
+    export interface ApplyChangedToOpenFilesRequestArgs {
+        openFiles?: ExternalFile[];
+        changedFiles?: ChangedOpenFile[];
+        closedFiles?: string[];
+    }
+
+    export interface SetCompilerOptionsForInferredProjectsArgs {
+        options: ExternalProjectCompilerOptions;
+    }
+
+    export interface SetCompilerOptionsForInferredProjectsRequest extends Request {
+        arguments: SetCompilerOptionsForInferredProjectsArgs;
+    }
+
+    /**
+      *  Exit request; value of command field is "exit".  Ask the server process
+      *  to exit.
+      */
+    export interface ExitRequest extends Request {
+    }
+
+    /**
+      * Close request; value of command field is "close". Notify the
+      * server that the client has closed a previously open file.  If
+      * file is still referenced by open files, the server will resume
+      * monitoring the filesystem for changes to file.  Server does not
+      * currently send a response to a close request.
+      */
+    export interface CloseRequest extends FileRequest {
+    }
+
+    export interface CompileOnSaveAffectedFileListRequest extends FileRequest {
+    }
+
+    export interface CompileOnSaveAffectedFileListSingleProject {
+        projectFileName: string;
+        fileNames: string[];
+    }
+
+    export interface CompileOnSaveAffectedFileListResponse extends Response {
+        body: CompileOnSaveAffectedFileListSingleProject[];
+    }
+
+    export interface CompileOnSaveEmitFileRequest extends FileRequest {
+        args: CompileOnSaveEmitFileRequestArgs;
+    }
+
+    export interface CompileOnSaveEmitFileRequestArgs extends FileRequestArgs {
+        forced?: boolean;
+    }
+
+    /**
+      * Quickinfo request; value of command field is
+      * "quickinfo". Return response giving a quick type and
+      * documentation string for the symbol found in file at location
+      * line, col.
+      */
+    export interface QuickInfoRequest extends FileLocationRequest {
+    }
+
+    /**
+      * Body of QuickInfoResponse.
+      */
+    export interface QuickInfoResponseBody {
+        /**
+          * The symbol's kind (such as 'className' or 'parameterName' or plain 'text').
+          */
+        kind: string;
+
+        /**
+          * Optional modifiers for the kind (such as 'public').
+          */
+        kindModifiers: string;
+
+        /**
+          * Starting file location of symbol.
+          */
+        start: Location;
+
+        /**
+          * One past last character of symbol.
+          */
+        end: Location;
+
+        /**
+          * Type and kind of symbol.
+          */
+        displayString: string;
+
+        /**
+          * Documentation associated with symbol.
+          */
+        documentation: string;
+    }
+
+    /**
+      * Quickinfo response message.
+      */
+    export interface QuickInfoResponse extends Response {
+        body?: QuickInfoResponseBody;
+    }
+
+    /**
+      * Arguments for format messages.
+      */
+    export interface FormatRequestArgs extends FileLocationRequestArgs {
+        /**
+          * Last line of range for which to format text in file.
+          */
+        endLine: number;
+
+        /**
+          * Character offset on last line of range for which to format text in file.
+          */
+        endOffset: number;
+
+        endPosition?: number;
+        options?: ts.FormatCodeOptions;
+    }
+
+    /**
+      * Format request; value of command field is "format".  Return
+      * response giving zero or more edit instructions.  The edit
+      * instructions will be sorted in file order.  Applying the edit
+      * instructions in reverse to file will result in correctly
+      * reformatted text.
+      */
+    export interface FormatRequest extends FileLocationRequest {
+        arguments: FormatRequestArgs;
+    }
+
+    /**
+      * Object found in response messages defining an editing
+      * instruction for a span of text in source code.  The effect of
+      * this instruction is to replace the text starting at start and
+      * ending one character before end with newText. For an insertion,
+      * the text span is empty.  For a deletion, newText is empty.
+      */
+    export interface CodeEdit {
+        /**
+          * First character of the text span to edit.
+          */
+        start: Location;
+
+        /**
+          * One character past last character of the text span to edit.
+          */
+        end: Location;
+
+        /**
+          * Replace the span defined above with this string (may be
+          * the empty string).
+          */
+        newText: string;
+    }
+
+    /**
+      * Format and format on key response message.
+      */
+    export interface FormatResponse extends Response {
+        body?: CodeEdit[];
+    }
+
+    /**
+      * Arguments for format on key messages.
+      */
+    export interface FormatOnKeyRequestArgs extends FileLocationRequestArgs {
+        /**
+          * Key pressed (';', '\n', or '}').
+          */
+        key: string;
+
+        options?: ts.FormatCodeOptions;
+    }
+
+    /**
+      * Format on key request; value of command field is
+      * "formatonkey". Given file location and key typed (as string),
+      * return response giving zero or more edit instructions.  The
+      * edit instructions will be sorted in file order.  Applying the
+      * edit instructions in reverse to file will result in correctly
+      * reformatted text.
+      */
+    export interface FormatOnKeyRequest extends FileLocationRequest {
+        arguments: FormatOnKeyRequestArgs;
+    }
+
+    /**
+      * Arguments for completions messages.
+      */
+    export interface CompletionsRequestArgs extends FileLocationRequestArgs {
+        /**
+          * Optional prefix to apply to possible completions.
+          */
+        prefix?: string;
+    }
+
+    /**
+      * Completions request; value of command field is "completions".
+      * Given a file location (file, line, col) and a prefix (which may
+      * be the empty string), return the possible completions that
+      * begin with prefix.
+      */
+    export interface CompletionsRequest extends FileLocationRequest {
+        arguments: CompletionsRequestArgs;
+    }
+
+    /**
+      * Arguments for completion details request.
+      */
+    export interface CompletionDetailsRequestArgs extends FileLocationRequestArgs {
+        /**
+          * Names of one or more entries for which to obtain details.
+          */
+        entryNames: string[];
+    }
+
+    /**
+      * Completion entry details request; value of command field is
+      * "completionEntryDetails".  Given a file location (file, line,
+      * col) and an array of completion entry names return more
+      * detailed information for each completion entry.
+      */
+    export interface CompletionDetailsRequest extends FileLocationRequest {
+        arguments: CompletionDetailsRequestArgs;
+    }
+
+    /**
+      * Part of a symbol description.
+      */
+    export interface SymbolDisplayPart {
+        /**
+          * Text of an item describing the symbol.
+          */
+        text: string;
+
+        /**
+          * The symbol's kind (such as 'className' or 'parameterName' or plain 'text').
+          */
+        kind: string;
+    }
+
+    /**
+      * An item found in a completion response.
+      */
+    export interface CompletionEntry {
+        /**
+          * The symbol's name.
+          */
+        name: string;
+        /**
+          * The symbol's kind (such as 'className' or 'parameterName').
+          */
+        kind: string;
+        /**
+          * Optional modifiers for the kind (such as 'public').
+          */
+        kindModifiers: string;
+        /**
+         * A string that is used for comparing completion items so that they can be ordered.  This
+         * is often the same as the name but may be different in certain circumstances.
+         */
+        sortText: string;
+        /**
+         * An optional span that indicates the text to be replaced by this completion item. If present,
+         * this span should be used instead of the default one.
+         */
+        replacementSpan?: TextSpan;
+    }
+
+    /**
+      * Additional completion entry details, available on demand
+      */
+    export interface CompletionEntryDetails {
+        /**
+          * The symbol's name.
+          */
+        name: string;
+        /**
+          * The symbol's kind (such as 'className' or 'parameterName').
+          */
+        kind: string;
+        /**
+          * Optional modifiers for the kind (such as 'public').
+          */
+        kindModifiers: string;
+        /**
+          * Display parts of the symbol (similar to quick info).
+          */
+        displayParts: SymbolDisplayPart[];
+
+        /**
+          * Documentation strings for the symbol.
+          */
+        documentation: SymbolDisplayPart[];
+    }
+
+    export interface CompletionsResponse extends Response {
+        body?: CompletionEntry[];
+    }
+
+    export interface CompletionDetailsResponse extends Response {
+        body?: CompletionEntryDetails[];
+    }
+
+    /**
+     * Signature help information for a single parameter
+     */
+    export interface SignatureHelpParameter {
+
+        /**
+         * The parameter's name
+         */
+        name: string;
+
+        /**
+          * Documentation of the parameter.
+          */
+        documentation: SymbolDisplayPart[];
+
+        /**
+          * Display parts of the parameter.
+          */
+        displayParts: SymbolDisplayPart[];
+
+        /**
+         * Whether the parameter is optional or not.
+         */
+        isOptional: boolean;
+    }
+
+    /**
+     * Represents a single signature to show in signature help.
+     */
+    export interface SignatureHelpItem {
+
+        /**
+         * Whether the signature accepts a variable number of arguments.
+         */
+        isVariadic: boolean;
+
+        /**
+         * The prefix display parts.
+         */
+        prefixDisplayParts: SymbolDisplayPart[];
+
+        /**
+         * The suffix display parts.
+         */
+        suffixDisplayParts: SymbolDisplayPart[];
+
+        /**
+         * The separator display parts.
+         */
+        separatorDisplayParts: SymbolDisplayPart[];
+
+        /**
+         * The signature helps items for the parameters.
+         */
+        parameters: SignatureHelpParameter[];
+
+        /**
+         * The signature's documentation
+         */
+        documentation: SymbolDisplayPart[];
+    }
+
+    /**
+     * Signature help items found in the response of a signature help request.
+     */
+    export interface SignatureHelpItems {
+
+        /**
+         * The signature help items.
+         */
+        items: SignatureHelpItem[];
+
+        /**
+         * The span for which signature help should appear on a signature
+         */
+        applicableSpan: TextSpan;
+
+        /**
+         * The item selected in the set of available help items.
+         */
+        selectedItemIndex: number;
+
+        /**
+         * The argument selected in the set of parameters.
+         */
+        argumentIndex: number;
+
+        /**
+         * The argument count
+         */
+        argumentCount: number;
+    }
+
+    /**
+     * Arguments of a signature help request.
+     */
+    export interface SignatureHelpRequestArgs extends FileLocationRequestArgs {
+    }
+
+    /**
+      * Signature help request; value of command field is "signatureHelp".
+      * Given a file location (file, line, col), return the signature
+      * help.
+      */
+    export interface SignatureHelpRequest extends FileLocationRequest {
+        arguments: SignatureHelpRequestArgs;
+    }
+
+    /**
+     * Response object for a SignatureHelpRequest.
+     */
+    export interface SignatureHelpResponse extends Response {
+        body?: SignatureHelpItems;
+    }
+
+    /**
+      * Synchronous request for semantic diagnostics of one file.
+      */
+    export interface SemanticDiagnosticsSyncRequest extends FileRequest {
+        arguments: SemanticDiagnosticsSyncRequestArgs;
+    }
+
+    export interface SemanticDiagnosticsSyncRequestArgs extends FileRequestArgs {
+        includeLinePosition?: boolean;
+    }
+
+    /**
+      * Response object for synchronous sematic diagnostics request.
+      */
+    export interface SemanticDiagnosticsSyncResponse extends Response {
+        body?: Diagnostic[] | DiagnosticWithLinePosition[];
+    }
+
+    /**
+      * Synchronous request for syntactic diagnostics of one file.
+      */
+    export interface SyntacticDiagnosticsSyncRequest extends FileRequest {
+        arguments: SyntacticDiagnosticsSyncRequestArgs;
+    }
+
+    export interface SyntacticDiagnosticsSyncRequestArgs extends FileRequestArgs {
+        includeLinePosition?: boolean;
+    }
+
+    /**
+      * Response object for synchronous syntactic diagnostics request.
+      */
+    export interface SyntacticDiagnosticsSyncResponse extends Response {
+        body?: Diagnostic[] | DiagnosticWithLinePosition[];
+    }
+
+    /**
+    * Arguments for GeterrForProject request.
+    */
+    export interface GeterrForProjectRequestArgs {
+        /**
+          * the file requesting project error list
+          */
+        file: string;
+
+        /**
+          * Delay in milliseconds to wait before starting to compute
+          * errors for the files in the file list
+          */
+        delay: number;
+    }
+
+    /**
+      * GeterrForProjectRequest request; value of command field is
+      * "geterrForProject". It works similarly with 'Geterr', only
+      * it request for every file in this project.
+      */
+    export interface GeterrForProjectRequest extends Request {
+        arguments: GeterrForProjectRequestArgs;
+    }
+
+    /**
+      * Arguments for geterr messages.
+      */
+    export interface GeterrRequestArgs {
+        /**
+          * List of file names for which to compute compiler errors.
+          * The files will be checked in list order.
+          */
+        files: string[];
+
+        /**
+          * Delay in milliseconds to wait before starting to compute
+          * errors for the files in the file list
+          */
+        delay: number;
+    }
+
+    /**
+      * Geterr request; value of command field is "geterr". Wait for
+      * delay milliseconds and then, if during the wait no change or
+      * reload messages have arrived for the first file in the files
+      * list, get the syntactic errors for the file, field requests,
+      * and then get the semantic errors for the file.  Repeat with a
+      * smaller delay for each subsequent file on the files list.  Best
+      * practice for an editor is to send a file list containing each
+      * file that is currently visible, in most-recently-used order.
+      */
+    export interface GeterrRequest extends Request {
+        arguments: GeterrRequestArgs;
+    }
+
+    /**
+      * Item of diagnostic information found in a DiagnosticEvent message.
+      */
+    export interface Diagnostic {
+        /**
+          * Starting file location at which text applies.
+          */
+        start: Location;
+
+        /**
+          * The last file location at which the text applies.
+          */
+        end: Location;
+
+        /**
+          * Text of diagnostic message.
+          */
+        text: string;
+    }
+
+    export interface DiagnosticEventBody {
+        /**
+          * The file for which diagnostic information is reported.
+          */
+        file: string;
+
+        /**
+          * An array of diagnostic information items.
+          */
+        diagnostics: Diagnostic[];
+    }
+
+    /**
+      * Event message for "syntaxDiag" and "semanticDiag" event types.
+      * These events provide syntactic and semantic errors for a file.
+      */
+    export interface DiagnosticEvent extends Event {
+        body?: DiagnosticEventBody;
+    }
+
+    export interface ConfigFileDiagnosticEventBody {
+        /**
+         * The file which trigged the searching and error-checking of the config file
+         */
+        triggerFile: string;
+
+        /**
+         * The name of the found config file.
+         */
+        configFile: string;
+
+        /**
+         * An arry of diagnostic information items for the found config file.
+         */
+        diagnostics: Diagnostic[];
+    }
+
+    /**
+     * Event message for "configFileDiag" event type.
+     * This event provides errors for a found config file.
+     */
+    export interface ConfigFileDiagnosticEvent extends Event {
+        body?: ConfigFileDiagnosticEventBody;
+        event: "configFileDiag";
+    }
+
+    /**
+      * Arguments for reload request.
+      */
+    export interface ReloadRequestArgs extends FileRequestArgs {
+        /**
+          * Name of temporary file from which to reload file
+          * contents. May be same as file.
+          */
+        tmpfile: string;
+    }
+
+    /**
+      * Reload request message; value of command field is "reload".
+      * Reload contents of file with name given by the 'file' argument
+      * from temporary file with name given by the 'tmpfile' argument.
+      * The two names can be identical.
+      */
+    export interface ReloadRequest extends FileRequest {
+        arguments: ReloadRequestArgs;
+    }
+
+    /**
+      * Response to "reload" request.  This is just an acknowledgement, so
+      * no body field is required.
+      */
+    export interface ReloadResponse extends Response {
+    }
+
+    /**
+      * Arguments for saveto request.
+      */
+    export interface SavetoRequestArgs extends FileRequestArgs {
+        /**
+          * Name of temporary file into which to save server's view of
+          * file contents.
+          */
+        tmpfile: string;
+    }
+
+    /**
+      * Saveto request message; value of command field is "saveto".
+      * For debugging purposes, save to a temporaryfile (named by
+      * argument 'tmpfile') the contents of file named by argument
+      * 'file'.  The server does not currently send a response to a
+      * "saveto" request.
+      */
+    export interface SavetoRequest extends FileRequest {
+        arguments: SavetoRequestArgs;
+    }
+
+    /**
+      * Arguments for navto request message.
+      */
+    export interface NavtoRequestArgs extends FileRequestArgs {
+        /**
+          * Search term to navigate to from current location; term can
+          * be '.*' or an identifier prefix.
+          */
+        searchValue: string;
+        /**
+          *  Optional limit on the number of items to return.
+          */
+        maxResultCount?: number;
+        /**
+          * Optional flag to indicate we want results for just the current file
+          * or the entire project.
+          */
+        currentFileOnly?: boolean;
+
+        projectFileName?: string;
+    }
+
+    /**
+      * Navto request message; value of command field is "navto".
+      * Return list of objects giving file locations and symbols that
+      * match the search term given in argument 'searchTerm'.  The
+      * context for the search is given by the named file.
+      */
+    export interface NavtoRequest extends FileRequest {
+        arguments: NavtoRequestArgs;
+    }
+
+    /**
+      * An item found in a navto response.
+      */
+    export interface NavtoItem {
+        /**
+          * The symbol's name.
+          */
+        name: string;
+
+        /**
+          * The symbol's kind (such as 'className' or 'parameterName').
+          */
+        kind: string;
+
+        /**
+          * exact, substring, or prefix.
+          */
+        matchKind?: string;
+
+        /**
+          * If this was a case sensitive or insensitive match.
+          */
+        isCaseSensitive?: boolean;
+
+        /**
+          * Optional modifiers for the kind (such as 'public').
+          */
+        kindModifiers?: string;
+
+        /**
+          * The file in which the symbol is found.
+          */
+        file: string;
+
+        /**
+          * The location within file at which the symbol is found.
+          */
+        start: Location;
+
+        /**
+          * One past the last character of the symbol.
+          */
+        end: Location;
+
+        /**
+          * Name of symbol's container symbol (if any); for example,
+          * the class name if symbol is a class member.
+          */
+        containerName?: string;
+
+        /**
+          * Kind of symbol's container symbol (if any).
+          */
+        containerKind?: string;
+    }
+
+    /**
+      * Navto response message. Body is an array of navto items.  Each
+      * item gives a symbol that matched the search term.
+      */
+    export interface NavtoResponse extends Response {
+        body?: NavtoItem[];
+    }
+
+    /**
+      * Arguments for change request message.
+      */
+    export interface ChangeRequestArgs extends FormatRequestArgs {
+        /**
+          * Optional string to insert at location (file, line, offset).
+          */
+        insertString?: string;
+    }
+
+    /**
+      * Change request message; value of command field is "change".
+      * Update the server's view of the file named by argument 'file'.
+      * Server does not currently send a response to a change request.
+      */
+    export interface ChangeRequest extends FileLocationRequest {
+        arguments: ChangeRequestArgs;
+    }
+
+    /**
+      * Response to "brace" request.
+      */
+    export interface BraceResponse extends Response {
+        body?: TextSpan[];
+    }
+
+    /**
+      * Brace matching request; value of command field is "brace".
+      * Return response giving the file locations of matching braces
+      * found in file at location line, offset.
+      */
+    export interface BraceRequest extends FileLocationRequest {
+    }
+
+    /**
+      * NavBar items request; value of command field is "navbar".
+      * Return response giving the list of navigation bar entries
+      * extracted from the requested file.
+      */
+    export interface NavBarRequest extends FileRequest {
+    }
+
+    export interface NavigationBarItem {
+        /**
+          * The item's display text.
+          */
+        text: string;
+
+        /**
+          * The symbol's kind (such as 'className' or 'parameterName').
+          */
+        kind: string;
+
+        /**
+          * Optional modifiers for the kind (such as 'public').
+          */
+        kindModifiers?: string;
+
+        /**
+          * The definition locations of the item.
+          */
+        spans: TextSpan[];
+
+        /**
+          * Optional children.
+          */
+        childItems?: NavigationBarItem[];
+
+        /**
+          * Number of levels deep this item should appear.
+          */
+        indent: number;
+    }
+
+    export interface NavBarResponse extends Response {
+        body?: NavigationBarItem[];
+    }
+}