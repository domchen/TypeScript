tests/cases/compiler/duplicateObjectLiteralProperty.ts(4,5): error TS2300: Duplicate identifier 'a'.
tests/cases/compiler/duplicateObjectLiteralProperty.ts(5,5): error TS2300: Duplicate identifier '\u0061'.
tests/cases/compiler/duplicateObjectLiteralProperty.ts(5,5): error TS2687: Cannot change type of property 'a' from 'number' to 'string'.
tests/cases/compiler/duplicateObjectLiteralProperty.ts(6,5): error TS2300: Duplicate identifier 'a'.
<<<<<<< HEAD
tests/cases/compiler/duplicateObjectLiteralProperty.ts(6,5): error TS2687: Cannot change type of property 'a' from 'string' to '{ "c": number; }'.
tests/cases/compiler/duplicateObjectLiteralProperty.ts(7,9): error TS2300: Duplicate identifier 'c'.
=======
>>>>>>> 3bcfb6ba
tests/cases/compiler/duplicateObjectLiteralProperty.ts(8,9): error TS2300: Duplicate identifier '"c"'.
tests/cases/compiler/duplicateObjectLiteralProperty.ts(14,9): error TS2300: Duplicate identifier 'a'.
tests/cases/compiler/duplicateObjectLiteralProperty.ts(15,9): error TS2300: Duplicate identifier 'a'.
tests/cases/compiler/duplicateObjectLiteralProperty.ts(16,9): error TS1118: An object literal cannot have multiple get/set accessors with the same name.
tests/cases/compiler/duplicateObjectLiteralProperty.ts(16,9): error TS2300: Duplicate identifier 'a'.


<<<<<<< HEAD
==== tests/cases/compiler/duplicateObjectLiteralProperty.ts (12 errors) ====
=======
==== tests/cases/compiler/duplicateObjectLiteralProperty.ts (8 errors) ====
>>>>>>> 3bcfb6ba
    var x = {
        a: 1,
        b: true, // OK
        a: 56,   // Duplicate
        ~
!!! error TS2300: Duplicate identifier 'a'.
        \u0061: "ss", // Duplicate
        ~~~~~~
!!! error TS2300: Duplicate identifier '\u0061'.
        ~~~~~~
!!! error TS2687: Cannot change type of property 'a' from 'number' to 'string'.
        a: {
        ~
!!! error TS2300: Duplicate identifier 'a'.
        ~
!!! error TS2687: Cannot change type of property 'a' from 'string' to '{ "c": number; }'.
            c: 1,
            "c": 56, // Duplicate
            ~~~
!!! error TS2300: Duplicate identifier '"c"'.
        }
    };
    
    
    var y = {
        get a() { return 0; },
            ~
!!! error TS2300: Duplicate identifier 'a'.
        set a(v: number) { },
            ~
!!! error TS2300: Duplicate identifier 'a'.
        get a() { return 0; }
            ~
!!! error TS1118: An object literal cannot have multiple get/set accessors with the same name.
            ~
!!! error TS2300: Duplicate identifier 'a'.
    };
    <|MERGE_RESOLUTION|>--- conflicted
+++ resolved
@@ -1,59 +1,50 @@
-tests/cases/compiler/duplicateObjectLiteralProperty.ts(4,5): error TS2300: Duplicate identifier 'a'.
-tests/cases/compiler/duplicateObjectLiteralProperty.ts(5,5): error TS2300: Duplicate identifier '\u0061'.
-tests/cases/compiler/duplicateObjectLiteralProperty.ts(5,5): error TS2687: Cannot change type of property 'a' from 'number' to 'string'.
-tests/cases/compiler/duplicateObjectLiteralProperty.ts(6,5): error TS2300: Duplicate identifier 'a'.
-<<<<<<< HEAD
-tests/cases/compiler/duplicateObjectLiteralProperty.ts(6,5): error TS2687: Cannot change type of property 'a' from 'string' to '{ "c": number; }'.
-tests/cases/compiler/duplicateObjectLiteralProperty.ts(7,9): error TS2300: Duplicate identifier 'c'.
-=======
->>>>>>> 3bcfb6ba
-tests/cases/compiler/duplicateObjectLiteralProperty.ts(8,9): error TS2300: Duplicate identifier '"c"'.
-tests/cases/compiler/duplicateObjectLiteralProperty.ts(14,9): error TS2300: Duplicate identifier 'a'.
-tests/cases/compiler/duplicateObjectLiteralProperty.ts(15,9): error TS2300: Duplicate identifier 'a'.
-tests/cases/compiler/duplicateObjectLiteralProperty.ts(16,9): error TS1118: An object literal cannot have multiple get/set accessors with the same name.
-tests/cases/compiler/duplicateObjectLiteralProperty.ts(16,9): error TS2300: Duplicate identifier 'a'.
-
-
-<<<<<<< HEAD
-==== tests/cases/compiler/duplicateObjectLiteralProperty.ts (12 errors) ====
-=======
-==== tests/cases/compiler/duplicateObjectLiteralProperty.ts (8 errors) ====
->>>>>>> 3bcfb6ba
-    var x = {
-        a: 1,
-        b: true, // OK
-        a: 56,   // Duplicate
-        ~
-!!! error TS2300: Duplicate identifier 'a'.
-        \u0061: "ss", // Duplicate
-        ~~~~~~
-!!! error TS2300: Duplicate identifier '\u0061'.
-        ~~~~~~
-!!! error TS2687: Cannot change type of property 'a' from 'number' to 'string'.
-        a: {
-        ~
-!!! error TS2300: Duplicate identifier 'a'.
-        ~
-!!! error TS2687: Cannot change type of property 'a' from 'string' to '{ "c": number; }'.
-            c: 1,
-            "c": 56, // Duplicate
-            ~~~
-!!! error TS2300: Duplicate identifier '"c"'.
-        }
-    };
-    
-    
-    var y = {
-        get a() { return 0; },
-            ~
-!!! error TS2300: Duplicate identifier 'a'.
-        set a(v: number) { },
-            ~
-!!! error TS2300: Duplicate identifier 'a'.
-        get a() { return 0; }
-            ~
-!!! error TS1118: An object literal cannot have multiple get/set accessors with the same name.
-            ~
-!!! error TS2300: Duplicate identifier 'a'.
-    };
-    +tests/cases/compiler/duplicateObjectLiteralProperty.ts(4,5): error TS2300: Duplicate identifier 'a'.
+tests/cases/compiler/duplicateObjectLiteralProperty.ts(5,5): error TS2300: Duplicate identifier '\u0061'.
+tests/cases/compiler/duplicateObjectLiteralProperty.ts(5,5): error TS2687: Cannot change type of property 'a' from 'number' to 'string'.
+tests/cases/compiler/duplicateObjectLiteralProperty.ts(6,5): error TS2300: Duplicate identifier 'a'.
+tests/cases/compiler/duplicateObjectLiteralProperty.ts(8,9): error TS2300: Duplicate identifier '"c"'.
+tests/cases/compiler/duplicateObjectLiteralProperty.ts(14,9): error TS2300: Duplicate identifier 'a'.
+tests/cases/compiler/duplicateObjectLiteralProperty.ts(15,9): error TS2300: Duplicate identifier 'a'.
+tests/cases/compiler/duplicateObjectLiteralProperty.ts(16,9): error TS1118: An object literal cannot have multiple get/set accessors with the same name.
+tests/cases/compiler/duplicateObjectLiteralProperty.ts(16,9): error TS2300: Duplicate identifier 'a'.
+
+
+==== tests/cases/compiler/duplicateObjectLiteralProperty.ts (8 errors) ====
+    var x = {
+        a: 1,
+        b: true, // OK
+        a: 56,   // Duplicate
+        ~
+!!! error TS2300: Duplicate identifier 'a'.
+        \u0061: "ss", // Duplicate
+        ~~~~~~
+!!! error TS2300: Duplicate identifier '\u0061'.
+        ~~~~~~
+!!! error TS2687: Cannot change type of property 'a' from 'number' to 'string'.
+        a: {
+        ~
+!!! error TS2300: Duplicate identifier 'a'.
+        ~
+!!! error TS2687: Cannot change type of property 'a' from 'string' to '{ "c": number; }'.
+            c: 1,
+            "c": 56, // Duplicate
+            ~~~
+!!! error TS2300: Duplicate identifier '"c"'.
+        }
+    };
+    
+    
+    var y = {
+        get a() { return 0; },
+            ~
+!!! error TS2300: Duplicate identifier 'a'.
+        set a(v: number) { },
+            ~
+!!! error TS2300: Duplicate identifier 'a'.
+        get a() { return 0; }
+            ~
+!!! error TS1118: An object literal cannot have multiple get/set accessors with the same name.
+            ~
+!!! error TS2300: Duplicate identifier 'a'.
+    };
+    