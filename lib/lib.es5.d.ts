/*! *****************************************************************************
Copyright (c) Microsoft Corporation. All rights reserved. 
Licensed under the Apache License, Version 2.0 (the "License"); you may not use
this file except in compliance with the License. You may obtain a copy of the
License at http://www.apache.org/licenses/LICENSE-2.0  
 
THIS CODE IS PROVIDED ON AN *AS IS* BASIS, WITHOUT WARRANTIES OR CONDITIONS OF ANY
KIND, EITHER EXPRESS OR IMPLIED, INCLUDING WITHOUT LIMITATION ANY IMPLIED
WARRANTIES OR CONDITIONS OF TITLE, FITNESS FOR A PARTICULAR PURPOSE, 
MERCHANTABLITY OR NON-INFRINGEMENT. 
 
See the Apache Version 2.0 License for specific language governing permissions
and limitations under the License.
***************************************************************************** */

/// <reference no-default-lib="true"/>
/////////////////////////////
/// ECMAScript APIs
/////////////////////////////

declare const NaN: number;
declare const Infinity: number;

/**
  * Evaluates JavaScript code and executes it.
  * @param x A String value that contains valid JavaScript code.
  */
declare function eval(x: string): any;

/**
  * Converts A string to an integer.
  * @param s A string to convert into a number.
  * @param radix A value between 2 and 36 that specifies the base of the number in numString.
  * If this argument is not supplied, strings with a prefix of '0x' are considered hexadecimal.
  * All other strings are considered decimal.
  */
declare function parseInt(s: string, radix?: number): number;

/**
  * Converts a string to a floating-point number.
  * @param string A string that contains a floating-point number.
  */
declare function parseFloat(string: string): number;

/**
  * Returns a Boolean value that indicates whether a value is the reserved value NaN (not a number).
  * @param number A numeric value.
  */
declare function isNaN(number: number): boolean;

/**
  * Determines whether a supplied number is finite.
  * @param number Any numeric value.
  */
declare function isFinite(number: number): boolean;

/**
  * Gets the unencoded version of an encoded Uniform Resource Identifier (URI).
  * @param encodedURI A value representing an encoded URI.
  */
declare function decodeURI(encodedURI: string): string;

/**
  * Gets the unencoded version of an encoded component of a Uniform Resource Identifier (URI).
  * @param encodedURIComponent A value representing an encoded URI component.
  */
declare function decodeURIComponent(encodedURIComponent: string): string;

/**
  * Encodes a text string as a valid Uniform Resource Identifier (URI)
  * @param uri A value representing an encoded URI.
  */
declare function encodeURI(uri: string): string;

/**
  * Encodes a text string as a valid component of a Uniform Resource Identifier (URI).
  * @param uriComponent A value representing an encoded URI component.
  */
declare function encodeURIComponent(uriComponent: string): string;

interface PropertyDescriptor {
    configurable?: boolean;
    enumerable?: boolean;
    value?: any;
    writable?: boolean;
    get? (): any;
    set? (v: any): void;
}

interface PropertyDescriptorMap {
    [s: string]: PropertyDescriptor;
}

interface Object {
    /** The initial value of Object.prototype.constructor is the standard built-in Object constructor. */
    constructor: Function;

    /** Returns a string representation of an object. */
    toString(): string;

    /** Returns a date converted to a string using the current locale. */
    toLocaleString(): string;

    /** Returns the primitive value of the specified object. */
    valueOf(): Object;

    /**
      * Determines whether an object has a property with the specified name.
      * @param v A property name.
      */
    hasOwnProperty(v: string): boolean;

    /**
      * Determines whether an object exists in another object's prototype chain.
      * @param v Another object whose prototype chain is to be checked.
      */
    isPrototypeOf(v: Object): boolean;

    /**
      * Determines whether a specified property is enumerable.
      * @param v A property name.
      */
    propertyIsEnumerable(v: string): boolean;
}

interface ObjectConstructor {
    new (value?: any): Object;
    (): any;
    (value: any): any;

    /** A reference to the prototype for a class of objects. */
    readonly prototype: Object;

    /**
      * Returns the prototype of an object.
      * @param o The object that references the prototype.
      */
    getPrototypeOf(o: any): any;

    /**
      * Gets the own property descriptor of the specified object.
      * An own property descriptor is one that is defined directly on the object and is not inherited from the object's prototype.
      * @param o Object that contains the property.
      * @param p Name of the property.
    */
    getOwnPropertyDescriptor(o: any, p: string): PropertyDescriptor;

    /**
      * Returns the names of the own properties of an object. The own properties of an object are those that are defined directly
      * on that object, and are not inherited from the object's prototype. The properties of an object include both fields (objects) and functions.
      * @param o Object that contains the own properties.
      */
    getOwnPropertyNames(o: any): string[];

    /**
<<<<<<< HEAD
      * Creates an object that has the specified prototype, and that optionally contains specified properties.
      * @param o Object to use as a prototype. May be null
      * @param properties JavaScript object that contains one or more property descriptors.
=======
      * Creates an object that has null prototype.
      * @param o Object to use as a prototype. May be null
      */
    create(o: null): any;

    /**
      * Creates an object that has the specified prototype, and that optionally contains specified properties.
      * @param o Object to use as a prototype. May be null
>>>>>>> b8074872
      */
    create<T>(o: T): T;

    /**
<<<<<<< HEAD
=======
      * Creates an object that has the specified prototype, and that optionally contains specified properties.
      * @param o Object to use as a prototype. May be null
      * @param properties JavaScript object that contains one or more property descriptors.
      */
    create(o: any, properties: PropertyDescriptorMap): any;

    /**
>>>>>>> b8074872
      * Adds a property to an object, or modifies attributes of an existing property.
      * @param o Object on which to add or modify the property. This can be a native JavaScript object (that is, a user-defined object or a built in object) or a DOM object.
      * @param p The property name.
      * @param attributes Descriptor for the property. It can be for a data property or an accessor property.
      */
    defineProperty(o: any, p: string, attributes: PropertyDescriptor): any;

    /**
      * Adds one or more properties to an object, and/or modifies attributes of existing properties.
      * @param o Object on which to add or modify the properties. This can be a native JavaScript object or a DOM object.
      * @param properties JavaScript object that contains one or more descriptor objects. Each descriptor object describes a data property or an accessor property.
      */
    defineProperties(o: any, properties: PropertyDescriptorMap): any;

    /**
      * Prevents the modification of attributes of existing properties, and prevents the addition of new properties.
      * @param o Object on which to lock the attributes.
      */
    seal<T>(o: T): T;

    /**
      * Prevents the modification of existing property attributes and values, and prevents the addition of new properties.
      * @param o Object on which to lock the attributes.
      */
    freeze<T>(o: T): T;

    /**
      * Prevents the addition of new properties to an object.
      * @param o Object to make non-extensible.
      */
    preventExtensions<T>(o: T): T;

    /**
      * Returns true if existing property attributes cannot be modified in an object and new properties cannot be added to the object.
      * @param o Object to test.
      */
    isSealed(o: any): boolean;

    /**
      * Returns true if existing property attributes and values cannot be modified in an object, and new properties cannot be added to the object.
      * @param o Object to test.
      */
    isFrozen(o: any): boolean;

    /**
      * Returns a value that indicates whether new properties can be added to an object.
      * @param o Object to test.
      */
    isExtensible(o: any): boolean;

    /**
      * Returns the names of the enumerable properties and methods of an object.
      * @param o Object that contains the properties and methods. This can be an object that you created or an existing Document Object Model (DOM) object.
      */
    keys(o: any): string[];
}

/**
  * Provides functionality common to all JavaScript objects.
  */
declare const Object: ObjectConstructor;

/**
  * Creates a new function.
  */
interface Function {
    /**
      * Calls the function, substituting the specified object for the this value of the function, and the specified array for the arguments of the function.
      * @param thisArg The object to be used as the this object.
      * @param argArray A set of arguments to be passed to the function.
      */
    apply(this: Function, thisArg: any, argArray?: any): any;

    /**
      * Calls a method of an object, substituting another object for the current object.
      * @param thisArg The object to be used as the current object.
      * @param argArray A list of arguments to be passed to the method.
      */
    call(this: Function, thisArg: any, ...argArray: any[]): any;

    /**
      * For a given function, creates a bound function that has the same body as the original function.
      * The this object of the bound function is associated with the specified object, and has the specified initial parameters.
      * @param thisArg An object to which the this keyword can refer inside the new function.
      * @param argArray A list of arguments to be passed to the new function.
      */
    bind(this: Function, thisArg: any, ...argArray: any[]): any;

    prototype: any;
    readonly length: number;

    // Non-standard extensions
    arguments: any;
    caller: Function;
}

interface FunctionConstructor {
    /**
      * Creates a new function.
      * @param args A list of arguments the function accepts.
      */
    new (...args: string[]): Function;
    (...args: string[]): Function;
    readonly prototype: Function;
}

declare const Function: FunctionConstructor;

interface IArguments {
    [index: number]: any;
    length: number;
    callee: Function;
}

interface String {
    /** Returns a string representation of a string. */
    toString(): string;

    /**
      * Returns the character at the specified index.
      * @param pos The zero-based index of the desired character.
      */
    charAt(pos: number): string;

    /**
      * Returns the Unicode value of the character at the specified location.
      * @param index The zero-based index of the desired character. If there is no character at the specified index, NaN is returned.
      */
    charCodeAt(index: number): number;

    /**
      * Returns a string that contains the concatenation of two or more strings.
      * @param strings The strings to append to the end of the string.
      */
    concat(...strings: string[]): string;

    /**
      * Returns the position of the first occurrence of a substring.
      * @param searchString The substring to search for in the string
      * @param position The index at which to begin searching the String object. If omitted, search starts at the beginning of the string.
      */
    indexOf(searchString: string, position?: number): number;

    /**
      * Returns the last occurrence of a substring in the string.
      * @param searchString The substring to search for.
      * @param position The index at which to begin searching. If omitted, the search begins at the end of the string.
      */
    lastIndexOf(searchString: string, position?: number): number;

    /**
      * Determines whether two strings are equivalent in the current locale.
      * @param that String to compare to target string
      */
    localeCompare(that: string): number;

    /**
      * Matches a string with a regular expression, and returns an array containing the results of that search.
      * @param regexp A variable name or string literal containing the regular expression pattern and flags.
      */
    match(regexp: string): RegExpMatchArray | null;

    /**
      * Matches a string with a regular expression, and returns an array containing the results of that search.
      * @param regexp A regular expression object that contains the regular expression pattern and applicable flags.
      */
    match(regexp: RegExp): RegExpMatchArray | null;

    /**
      * Replaces text in a string, using a regular expression or search string.
      * @param searchValue A string that represents the regular expression.
      * @param replaceValue A string containing the text to replace for every successful match of searchValue in this string.
      */
    replace(searchValue: string, replaceValue: string): string;

    /**
      * Replaces text in a string, using a regular expression or search string.
      * @param searchValue A string that represents the regular expression.
      * @param replacer A function that returns the replacement text.
      */
    replace(searchValue: string, replacer: (substring: string, ...args: any[]) => string): string;

    /**
      * Replaces text in a string, using a regular expression or search string.
      * @param searchValue A Regular Expression object containing the regular expression pattern and applicable flags.
      * @param replaceValue A string containing the text to replace for every successful match of searchValue in this string.
      */
    replace(searchValue: RegExp, replaceValue: string): string;

    /**
      * Replaces text in a string, using a regular expression or search string.
      * @param searchValue A Regular Expression object containing the regular expression pattern and applicable flags
      * @param replacer A function that returns the replacement text.
      */
    replace(searchValue: RegExp, replacer: (substring: string, ...args: any[]) => string): string;

    /**
      * Finds the first substring match in a regular expression search.
      * @param regexp The regular expression pattern and applicable flags.
      */
    search(regexp: string): number;

    /**
      * Finds the first substring match in a regular expression search.
      * @param regexp The regular expression pattern and applicable flags.
      */
    search(regexp: RegExp): number;

    /**
      * Returns a section of a string.
      * @param start The index to the beginning of the specified portion of stringObj.
      * @param end The index to the end of the specified portion of stringObj. The substring includes the characters up to, but not including, the character indicated by end.
      * If this value is not specified, the substring continues to the end of stringObj.
      */
    slice(start?: number, end?: number): string;

    /**
      * Split a string into substrings using the specified separator and return them as an array.
      * @param separator A string that identifies character or characters to use in separating the string. If omitted, a single-element array containing the entire string is returned.
      * @param limit A value used to limit the number of elements returned in the array.
      */
    split(separator: string, limit?: number): string[];

    /**
      * Split a string into substrings using the specified separator and return them as an array.
      * @param separator A Regular Express that identifies character or characters to use in separating the string. If omitted, a single-element array containing the entire string is returned.
      * @param limit A value used to limit the number of elements returned in the array.
      */
    split(separator: RegExp, limit?: number): string[];

    /**
      * Returns the substring at the specified location within a String object.
      * @param start The zero-based index number indicating the beginning of the substring.
      * @param end Zero-based index number indicating the end of the substring. The substring includes the characters up to, but not including, the character indicated by end.
      * If end is omitted, the characters from start through the end of the original string are returned.
      */
    substring(start: number, end?: number): string;

    /** Converts all the alphabetic characters in a string to lowercase. */
    toLowerCase(): string;

    /** Converts all alphabetic characters to lowercase, taking into account the host environment's current locale. */
    toLocaleLowerCase(): string;

    /** Converts all the alphabetic characters in a string to uppercase. */
    toUpperCase(): string;

    /** Returns a string where all alphabetic characters have been converted to uppercase, taking into account the host environment's current locale. */
    toLocaleUpperCase(): string;

    /** Removes the leading and trailing white space and line terminator characters from a string. */
    trim(): string;

    /** Returns the length of a String object. */
    readonly length: number;

    // IE extensions
    /**
      * Gets a substring beginning at the specified location and having the specified length.
      * @param from The starting position of the desired substring. The index of the first character in the string is zero.
      * @param length The number of characters to include in the returned substring.
      */
    substr(from: number, length?: number): string;

    /** Returns the primitive value of the specified object. */
    valueOf(): string;

    readonly [index: number]: string;
}

interface StringConstructor {
    new (value?: any): String;
    (value?: any): string;
    readonly prototype: String;
    fromCharCode(...codes: number[]): string;
}

/**
  * Allows manipulation and formatting of text strings and determination and location of substrings within strings.
  */
declare const String: StringConstructor;

interface Boolean {
    /** Returns the primitive value of the specified object. */
    valueOf(): boolean;
}

interface BooleanConstructor {
    new (value?: any): Boolean;
    (value?: any): boolean;
    readonly prototype: Boolean;
}

declare const Boolean: BooleanConstructor;

interface Number {
    /**
      * Returns a string representation of an object.
      * @param radix Specifies a radix for converting numeric values to strings. This value is only used for numbers.
      */
    toString(radix?: number): string;

    /**
      * Returns a string representing a number in fixed-point notation.
      * @param fractionDigits Number of digits after the decimal point. Must be in the range 0 - 20, inclusive.
      */
    toFixed(fractionDigits?: number): string;

    /**
      * Returns a string containing a number represented in exponential notation.
      * @param fractionDigits Number of digits after the decimal point. Must be in the range 0 - 20, inclusive.
      */
    toExponential(fractionDigits?: number): string;

    /**
      * Returns a string containing a number represented either in exponential or fixed-point notation with a specified number of digits.
      * @param precision Number of significant digits. Must be in the range 1 - 21, inclusive.
      */
    toPrecision(precision?: number): string;

    /** Returns the primitive value of the specified object. */
    valueOf(): number;
}

interface NumberConstructor {
    new (value?: any): Number;
    (value?: any): number;
    readonly prototype: Number;

    /** The largest number that can be represented in JavaScript. Equal to approximately 1.79E+308. */
    readonly MAX_VALUE: number;

    /** The closest number to zero that can be represented in JavaScript. Equal to approximately 5.00E-324. */
    readonly MIN_VALUE: number;

    /**
      * A value that is not a number.
      * In equality comparisons, NaN does not equal any value, including itself. To test whether a value is equivalent to NaN, use the isNaN function.
      */
    readonly NaN: number;

    /**
      * A value that is less than the largest negative number that can be represented in JavaScript.
      * JavaScript displays NEGATIVE_INFINITY values as -infinity.
      */
    readonly NEGATIVE_INFINITY: number;

    /**
      * A value greater than the largest number that can be represented in JavaScript.
      * JavaScript displays POSITIVE_INFINITY values as infinity.
      */
    readonly POSITIVE_INFINITY: number;
}

/** An object that represents a number of any kind. All JavaScript numbers are 64-bit floating-point numbers. */
declare const Number: NumberConstructor;

interface TemplateStringsArray extends Array<string> {
    readonly raw: string[];
}

interface Math {
    /** The mathematical constant e. This is Euler's number, the base of natural logarithms. */
    readonly E: number;
    /** The natural logarithm of 10. */
    readonly LN10: number;
    /** The natural logarithm of 2. */
    readonly LN2: number;
    /** The base-2 logarithm of e. */
    readonly LOG2E: number;
    /** The base-10 logarithm of e. */
    readonly LOG10E: number;
    /** Pi. This is the ratio of the circumference of a circle to its diameter. */
    readonly PI: number;
    /** The square root of 0.5, or, equivalently, one divided by the square root of 2. */
    readonly SQRT1_2: number;
    /** The square root of 2. */
    readonly SQRT2: number;
    /**
      * Returns the absolute value of a number (the value without regard to whether it is positive or negative).
      * For example, the absolute value of -5 is the same as the absolute value of 5.
      * @param x A numeric expression for which the absolute value is needed.
      */
    abs(x: number): number;
    /**
      * Returns the arc cosine (or inverse cosine) of a number.
      * @param x A numeric expression.
      */
    acos(x: number): number;
    /**
      * Returns the arcsine of a number.
      * @param x A numeric expression.
      */
    asin(x: number): number;
    /**
      * Returns the arctangent of a number.
      * @param x A numeric expression for which the arctangent is needed.
      */
    atan(x: number): number;
    /**
      * Returns the angle (in radians) from the X axis to a point.
      * @param y A numeric expression representing the cartesian y-coordinate.
      * @param x A numeric expression representing the cartesian x-coordinate.
      */
    atan2(y: number, x: number): number;
    /**
      * Returns the smallest number greater than or equal to its numeric argument.
      * @param x A numeric expression.
      */
    ceil(x: number): number;
    /**
      * Returns the cosine of a number.
      * @param x A numeric expression that contains an angle measured in radians.
      */
    cos(x: number): number;
    /**
      * Returns e (the base of natural logarithms) raised to a power.
      * @param x A numeric expression representing the power of e.
      */
    exp(x: number): number;
    /**
      * Returns the greatest number less than or equal to its numeric argument.
      * @param x A numeric expression.
      */
    floor(x: number): number;
    /**
      * Returns the natural logarithm (base e) of a number.
      * @param x A numeric expression.
      */
    log(x: number): number;
    /**
      * Returns the larger of a set of supplied numeric expressions.
      * @param values Numeric expressions to be evaluated.
      */
    max(...values: number[]): number;
    /**
      * Returns the smaller of a set of supplied numeric expressions.
      * @param values Numeric expressions to be evaluated.
      */
    min(...values: number[]): number;
    /**
      * Returns the value of a base expression taken to a specified power.
      * @param x The base value of the expression.
      * @param y The exponent value of the expression.
      */
    pow(x: number, y: number): number;
    /** Returns a pseudorandom number between 0 and 1. */
    random(): number;
    /**
      * Returns a supplied numeric expression rounded to the nearest number.
      * @param x The value to be rounded to the nearest number.
      */
    round(x: number): number;
    /**
      * Returns the sine of a number.
      * @param x A numeric expression that contains an angle measured in radians.
      */
    sin(x: number): number;
    /**
      * Returns the square root of a number.
      * @param x A numeric expression.
      */
    sqrt(x: number): number;
    /**
      * Returns the tangent of a number.
      * @param x A numeric expression that contains an angle measured in radians.
      */
    tan(x: number): number;
}
/** An intrinsic object that provides basic mathematics functionality and constants. */
declare const Math: Math;

/** Enables basic storage and retrieval of dates and times. */
interface Date {
    /** Returns a string representation of a date. The format of the string depends on the locale. */
    toString(): string;
    /** Returns a date as a string value. */
    toDateString(): string;
    /** Returns a time as a string value. */
    toTimeString(): string;
    /** Returns a value as a string value appropriate to the host environment's current locale. */
    toLocaleString(): string;
    /** Returns a date as a string value appropriate to the host environment's current locale. */
    toLocaleDateString(): string;
    /** Returns a time as a string value appropriate to the host environment's current locale. */
    toLocaleTimeString(): string;
    /** Returns the stored time value in milliseconds since midnight, January 1, 1970 UTC. */
    valueOf(): number;
    /** Gets the time value in milliseconds. */
    getTime(): number;
    /** Gets the year, using local time. */
    getFullYear(): number;
    /** Gets the year using Universal Coordinated Time (UTC). */
    getUTCFullYear(): number;
    /** Gets the month, using local time. */
    getMonth(): number;
    /** Gets the month of a Date object using Universal Coordinated Time (UTC). */
    getUTCMonth(): number;
    /** Gets the day-of-the-month, using local time. */
    getDate(): number;
    /** Gets the day-of-the-month, using Universal Coordinated Time (UTC). */
    getUTCDate(): number;
    /** Gets the day of the week, using local time. */
    getDay(): number;
    /** Gets the day of the week using Universal Coordinated Time (UTC). */
    getUTCDay(): number;
    /** Gets the hours in a date, using local time. */
    getHours(): number;
    /** Gets the hours value in a Date object using Universal Coordinated Time (UTC). */
    getUTCHours(): number;
    /** Gets the minutes of a Date object, using local time. */
    getMinutes(): number;
    /** Gets the minutes of a Date object using Universal Coordinated Time (UTC). */
    getUTCMinutes(): number;
    /** Gets the seconds of a Date object, using local time. */
    getSeconds(): number;
    /** Gets the seconds of a Date object using Universal Coordinated Time (UTC). */
    getUTCSeconds(): number;
    /** Gets the milliseconds of a Date, using local time. */
    getMilliseconds(): number;
    /** Gets the milliseconds of a Date object using Universal Coordinated Time (UTC). */
    getUTCMilliseconds(): number;
    /** Gets the difference in minutes between the time on the local computer and Universal Coordinated Time (UTC). */
    getTimezoneOffset(): number;
    /**
      * Sets the date and time value in the Date object.
      * @param time A numeric value representing the number of elapsed milliseconds since midnight, January 1, 1970 GMT.
      */
    setTime(time: number): number;
    /**
      * Sets the milliseconds value in the Date object using local time.
      * @param ms A numeric value equal to the millisecond value.
      */
    setMilliseconds(ms: number): number;
    /**
      * Sets the milliseconds value in the Date object using Universal Coordinated Time (UTC).
      * @param ms A numeric value equal to the millisecond value.
      */
    setUTCMilliseconds(ms: number): number;

    /**
      * Sets the seconds value in the Date object using local time.
      * @param sec A numeric value equal to the seconds value.
      * @param ms A numeric value equal to the milliseconds value.
      */
    setSeconds(sec: number, ms?: number): number;
    /**
      * Sets the seconds value in the Date object using Universal Coordinated Time (UTC).
      * @param sec A numeric value equal to the seconds value.
      * @param ms A numeric value equal to the milliseconds value.
      */
    setUTCSeconds(sec: number, ms?: number): number;
    /**
      * Sets the minutes value in the Date object using local time.
      * @param min A numeric value equal to the minutes value.
      * @param sec A numeric value equal to the seconds value.
      * @param ms A numeric value equal to the milliseconds value.
      */
    setMinutes(min: number, sec?: number, ms?: number): number;
    /**
      * Sets the minutes value in the Date object using Universal Coordinated Time (UTC).
      * @param min A numeric value equal to the minutes value.
      * @param sec A numeric value equal to the seconds value.
      * @param ms A numeric value equal to the milliseconds value.
      */
    setUTCMinutes(min: number, sec?: number, ms?: number): number;
    /**
      * Sets the hour value in the Date object using local time.
      * @param hours A numeric value equal to the hours value.
      * @param min A numeric value equal to the minutes value.
      * @param sec A numeric value equal to the seconds value.
      * @param ms A numeric value equal to the milliseconds value.
      */
    setHours(hours: number, min?: number, sec?: number, ms?: number): number;
    /**
      * Sets the hours value in the Date object using Universal Coordinated Time (UTC).
      * @param hours A numeric value equal to the hours value.
      * @param min A numeric value equal to the minutes value.
      * @param sec A numeric value equal to the seconds value.
      * @param ms A numeric value equal to the milliseconds value.
      */
    setUTCHours(hours: number, min?: number, sec?: number, ms?: number): number;
    /**
      * Sets the numeric day-of-the-month value of the Date object using local time.
      * @param date A numeric value equal to the day of the month.
      */
    setDate(date: number): number;
    /**
      * Sets the numeric day of the month in the Date object using Universal Coordinated Time (UTC).
      * @param date A numeric value equal to the day of the month.
      */
    setUTCDate(date: number): number;
    /**
      * Sets the month value in the Date object using local time.
      * @param month A numeric value equal to the month. The value for January is 0, and other month values follow consecutively.
      * @param date A numeric value representing the day of the month. If this value is not supplied, the value from a call to the getDate method is used.
      */
    setMonth(month: number, date?: number): number;
    /**
      * Sets the month value in the Date object using Universal Coordinated Time (UTC).
      * @param month A numeric value equal to the month. The value for January is 0, and other month values follow consecutively.
      * @param date A numeric value representing the day of the month. If it is not supplied, the value from a call to the getUTCDate method is used.
      */
    setUTCMonth(month: number, date?: number): number;
    /**
      * Sets the year of the Date object using local time.
      * @param year A numeric value for the year.
      * @param month A zero-based numeric value for the month (0 for January, 11 for December). Must be specified if numDate is specified.
      * @param date A numeric value equal for the day of the month.
      */
    setFullYear(year: number, month?: number, date?: number): number;
    /**
      * Sets the year value in the Date object using Universal Coordinated Time (UTC).
      * @param year A numeric value equal to the year.
      * @param month A numeric value equal to the month. The value for January is 0, and other month values follow consecutively. Must be supplied if numDate is supplied.
      * @param date A numeric value equal to the day of the month.
      */
    setUTCFullYear(year: number, month?: number, date?: number): number;
    /** Returns a date converted to a string using Universal Coordinated Time (UTC). */
    toUTCString(): string;
    /** Returns a date as a string value in ISO format. */
    toISOString(): string;
    /** Used by the JSON.stringify method to enable the transformation of an object's data for JavaScript Object Notation (JSON) serialization. */
    toJSON(key?: any): string;
}

interface DateConstructor {
    new (): Date;
    new (value: number): Date;
    new (value: string): Date;
    new (year: number, month: number, date?: number, hours?: number, minutes?: number, seconds?: number, ms?: number): Date;
    (): string;
    readonly prototype: Date;
    /**
      * Parses a string containing a date, and returns the number of milliseconds between that date and midnight, January 1, 1970.
      * @param s A date string
      */
    parse(s: string): number;
    /**
      * Returns the number of milliseconds between midnight, January 1, 1970 Universal Coordinated Time (UTC) (or GMT) and the specified date.
      * @param year The full year designation is required for cross-century date accuracy. If year is between 0 and 99 is used, then year is assumed to be 1900 + year.
      * @param month The month as an number between 0 and 11 (January to December).
      * @param date The date as an number between 1 and 31.
      * @param hours Must be supplied if minutes is supplied. An number from 0 to 23 (midnight to 11pm) that specifies the hour.
      * @param minutes Must be supplied if seconds is supplied. An number from 0 to 59 that specifies the minutes.
      * @param seconds Must be supplied if milliseconds is supplied. An number from 0 to 59 that specifies the seconds.
      * @param ms An number from 0 to 999 that specifies the milliseconds.
      */
    UTC(year: number, month: number, date?: number, hours?: number, minutes?: number, seconds?: number, ms?: number): number;
    now(): number;
}

declare const Date: DateConstructor;

interface RegExpMatchArray extends Array<string> {
    index?: number;
    input?: string;
}

interface RegExpExecArray extends Array<string> {
    index: number;
    input: string;
}

interface RegExp {
    /**
      * Executes a search on a string using a regular expression pattern, and returns an array containing the results of that search.
      * @param string The String object or string literal on which to perform the search.
      */
    exec(string: string): RegExpExecArray | null;

    /**
      * Returns a Boolean value that indicates whether or not a pattern exists in a searched string.
      * @param string String on which to perform the search.
      */
    test(string: string): boolean;

    /** Returns a copy of the text of the regular expression pattern. Read-only. The regExp argument is a Regular expression object. It can be a variable name or a literal. */
    readonly source: string;

    /** Returns a Boolean value indicating the state of the global flag (g) used with a regular expression. Default is false. Read-only. */
    readonly global: boolean;

    /** Returns a Boolean value indicating the state of the ignoreCase flag (i) used with a regular expression. Default is false. Read-only. */
    readonly ignoreCase: boolean;

    /** Returns a Boolean value indicating the state of the multiline flag (m) used with a regular expression. Default is false. Read-only. */
    readonly multiline: boolean;

    lastIndex: number;

    // Non-standard extensions
    compile(): this;
}

interface RegExpConstructor {
    new (pattern: RegExp): RegExp;
    new (pattern: string, flags?: string): RegExp;
    (pattern: RegExp): RegExp;
    (pattern: string, flags?: string): RegExp;
    readonly prototype: RegExp;

    // Non-standard extensions
    $1: string;
    $2: string;
    $3: string;
    $4: string;
    $5: string;
    $6: string;
    $7: string;
    $8: string;
    $9: string;
    lastMatch: string;
}

declare const RegExp: RegExpConstructor;

interface Error {
    name: string;
    message: string;
    stack?: string;
}

interface ErrorConstructor {
    new (message?: string): Error;
    (message?: string): Error;
    readonly prototype: Error;
}

declare const Error: ErrorConstructor;

interface EvalError extends Error {
}

interface EvalErrorConstructor {
    new (message?: string): EvalError;
    (message?: string): EvalError;
    readonly prototype: EvalError;
}

declare const EvalError: EvalErrorConstructor;

interface RangeError extends Error {
}

interface RangeErrorConstructor {
    new (message?: string): RangeError;
    (message?: string): RangeError;
    readonly prototype: RangeError;
}

declare const RangeError: RangeErrorConstructor;

interface ReferenceError extends Error {
}

interface ReferenceErrorConstructor {
    new (message?: string): ReferenceError;
    (message?: string): ReferenceError;
    readonly prototype: ReferenceError;
}

declare const ReferenceError: ReferenceErrorConstructor;

interface SyntaxError extends Error {
}

interface SyntaxErrorConstructor {
    new (message?: string): SyntaxError;
    (message?: string): SyntaxError;
    readonly prototype: SyntaxError;
}

declare const SyntaxError: SyntaxErrorConstructor;

interface TypeError extends Error {
}

interface TypeErrorConstructor {
    new (message?: string): TypeError;
    (message?: string): TypeError;
    readonly prototype: TypeError;
}

declare const TypeError: TypeErrorConstructor;

interface URIError extends Error {
}

interface URIErrorConstructor {
    new (message?: string): URIError;
    (message?: string): URIError;
    readonly prototype: URIError;
}

declare const URIError: URIErrorConstructor;

interface JSON {
    /**
      * Converts a JavaScript Object Notation (JSON) string into an object.
      * @param text A valid JSON string.
      * @param reviver A function that transforms the results. This function is called for each member of the object.
      * If a member contains nested objects, the nested objects are transformed before the parent object is.
      */
    parse(text: string, reviver?: (key: any, value: any) => any): any;
    /**
      * Converts a JavaScript value to a JavaScript Object Notation (JSON) string.
      * @param value A JavaScript value, usually an object or array, to be converted.
      * @param replacer A function that transforms the results.
      * @param space Adds indentation, white space, and line break characters to the return-value JSON text to make it easier to read.
      */
    stringify(value: any, replacer?: (key: string, value: any) => any, space?: string | number): string;
    /**
      * Converts a JavaScript value to a JavaScript Object Notation (JSON) string.
      * @param value A JavaScript value, usually an object or array, to be converted.
      * @param replacer An array of strings and numbers that acts as a white list for selecting the object properties that will be stringified.
      * @param space Adds indentation, white space, and line break characters to the return-value JSON text to make it easier to read.
      */
    stringify(value: any, replacer?: (number | string)[] | null, space?: string | number): string;
}

/**
  * An intrinsic object that provides functions to convert JavaScript values to and from the JavaScript Object Notation (JSON) format.
  */
declare const JSON: JSON;


/////////////////////////////
/// ECMAScript Array API (specially handled by compiler)
/////////////////////////////

interface ReadonlyArray<T> {
    /**
      * Gets the length of the array. This is a number one higher than the highest element defined in an array.
      */
    readonly length: number;
    /**
      * Returns a string representation of an array.
      */
    toString(): string;
    toLocaleString(): string;
    /**
      * Combines two or more arrays.
      * @param items Additional items to add to the end of array1.
      */
    concat<U extends ReadonlyArray<T>>(...items: U[]): T[];
    /**
      * Combines two or more arrays.
      * @param items Additional items to add to the end of array1.
      */
    concat(...items: T[]): T[];
    /**
      * Adds all the elements of an array separated by the specified separator string.
      * @param separator A string used to separate one element of an array from the next in the resulting String. If omitted, the array elements are separated with a comma.
      */
    join(separator?: string): string;
    /**
      * Returns a section of an array.
      * @param start The beginning of the specified portion of the array.
      * @param end The end of the specified portion of the array.
      */
    slice(start?: number, end?: number): T[];
    /**
      * Returns the index of the first occurrence of a value in an array.
      * @param searchElement The value to locate in the array.
      * @param fromIndex The array index at which to begin the search. If fromIndex is omitted, the search starts at index 0.
      */
    indexOf(searchElement: T, fromIndex?: number): number;

    /**
      * Returns the index of the last occurrence of a specified value in an array.
      * @param searchElement The value to locate in the array.
      * @param fromIndex The array index at which to begin the search. If fromIndex is omitted, the search starts at the last index in the array.
      */
    lastIndexOf(searchElement: T, fromIndex?: number): number;
    /**
      * Determines whether all the members of an array satisfy the specified test.
      * @param callbackfn A function that accepts up to three arguments. The every method calls the callbackfn function for each element in array1 until the callbackfn returns false, or until the end of the array.
      * @param thisArg An object to which the this keyword can refer in the callbackfn function. If thisArg is omitted, undefined is used as the this value.
      */
    every(callbackfn: (value: T, index: number, array: ReadonlyArray<T>) => boolean, thisArg?: any): boolean;
    /**
      * Determines whether the specified callback function returns true for any element of an array.
      * @param callbackfn A function that accepts up to three arguments. The some method calls the callbackfn function for each element in array1 until the callbackfn returns true, or until the end of the array.
      * @param thisArg An object to which the this keyword can refer in the callbackfn function. If thisArg is omitted, undefined is used as the this value.
      */
    some(callbackfn: (value: T, index: number, array: ReadonlyArray<T>) => boolean, thisArg?: any): boolean;
    /**
      * Performs the specified action for each element in an array.
      * @param callbackfn  A function that accepts up to three arguments. forEach calls the callbackfn function one time for each element in the array.
      * @param thisArg  An object to which the this keyword can refer in the callbackfn function. If thisArg is omitted, undefined is used as the this value.
      */
    forEach(callbackfn: (value: T, index: number, array: ReadonlyArray<T>) => void, thisArg?: any): void;
    /**
      * Calls a defined callback function on each element of an array, and returns an array that contains the results.
      * @param callbackfn A function that accepts up to three arguments. The map method calls the callbackfn function one time for each element in the array.
      * @param thisArg An object to which the this keyword can refer in the callbackfn function. If thisArg is omitted, undefined is used as the this value.
      */
    map<U>(callbackfn: (value: T, index: number, array: ReadonlyArray<T>) => U, thisArg?: any): U[];
    /**
      * Returns the elements of an array that meet the condition specified in a callback function.
      * @param callbackfn A function that accepts up to three arguments. The filter method calls the callbackfn function one time for each element in the array.
      * @param thisArg An object to which the this keyword can refer in the callbackfn function. If thisArg is omitted, undefined is used as the this value.
      */
    filter(callbackfn: (value: T, index: number, array: ReadonlyArray<T>) => any, thisArg?: any): T[];
    /**
      * Calls the specified callback function for all the elements in an array. The return value of the callback function is the accumulated result, and is provided as an argument in the next call to the callback function.
      * @param callbackfn A function that accepts up to four arguments. The reduce method calls the callbackfn function one time for each element in the array.
      * @param initialValue If initialValue is specified, it is used as the initial value to start the accumulation. The first call to the callbackfn function provides this value as an argument instead of an array value.
      */
    reduce(callbackfn: (previousValue: T, currentValue: T, currentIndex: number, array: ReadonlyArray<T>) => T, initialValue?: T): T;
    /**
      * Calls the specified callback function for all the elements in an array. The return value of the callback function is the accumulated result, and is provided as an argument in the next call to the callback function.
      * @param callbackfn A function that accepts up to four arguments. The reduce method calls the callbackfn function one time for each element in the array.
      * @param initialValue If initialValue is specified, it is used as the initial value to start the accumulation. The first call to the callbackfn function provides this value as an argument instead of an array value.
      */
    reduce<U>(callbackfn: (previousValue: U, currentValue: T, currentIndex: number, array: ReadonlyArray<T>) => U, initialValue: U): U;
    /**
      * Calls the specified callback function for all the elements in an array, in descending order. The return value of the callback function is the accumulated result, and is provided as an argument in the next call to the callback function.
      * @param callbackfn A function that accepts up to four arguments. The reduceRight method calls the callbackfn function one time for each element in the array.
      * @param initialValue If initialValue is specified, it is used as the initial value to start the accumulation. The first call to the callbackfn function provides this value as an argument instead of an array value.
      */
    reduceRight(callbackfn: (previousValue: T, currentValue: T, currentIndex: number, array: ReadonlyArray<T>) => T, initialValue?: T): T;
    /**
      * Calls the specified callback function for all the elements in an array, in descending order. The return value of the callback function is the accumulated result, and is provided as an argument in the next call to the callback function.
      * @param callbackfn A function that accepts up to four arguments. The reduceRight method calls the callbackfn function one time for each element in the array.
      * @param initialValue If initialValue is specified, it is used as the initial value to start the accumulation. The first call to the callbackfn function provides this value as an argument instead of an array value.
      */
    reduceRight<U>(callbackfn: (previousValue: U, currentValue: T, currentIndex: number, array: ReadonlyArray<T>) => U, initialValue: U): U;

    readonly [n: number]: T;
}

interface Array<T> {
    /**
      * Gets or sets the length of the array. This is a number one higher than the highest element defined in an array.
      */
    length: number;
    /**
      * Returns a string representation of an array.
      */
    toString(): string;
    toLocaleString(): string;
    /**
      * Appends new elements to an array, and returns the new length of the array.
      * @param items New elements of the Array.
      */
    push(...items: T[]): number;
    /**
      * Removes the last element from an array and returns it.
      */
    pop(): T | undefined;
    /**
      * Combines two or more arrays.
      * @param items Additional items to add to the end of array1.
      */
    concat(...items: (T | T[])[]): T[];
    /**
      * Adds all the elements of an array separated by the specified separator string.
      * @param separator A string used to separate one element of an array from the next in the resulting String. If omitted, the array elements are separated with a comma.
      */
    join(separator?: string): string;
    /**
      * Reverses the elements in an Array.
      */
    reverse(): T[];
    /**
      * Removes the first element from an array and returns it.
      */
    shift(): T | undefined;
    /**
      * Returns a section of an array.
      * @param start The beginning of the specified portion of the array.
      * @param end The end of the specified portion of the array.
      */
    slice(start?: number, end?: number): T[];
    /**
      * Sorts an array.
      * @param compareFn The name of the function used to determine the order of the elements. If omitted, the elements are sorted in ascending, ASCII character order.
      */
    sort(compareFn?: (a: T, b: T) => number): this;
    /**
      * Removes elements from an array and, if necessary, inserts new elements in their place, returning the deleted elements.
      * @param start The zero-based location in the array from which to start removing elements.
      */
    splice(start: number): T[];
    /**
      * Removes elements from an array and, if necessary, inserts new elements in their place, returning the deleted elements.
      * @param start The zero-based location in the array from which to start removing elements.
      * @param deleteCount The number of elements to remove.
      * @param items Elements to insert into the array in place of the deleted elements.
      */
    splice(start: number, deleteCount: number, ...items: T[]): T[];
    /**
      * Inserts new elements at the start of an array.
      * @param items  Elements to insert at the start of the Array.
      */
    unshift(...items: T[]): number;
    /**
      * Returns the index of the first occurrence of a value in an array.
      * @param searchElement The value to locate in the array.
      * @param fromIndex The array index at which to begin the search. If fromIndex is omitted, the search starts at index 0.
      */
    indexOf(searchElement: T, fromIndex?: number): number;
    /**
      * Returns the index of the last occurrence of a specified value in an array.
      * @param searchElement The value to locate in the array.
      * @param fromIndex The array index at which to begin the search. If fromIndex is omitted, the search starts at the last index in the array.
      */
    lastIndexOf(searchElement: T, fromIndex?: number): number;
    /**
      * Determines whether all the members of an array satisfy the specified test.
      * @param callbackfn A function that accepts up to three arguments. The every method calls the callbackfn function for each element in array1 until the callbackfn returns false, or until the end of the array.
      * @param thisArg An object to which the this keyword can refer in the callbackfn function. If thisArg is omitted, undefined is used as the this value.
      */
    every(callbackfn: (value: T, index: number, array: T[]) => boolean, thisArg?: any): boolean;
    /**
      * Determines whether the specified callback function returns true for any element of an array.
      * @param callbackfn A function that accepts up to three arguments. The some method calls the callbackfn function for each element in array1 until the callbackfn returns true, or until the end of the array.
      * @param thisArg An object to which the this keyword can refer in the callbackfn function. If thisArg is omitted, undefined is used as the this value.
      */
    some(callbackfn: (value: T, index: number, array: T[]) => boolean, thisArg?: any): boolean;
    /**
      * Performs the specified action for each element in an array.
      * @param callbackfn  A function that accepts up to three arguments. forEach calls the callbackfn function one time for each element in the array.
      * @param thisArg  An object to which the this keyword can refer in the callbackfn function. If thisArg is omitted, undefined is used as the this value.
      */
    forEach(callbackfn: (value: T, index: number, array: T[]) => void, thisArg?: any): void;
    /**
      * Calls a defined callback function on each element of an array, and returns an array that contains the results.
      * @param callbackfn A function that accepts up to three arguments. The map method calls the callbackfn function one time for each element in the array.
      * @param thisArg An object to which the this keyword can refer in the callbackfn function. If thisArg is omitted, undefined is used as the this value.
      */
    map<U>(callbackfn: (value: T, index: number, array: T[]) => U, thisArg?: any): U[];
    /**
      * Returns the elements of an array that meet the condition specified in a callback function.
      * @param callbackfn A function that accepts up to three arguments. The filter method calls the callbackfn function one time for each element in the array.
      * @param thisArg An object to which the this keyword can refer in the callbackfn function. If thisArg is omitted, undefined is used as the this value.
      */
    filter(callbackfn: (value: T, index: number, array: T[]) => any, thisArg?: any): T[];
    /**
      * Calls the specified callback function for all the elements in an array. The return value of the callback function is the accumulated result, and is provided as an argument in the next call to the callback function.
      * @param callbackfn A function that accepts up to four arguments. The reduce method calls the callbackfn function one time for each element in the array.
      * @param initialValue If initialValue is specified, it is used as the initial value to start the accumulation. The first call to the callbackfn function provides this value as an argument instead of an array value.
      */
    reduce(callbackfn: (previousValue: T, currentValue: T, currentIndex: number, array: T[]) => T, initialValue?: T): T;
    /**
      * Calls the specified callback function for all the elements in an array. The return value of the callback function is the accumulated result, and is provided as an argument in the next call to the callback function.
      * @param callbackfn A function that accepts up to four arguments. The reduce method calls the callbackfn function one time for each element in the array.
      * @param initialValue If initialValue is specified, it is used as the initial value to start the accumulation. The first call to the callbackfn function provides this value as an argument instead of an array value.
      */
    reduce<U>(callbackfn: (previousValue: U, currentValue: T, currentIndex: number, array: T[]) => U, initialValue: U): U;
    /**
      * Calls the specified callback function for all the elements in an array, in descending order. The return value of the callback function is the accumulated result, and is provided as an argument in the next call to the callback function.
      * @param callbackfn A function that accepts up to four arguments. The reduceRight method calls the callbackfn function one time for each element in the array.
      * @param initialValue If initialValue is specified, it is used as the initial value to start the accumulation. The first call to the callbackfn function provides this value as an argument instead of an array value.
      */
    reduceRight(callbackfn: (previousValue: T, currentValue: T, currentIndex: number, array: T[]) => T, initialValue?: T): T;
    /**
      * Calls the specified callback function for all the elements in an array, in descending order. The return value of the callback function is the accumulated result, and is provided as an argument in the next call to the callback function.
      * @param callbackfn A function that accepts up to four arguments. The reduceRight method calls the callbackfn function one time for each element in the array.
      * @param initialValue If initialValue is specified, it is used as the initial value to start the accumulation. The first call to the callbackfn function provides this value as an argument instead of an array value.
      */
    reduceRight<U>(callbackfn: (previousValue: U, currentValue: T, currentIndex: number, array: T[]) => U, initialValue: U): U;

    [n: number]: T;
}

interface ArrayConstructor {
    new (arrayLength?: number): any[];
    new <T>(arrayLength: number): T[];
    new <T>(...items: T[]): T[];
    (arrayLength?: number): any[];
    <T>(arrayLength: number): T[];
    <T>(...items: T[]): T[];
    isArray(arg: any): arg is Array<any>;
    readonly prototype: Array<any>;
}

declare const Array: ArrayConstructor;

interface TypedPropertyDescriptor<T> {
    enumerable?: boolean;
    configurable?: boolean;
    writable?: boolean;
    value?: T;
    get?: () => T;
    set?: (value: T) => void;
}

declare type ClassDecorator = <TFunction extends Function>(target: TFunction) => TFunction | void;
declare type PropertyDecorator = (target: Object, propertyKey: string | symbol) => void;
declare type MethodDecorator = <T>(target: Object, propertyKey: string | symbol, descriptor: TypedPropertyDescriptor<T>) => TypedPropertyDescriptor<T> | void;
declare type ParameterDecorator = (target: Object, propertyKey: string | symbol, parameterIndex: number) => void;

declare type PromiseConstructorLike = new <T>(executor: (resolve: (value?: T | PromiseLike<T>) => void, reject: (reason?: any) => void) => void) => PromiseLike<T>;

interface PromiseLike<T> {
    /**
    * Attaches callbacks for the resolution and/or rejection of the Promise.
    * @param onfulfilled The callback to execute when the Promise is resolved.
    * @param onrejected The callback to execute when the Promise is rejected.
    * @returns A Promise for the completion of which ever callback is executed.
    */
    then<TResult>(onfulfilled?: (value: T) => TResult | PromiseLike<TResult>, onrejected?: (reason: any) => TResult | PromiseLike<TResult>): PromiseLike<TResult>;
    then<TResult>(onfulfilled?: (value: T) => TResult | PromiseLike<TResult>, onrejected?: (reason: any) => void): PromiseLike<TResult>;
}

interface ArrayLike<T> {
    readonly length: number;
    readonly [n: number]: T;
}

/**
  * Represents a raw buffer of binary data, which is used to store data for the
  * different typed arrays. ArrayBuffers cannot be read from or written to directly,
  * but can be passed to a typed array or DataView Object to interpret the raw
  * buffer as needed.
  */
interface ArrayBuffer {
    /**
      * Read-only. The length of the ArrayBuffer (in bytes).
      */
    readonly byteLength: number;

    /**
      * Returns a section of an ArrayBuffer.
      */
    slice(begin:number, end?:number): ArrayBuffer;
}

interface ArrayBufferConstructor {
    readonly prototype: ArrayBuffer;
    new (byteLength: number): ArrayBuffer;
    isView(arg: any): arg is ArrayBufferView;
}
declare const ArrayBuffer: ArrayBufferConstructor;

interface ArrayBufferView {
    /**
      * The ArrayBuffer instance referenced by the array.
      */
    buffer: ArrayBuffer;

    /**
      * The length in bytes of the array.
      */
    byteLength: number;

    /**
      * The offset in bytes of the array.
      */
    byteOffset: number;
}

interface DataView {
    readonly buffer: ArrayBuffer;
    readonly byteLength: number;
    readonly byteOffset: number;
    /**
      * Gets the Float32 value at the specified byte offset from the start of the view. There is
      * no alignment constraint; multi-byte values may be fetched from any offset.
      * @param byteOffset The place in the buffer at which the value should be retrieved.
      */
    getFloat32(byteOffset: number, littleEndian?: boolean): number;

    /**
      * Gets the Float64 value at the specified byte offset from the start of the view. There is
      * no alignment constraint; multi-byte values may be fetched from any offset.
      * @param byteOffset The place in the buffer at which the value should be retrieved.
      */
    getFloat64(byteOffset: number, littleEndian?: boolean): number;

    /**
      * Gets the Int8 value at the specified byte offset from the start of the view. There is
      * no alignment constraint; multi-byte values may be fetched from any offset.
      * @param byteOffset The place in the buffer at which the value should be retrieved.
      */
    getInt8(byteOffset: number): number;

    /**
      * Gets the Int16 value at the specified byte offset from the start of the view. There is
      * no alignment constraint; multi-byte values may be fetched from any offset.
      * @param byteOffset The place in the buffer at which the value should be retrieved.
      */
    getInt16(byteOffset: number, littleEndian?: boolean): number;
    /**
      * Gets the Int32 value at the specified byte offset from the start of the view. There is
      * no alignment constraint; multi-byte values may be fetched from any offset.
      * @param byteOffset The place in the buffer at which the value should be retrieved.
      */
    getInt32(byteOffset: number, littleEndian?: boolean): number;

    /**
      * Gets the Uint8 value at the specified byte offset from the start of the view. There is
      * no alignment constraint; multi-byte values may be fetched from any offset.
      * @param byteOffset The place in the buffer at which the value should be retrieved.
      */
    getUint8(byteOffset: number): number;

    /**
      * Gets the Uint16 value at the specified byte offset from the start of the view. There is
      * no alignment constraint; multi-byte values may be fetched from any offset.
      * @param byteOffset The place in the buffer at which the value should be retrieved.
      */
    getUint16(byteOffset: number, littleEndian?: boolean): number;

    /**
      * Gets the Uint32 value at the specified byte offset from the start of the view. There is
      * no alignment constraint; multi-byte values may be fetched from any offset.
      * @param byteOffset The place in the buffer at which the value should be retrieved.
      */
    getUint32(byteOffset: number, littleEndian?: boolean): number;

    /**
      * Stores an Float32 value at the specified byte offset from the start of the view.
      * @param byteOffset The place in the buffer at which the value should be set.
      * @param value The value to set.
      * @param littleEndian If false or undefined, a big-endian value should be written,
      * otherwise a little-endian value should be written.
      */
    setFloat32(byteOffset: number, value: number, littleEndian?: boolean): void;

    /**
      * Stores an Float64 value at the specified byte offset from the start of the view.
      * @param byteOffset The place in the buffer at which the value should be set.
      * @param value The value to set.
      * @param littleEndian If false or undefined, a big-endian value should be written,
      * otherwise a little-endian value should be written.
      */
    setFloat64(byteOffset: number, value: number, littleEndian?: boolean): void;

    /**
      * Stores an Int8 value at the specified byte offset from the start of the view.
      * @param byteOffset The place in the buffer at which the value should be set.
      * @param value The value to set.
      */
    setInt8(byteOffset: number, value: number): void;

    /**
      * Stores an Int16 value at the specified byte offset from the start of the view.
      * @param byteOffset The place in the buffer at which the value should be set.
      * @param value The value to set.
      * @param littleEndian If false or undefined, a big-endian value should be written,
      * otherwise a little-endian value should be written.
      */
    setInt16(byteOffset: number, value: number, littleEndian?: boolean): void;

    /**
      * Stores an Int32 value at the specified byte offset from the start of the view.
      * @param byteOffset The place in the buffer at which the value should be set.
      * @param value The value to set.
      * @param littleEndian If false or undefined, a big-endian value should be written,
      * otherwise a little-endian value should be written.
      */
    setInt32(byteOffset: number, value: number, littleEndian?: boolean): void;

    /**
      * Stores an Uint8 value at the specified byte offset from the start of the view.
      * @param byteOffset The place in the buffer at which the value should be set.
      * @param value The value to set.
      */
    setUint8(byteOffset: number, value: number): void;

    /**
      * Stores an Uint16 value at the specified byte offset from the start of the view.
      * @param byteOffset The place in the buffer at which the value should be set.
      * @param value The value to set.
      * @param littleEndian If false or undefined, a big-endian value should be written,
      * otherwise a little-endian value should be written.
      */
    setUint16(byteOffset: number, value: number, littleEndian?: boolean): void;

    /**
      * Stores an Uint32 value at the specified byte offset from the start of the view.
      * @param byteOffset The place in the buffer at which the value should be set.
      * @param value The value to set.
      * @param littleEndian If false or undefined, a big-endian value should be written,
      * otherwise a little-endian value should be written.
      */
    setUint32(byteOffset: number, value: number, littleEndian?: boolean): void;
}

interface DataViewConstructor {
    new (buffer: ArrayBuffer, byteOffset?: number, byteLength?: number): DataView;
}
declare const DataView: DataViewConstructor;

/**
  * A typed array of 8-bit integer values. The contents are initialized to 0. If the requested
  * number of bytes could not be allocated an exception is raised.
  */
interface Int8Array {
    /**
      * The size in bytes of each element in the array.
      */
    readonly BYTES_PER_ELEMENT: number;

    /**
      * The ArrayBuffer instance referenced by the array.
      */
    readonly buffer: ArrayBuffer;

    /**
      * The length in bytes of the array.
      */
    readonly byteLength: number;

    /**
      * The offset in bytes of the array.
      */
    readonly byteOffset: number;

    /**
      * Returns the this object after copying a section of the array identified by start and end
      * to the same array starting at position target
      * @param target If target is negative, it is treated as length+target where length is the
      * length of the array.
      * @param start If start is negative, it is treated as length+start. If end is negative, it
      * is treated as length+end.
      * @param end If not specified, length of the this object is used as its default value.
      */
    copyWithin(target: number, start: number, end?: number): this;

    /**
      * Determines whether all the members of an array satisfy the specified test.
      * @param callbackfn A function that accepts up to three arguments. The every method calls
      * the callbackfn function for each element in array1 until the callbackfn returns false,
      * or until the end of the array.
      * @param thisArg An object to which the this keyword can refer in the callbackfn function.
      * If thisArg is omitted, undefined is used as the this value.
      */
    every(callbackfn: (value: number, index: number, array: Int8Array) => boolean, thisArg?: any): boolean;

    /**
        * Returns the this object after filling the section identified by start and end with value
        * @param value value to fill array section with
        * @param start index to start filling the array at. If start is negative, it is treated as
        * length+start where length is the length of the array.
        * @param end index to stop filling the array at. If end is negative, it is treated as
        * length+end.
        */
    fill(value: number, start?: number, end?: number): this;

    /**
      * Returns the elements of an array that meet the condition specified in a callback function.
      * @param callbackfn A function that accepts up to three arguments. The filter method calls
      * the callbackfn function one time for each element in the array.
      * @param thisArg An object to which the this keyword can refer in the callbackfn function.
      * If thisArg is omitted, undefined is used as the this value.
      */
    filter(callbackfn: (value: number, index: number, array: Int8Array) => any, thisArg?: any): Int8Array;

    /**
      * Returns the value of the first element in the array where predicate is true, and undefined
      * otherwise.
      * @param predicate find calls predicate once for each element of the array, in ascending
      * order, until it finds one where predicate returns true. If such an element is found, find
      * immediately returns that element value. Otherwise, find returns undefined.
      * @param thisArg If provided, it will be used as the this value for each invocation of
      * predicate. If it is not provided, undefined is used instead.
      */
    find(predicate: (value: number, index: number, obj: Array<number>) => boolean, thisArg?: any): number | undefined;

    /**
      * Returns the index of the first element in the array where predicate is true, and undefined
      * otherwise.
      * @param predicate find calls predicate once for each element of the array, in ascending
      * order, until it finds one where predicate returns true. If such an element is found, 
      * findIndex immediately returns that element index. Otherwise, findIndex returns -1.
      * @param thisArg If provided, it will be used as the this value for each invocation of
      * predicate. If it is not provided, undefined is used instead.
      */
    findIndex(predicate: (value: number) => boolean, thisArg?: any): number;

    /**
      * Performs the specified action for each element in an array.
      * @param callbackfn  A function that accepts up to three arguments. forEach calls the
      * callbackfn function one time for each element in the array.
      * @param thisArg  An object to which the this keyword can refer in the callbackfn function.
      * If thisArg is omitted, undefined is used as the this value.
      */
    forEach(callbackfn: (value: number, index: number, array: Int8Array) => void, thisArg?: any): void;

    /**
      * Returns the index of the first occurrence of a value in an array.
      * @param searchElement The value to locate in the array.
      * @param fromIndex The array index at which to begin the search. If fromIndex is omitted, the
      *  search starts at index 0.
      */
    indexOf(searchElement: number, fromIndex?: number): number;

    /**
      * Adds all the elements of an array separated by the specified separator string.
      * @param separator A string used to separate one element of an array from the next in the
      * resulting String. If omitted, the array elements are separated with a comma.
      */
    join(separator?: string): string;

    /**
      * Returns the index of the last occurrence of a value in an array.
      * @param searchElement The value to locate in the array.
      * @param fromIndex The array index at which to begin the search. If fromIndex is omitted, the
      * search starts at index 0.
      */
    lastIndexOf(searchElement: number, fromIndex?: number): number;

    /**
      * The length of the array.
      */
    readonly length: number;

    /**
      * Calls a defined callback function on each element of an array, and returns an array that
      * contains the results.
      * @param callbackfn A function that accepts up to three arguments. The map method calls the
      * callbackfn function one time for each element in the array.
      * @param thisArg An object to which the this keyword can refer in the callbackfn function.
      * If thisArg is omitted, undefined is used as the this value.
      */
    map(callbackfn: (value: number, index: number, array: Int8Array) => number, thisArg?: any): Int8Array;

    /**
      * Calls the specified callback function for all the elements in an array. The return value of
      * the callback function is the accumulated result, and is provided as an argument in the next
      * call to the callback function.
      * @param callbackfn A function that accepts up to four arguments. The reduce method calls the
      * callbackfn function one time for each element in the array.
      * @param initialValue If initialValue is specified, it is used as the initial value to start
      * the accumulation. The first call to the callbackfn function provides this value as an argument
      * instead of an array value.
      */
    reduce(callbackfn: (previousValue: number, currentValue: number, currentIndex: number, array: Int8Array) => number, initialValue?: number): number;

    /**
      * Calls the specified callback function for all the elements in an array. The return value of
      * the callback function is the accumulated result, and is provided as an argument in the next
      * call to the callback function.
      * @param callbackfn A function that accepts up to four arguments. The reduce method calls the
      * callbackfn function one time for each element in the array.
      * @param initialValue If initialValue is specified, it is used as the initial value to start
      * the accumulation. The first call to the callbackfn function provides this value as an argument
      * instead of an array value.
      */
    reduce<U>(callbackfn: (previousValue: U, currentValue: number, currentIndex: number, array: Int8Array) => U, initialValue: U): U;

    /**
      * Calls the specified callback function for all the elements in an array, in descending order.
      * The return value of the callback function is the accumulated result, and is provided as an
      * argument in the next call to the callback function.
      * @param callbackfn A function that accepts up to four arguments. The reduceRight method calls
      * the callbackfn function one time for each element in the array.
      * @param initialValue If initialValue is specified, it is used as the initial value to start
      * the accumulation. The first call to the callbackfn function provides this value as an
      * argument instead of an array value.
      */
    reduceRight(callbackfn: (previousValue: number, currentValue: number, currentIndex: number, array: Int8Array) => number, initialValue?: number): number;

    /**
      * Calls the specified callback function for all the elements in an array, in descending order.
      * The return value of the callback function is the accumulated result, and is provided as an
      * argument in the next call to the callback function.
      * @param callbackfn A function that accepts up to four arguments. The reduceRight method calls
      * the callbackfn function one time for each element in the array.
      * @param initialValue If initialValue is specified, it is used as the initial value to start
      * the accumulation. The first call to the callbackfn function provides this value as an argument
      * instead of an array value.
      */
    reduceRight<U>(callbackfn: (previousValue: U, currentValue: number, currentIndex: number, array: Int8Array) => U, initialValue: U): U;

    /**
      * Reverses the elements in an Array.
      */
    reverse(): Int8Array;

    /**
      * Sets a value or an array of values.
      * @param index The index of the location to set.
      * @param value The value to set.
      */
    set(index: number, value: number): void;

    /**
      * Sets a value or an array of values.
      * @param array A typed or untyped array of values to set.
      * @param offset The index in the current array at which the values are to be written.
      */
    set(array: ArrayLike<number>, offset?: number): void;

    /**
      * Returns a section of an array.
      * @param start The beginning of the specified portion of the array.
      * @param end The end of the specified portion of the array.
      */
    slice(start?: number, end?: number): Int8Array;

    /**
      * Determines whether the specified callback function returns true for any element of an array.
      * @param callbackfn A function that accepts up to three arguments. The some method calls the
      * callbackfn function for each element in array1 until the callbackfn returns true, or until
      * the end of the array.
      * @param thisArg An object to which the this keyword can refer in the callbackfn function.
      * If thisArg is omitted, undefined is used as the this value.
      */
    some(callbackfn: (value: number, index: number, array: Int8Array) => boolean, thisArg?: any): boolean;

    /**
      * Sorts an array.
      * @param compareFn The name of the function used to determine the order of the elements. If
      * omitted, the elements are sorted in ascending, ASCII character order.
      */
    sort(compareFn?: (a: number, b: number) => number): this;

    /**
      * Gets a new Int8Array view of the ArrayBuffer store for this array, referencing the elements
      * at begin, inclusive, up to end, exclusive.
      * @param begin The index of the beginning of the array.
      * @param end The index of the end of the array.
      */
    subarray(begin: number, end?: number): Int8Array;

    /**
      * Converts a number to a string by using the current locale.
      */
    toLocaleString(): string;

    /**
      * Returns a string representation of an array.
      */
    toString(): string;

    [index: number]: number;
}
interface Int8ArrayConstructor {
    readonly prototype: Int8Array;
    new (length: number): Int8Array;
    new (array: ArrayLike<number>): Int8Array;
    new (buffer: ArrayBuffer, byteOffset?: number, length?: number): Int8Array;

    /**
      * The size in bytes of each element in the array.
      */
    readonly BYTES_PER_ELEMENT: number;

    /**
      * Returns a new array from a set of elements.
      * @param items A set of elements to include in the new array object.
      */
    of(...items: number[]): Int8Array;

    /**
      * Creates an array from an array-like or iterable object.
      * @param arrayLike An array-like or iterable object to convert to an array.
      * @param mapfn A mapping function to call on every element of the array.
      * @param thisArg Value of 'this' used to invoke the mapfn.
      */
    from(arrayLike: ArrayLike<number>, mapfn?: (v: number, k: number) => number, thisArg?: any): Int8Array;

}
declare const Int8Array: Int8ArrayConstructor;

/**
  * A typed array of 8-bit unsigned integer values. The contents are initialized to 0. If the
  * requested number of bytes could not be allocated an exception is raised.
  */
interface Uint8Array {
    /**
      * The size in bytes of each element in the array.
      */
    readonly BYTES_PER_ELEMENT: number;

    /**
      * The ArrayBuffer instance referenced by the array.
      */
    readonly buffer: ArrayBuffer;

    /**
      * The length in bytes of the array.
      */
    readonly byteLength: number;

    /**
      * The offset in bytes of the array.
      */
    readonly byteOffset: number;

    /**
      * Returns the this object after copying a section of the array identified by start and end
      * to the same array starting at position target
      * @param target If target is negative, it is treated as length+target where length is the
      * length of the array.
      * @param start If start is negative, it is treated as length+start. If end is negative, it
      * is treated as length+end.
      * @param end If not specified, length of the this object is used as its default value.
      */
    copyWithin(target: number, start: number, end?: number): this;

    /**
      * Determines whether all the members of an array satisfy the specified test.
      * @param callbackfn A function that accepts up to three arguments. The every method calls
      * the callbackfn function for each element in array1 until the callbackfn returns false,
      * or until the end of the array.
      * @param thisArg An object to which the this keyword can refer in the callbackfn function.
      * If thisArg is omitted, undefined is used as the this value.
      */
    every(callbackfn: (value: number, index: number, array: Uint8Array) => boolean, thisArg?: any): boolean;

    /**
        * Returns the this object after filling the section identified by start and end with value
        * @param value value to fill array section with
        * @param start index to start filling the array at. If start is negative, it is treated as
        * length+start where length is the length of the array.
        * @param end index to stop filling the array at. If end is negative, it is treated as
        * length+end.
        */
    fill(value: number, start?: number, end?: number): this;

    /**
      * Returns the elements of an array that meet the condition specified in a callback function.
      * @param callbackfn A function that accepts up to three arguments. The filter method calls
      * the callbackfn function one time for each element in the array.
      * @param thisArg An object to which the this keyword can refer in the callbackfn function.
      * If thisArg is omitted, undefined is used as the this value.
      */
    filter(callbackfn: (value: number, index: number, array: Uint8Array) => any, thisArg?: any): Uint8Array;

    /**
      * Returns the value of the first element in the array where predicate is true, and undefined
      * otherwise.
      * @param predicate find calls predicate once for each element of the array, in ascending
      * order, until it finds one where predicate returns true. If such an element is found, find
      * immediately returns that element value. Otherwise, find returns undefined.
      * @param thisArg If provided, it will be used as the this value for each invocation of
      * predicate. If it is not provided, undefined is used instead.
      */
    find(predicate: (value: number, index: number, obj: Array<number>) => boolean, thisArg?: any): number | undefined;

    /**
      * Returns the index of the first element in the array where predicate is true, and undefined
      * otherwise.
      * @param predicate find calls predicate once for each element of the array, in ascending
      * order, until it finds one where predicate returns true. If such an element is found, 
      * findIndex immediately returns that element index. Otherwise, findIndex returns -1.
      * @param thisArg If provided, it will be used as the this value for each invocation of
      * predicate. If it is not provided, undefined is used instead.
      */
    findIndex(predicate: (value: number) => boolean, thisArg?: any): number;

    /**
      * Performs the specified action for each element in an array.
      * @param callbackfn  A function that accepts up to three arguments. forEach calls the
      * callbackfn function one time for each element in the array.
      * @param thisArg  An object to which the this keyword can refer in the callbackfn function.
      * If thisArg is omitted, undefined is used as the this value.
      */
    forEach(callbackfn: (value: number, index: number, array: Uint8Array) => void, thisArg?: any): void;

    /**
      * Returns the index of the first occurrence of a value in an array.
      * @param searchElement The value to locate in the array.
      * @param fromIndex The array index at which to begin the search. If fromIndex is omitted, the
      *  search starts at index 0.
      */
    indexOf(searchElement: number, fromIndex?: number): number;

    /**
      * Adds all the elements of an array separated by the specified separator string.
      * @param separator A string used to separate one element of an array from the next in the
      * resulting String. If omitted, the array elements are separated with a comma.
      */
    join(separator?: string): string;

    /**
      * Returns the index of the last occurrence of a value in an array.
      * @param searchElement The value to locate in the array.
      * @param fromIndex The array index at which to begin the search. If fromIndex is omitted, the
      * search starts at index 0.
      */
    lastIndexOf(searchElement: number, fromIndex?: number): number;

    /**
      * The length of the array.
      */
    readonly length: number;

    /**
      * Calls a defined callback function on each element of an array, and returns an array that
      * contains the results.
      * @param callbackfn A function that accepts up to three arguments. The map method calls the
      * callbackfn function one time for each element in the array.
      * @param thisArg An object to which the this keyword can refer in the callbackfn function.
      * If thisArg is omitted, undefined is used as the this value.
      */
    map(callbackfn: (value: number, index: number, array: Uint8Array) => number, thisArg?: any): Uint8Array;

    /**
      * Calls the specified callback function for all the elements in an array. The return value of
      * the callback function is the accumulated result, and is provided as an argument in the next
      * call to the callback function.
      * @param callbackfn A function that accepts up to four arguments. The reduce method calls the
      * callbackfn function one time for each element in the array.
      * @param initialValue If initialValue is specified, it is used as the initial value to start
      * the accumulation. The first call to the callbackfn function provides this value as an argument
      * instead of an array value.
      */
    reduce(callbackfn: (previousValue: number, currentValue: number, currentIndex: number, array: Uint8Array) => number, initialValue?: number): number;

    /**
      * Calls the specified callback function for all the elements in an array. The return value of
      * the callback function is the accumulated result, and is provided as an argument in the next
      * call to the callback function.
      * @param callbackfn A function that accepts up to four arguments. The reduce method calls the
      * callbackfn function one time for each element in the array.
      * @param initialValue If initialValue is specified, it is used as the initial value to start
      * the accumulation. The first call to the callbackfn function provides this value as an argument
      * instead of an array value.
      */
    reduce<U>(callbackfn: (previousValue: U, currentValue: number, currentIndex: number, array: Uint8Array) => U, initialValue: U): U;

    /**
      * Calls the specified callback function for all the elements in an array, in descending order.
      * The return value of the callback function is the accumulated result, and is provided as an
      * argument in the next call to the callback function.
      * @param callbackfn A function that accepts up to four arguments. The reduceRight method calls
      * the callbackfn function one time for each element in the array.
      * @param initialValue If initialValue is specified, it is used as the initial value to start
      * the accumulation. The first call to the callbackfn function provides this value as an
      * argument instead of an array value.
      */
    reduceRight(callbackfn: (previousValue: number, currentValue: number, currentIndex: number, array: Uint8Array) => number, initialValue?: number): number;

    /**
      * Calls the specified callback function for all the elements in an array, in descending order.
      * The return value of the callback function is the accumulated result, and is provided as an
      * argument in the next call to the callback function.
      * @param callbackfn A function that accepts up to four arguments. The reduceRight method calls
      * the callbackfn function one time for each element in the array.
      * @param initialValue If initialValue is specified, it is used as the initial value to start
      * the accumulation. The first call to the callbackfn function provides this value as an argument
      * instead of an array value.
      */
    reduceRight<U>(callbackfn: (previousValue: U, currentValue: number, currentIndex: number, array: Uint8Array) => U, initialValue: U): U;

    /**
      * Reverses the elements in an Array.
      */
    reverse(): Uint8Array;

    /**
      * Sets a value or an array of values.
      * @param index The index of the location to set.
      * @param value The value to set.
      */
    set(index: number, value: number): void;

    /**
      * Sets a value or an array of values.
      * @param array A typed or untyped array of values to set.
      * @param offset The index in the current array at which the values are to be written.
      */
    set(array: ArrayLike<number>, offset?: number): void;

    /**
      * Returns a section of an array.
      * @param start The beginning of the specified portion of the array.
      * @param end The end of the specified portion of the array.
      */
    slice(start?: number, end?: number): Uint8Array;

    /**
      * Determines whether the specified callback function returns true for any element of an array.
      * @param callbackfn A function that accepts up to three arguments. The some method calls the
      * callbackfn function for each element in array1 until the callbackfn returns true, or until
      * the end of the array.
      * @param thisArg An object to which the this keyword can refer in the callbackfn function.
      * If thisArg is omitted, undefined is used as the this value.
      */
    some(callbackfn: (value: number, index: number, array: Uint8Array) => boolean, thisArg?: any): boolean;

    /**
      * Sorts an array.
      * @param compareFn The name of the function used to determine the order of the elements. If
      * omitted, the elements are sorted in ascending, ASCII character order.
      */
    sort(compareFn?: (a: number, b: number) => number): this;

    /**
      * Gets a new Uint8Array view of the ArrayBuffer store for this array, referencing the elements
      * at begin, inclusive, up to end, exclusive.
      * @param begin The index of the beginning of the array.
      * @param end The index of the end of the array.
      */
    subarray(begin: number, end?: number): Uint8Array;

    /**
      * Converts a number to a string by using the current locale.
      */
    toLocaleString(): string;

    /**
      * Returns a string representation of an array.
      */
    toString(): string;

    [index: number]: number;
}

interface Uint8ArrayConstructor {
    readonly prototype: Uint8Array;
    new (length: number): Uint8Array;
    new (array: ArrayLike<number>): Uint8Array;
    new (buffer: ArrayBuffer, byteOffset?: number, length?: number): Uint8Array;

    /**
      * The size in bytes of each element in the array.
      */
    readonly BYTES_PER_ELEMENT: number;

    /**
      * Returns a new array from a set of elements.
      * @param items A set of elements to include in the new array object.
      */
    of(...items: number[]): Uint8Array;

    /**
      * Creates an array from an array-like or iterable object.
      * @param arrayLike An array-like or iterable object to convert to an array.
      * @param mapfn A mapping function to call on every element of the array.
      * @param thisArg Value of 'this' used to invoke the mapfn.
      */
    from(arrayLike: ArrayLike<number>, mapfn?: (v: number, k: number) => number, thisArg?: any): Uint8Array;

}
declare const Uint8Array: Uint8ArrayConstructor;

/**
  * A typed array of 8-bit unsigned integer (clamped) values. The contents are initialized to 0.
  * If the requested number of bytes could not be allocated an exception is raised.
  */
interface Uint8ClampedArray {
    /**
      * The size in bytes of each element in the array.
      */
    readonly BYTES_PER_ELEMENT: number;

    /**
      * The ArrayBuffer instance referenced by the array.
      */
    readonly buffer: ArrayBuffer;

    /**
      * The length in bytes of the array.
      */
    readonly byteLength: number;

    /**
      * The offset in bytes of the array.
      */
    readonly byteOffset: number;

    /**
      * Returns the this object after copying a section of the array identified by start and end
      * to the same array starting at position target
      * @param target If target is negative, it is treated as length+target where length is the
      * length of the array.
      * @param start If start is negative, it is treated as length+start. If end is negative, it
      * is treated as length+end.
      * @param end If not specified, length of the this object is used as its default value.
      */
    copyWithin(target: number, start: number, end?: number): this;

    /**
      * Determines whether all the members of an array satisfy the specified test.
      * @param callbackfn A function that accepts up to three arguments. The every method calls
      * the callbackfn function for each element in array1 until the callbackfn returns false,
      * or until the end of the array.
      * @param thisArg An object to which the this keyword can refer in the callbackfn function.
      * If thisArg is omitted, undefined is used as the this value.
      */
    every(callbackfn: (value: number, index: number, array: Uint8ClampedArray) => boolean, thisArg?: any): boolean;

    /**
        * Returns the this object after filling the section identified by start and end with value
        * @param value value to fill array section with
        * @param start index to start filling the array at. If start is negative, it is treated as
        * length+start where length is the length of the array.
        * @param end index to stop filling the array at. If end is negative, it is treated as
        * length+end.
        */
    fill(value: number, start?: number, end?: number): this;

    /**
      * Returns the elements of an array that meet the condition specified in a callback function.
      * @param callbackfn A function that accepts up to three arguments. The filter method calls
      * the callbackfn function one time for each element in the array.
      * @param thisArg An object to which the this keyword can refer in the callbackfn function.
      * If thisArg is omitted, undefined is used as the this value.
      */
    filter(callbackfn: (value: number, index: number, array: Uint8ClampedArray) => any, thisArg?: any): Uint8ClampedArray;

    /**
      * Returns the value of the first element in the array where predicate is true, and undefined
      * otherwise.
      * @param predicate find calls predicate once for each element of the array, in ascending
      * order, until it finds one where predicate returns true. If such an element is found, find
      * immediately returns that element value. Otherwise, find returns undefined.
      * @param thisArg If provided, it will be used as the this value for each invocation of
      * predicate. If it is not provided, undefined is used instead.
      */
    find(predicate: (value: number, index: number, obj: Array<number>) => boolean, thisArg?: any): number | undefined;

    /**
      * Returns the index of the first element in the array where predicate is true, and undefined
      * otherwise.
      * @param predicate find calls predicate once for each element of the array, in ascending
      * order, until it finds one where predicate returns true. If such an element is found, 
      * findIndex immediately returns that element index. Otherwise, findIndex returns -1.
      * @param thisArg If provided, it will be used as the this value for each invocation of
      * predicate. If it is not provided, undefined is used instead.
      */
    findIndex(predicate: (value: number) => boolean, thisArg?: any): number;

    /**
      * Performs the specified action for each element in an array.
      * @param callbackfn  A function that accepts up to three arguments. forEach calls the
      * callbackfn function one time for each element in the array.
      * @param thisArg  An object to which the this keyword can refer in the callbackfn function.
      * If thisArg is omitted, undefined is used as the this value.
      */
    forEach(callbackfn: (value: number, index: number, array: Uint8ClampedArray) => void, thisArg?: any): void;

    /**
      * Returns the index of the first occurrence of a value in an array.
      * @param searchElement The value to locate in the array.
      * @param fromIndex The array index at which to begin the search. If fromIndex is omitted, the
      *  search starts at index 0.
      */
    indexOf(searchElement: number, fromIndex?: number): number;

    /**
      * Adds all the elements of an array separated by the specified separator string.
      * @param separator A string used to separate one element of an array from the next in the
      * resulting String. If omitted, the array elements are separated with a comma.
      */
    join(separator?: string): string;

    /**
      * Returns the index of the last occurrence of a value in an array.
      * @param searchElement The value to locate in the array.
      * @param fromIndex The array index at which to begin the search. If fromIndex is omitted, the
      * search starts at index 0.
      */
    lastIndexOf(searchElement: number, fromIndex?: number): number;

    /**
      * The length of the array.
      */
    readonly length: number;

    /**
      * Calls a defined callback function on each element of an array, and returns an array that
      * contains the results.
      * @param callbackfn A function that accepts up to three arguments. The map method calls the
      * callbackfn function one time for each element in the array.
      * @param thisArg An object to which the this keyword can refer in the callbackfn function.
      * If thisArg is omitted, undefined is used as the this value.
      */
    map(callbackfn: (value: number, index: number, array: Uint8ClampedArray) => number, thisArg?: any): Uint8ClampedArray;

    /**
      * Calls the specified callback function for all the elements in an array. The return value of
      * the callback function is the accumulated result, and is provided as an argument in the next
      * call to the callback function.
      * @param callbackfn A function that accepts up to four arguments. The reduce method calls the
      * callbackfn function one time for each element in the array.
      * @param initialValue If initialValue is specified, it is used as the initial value to start
      * the accumulation. The first call to the callbackfn function provides this value as an argument
      * instead of an array value.
      */
    reduce(callbackfn: (previousValue: number, currentValue: number, currentIndex: number, array: Uint8ClampedArray) => number, initialValue?: number): number;

    /**
      * Calls the specified callback function for all the elements in an array. The return value of
      * the callback function is the accumulated result, and is provided as an argument in the next
      * call to the callback function.
      * @param callbackfn A function that accepts up to four arguments. The reduce method calls the
      * callbackfn function one time for each element in the array.
      * @param initialValue If initialValue is specified, it is used as the initial value to start
      * the accumulation. The first call to the callbackfn function provides this value as an argument
      * instead of an array value.
      */
    reduce<U>(callbackfn: (previousValue: U, currentValue: number, currentIndex: number, array: Uint8ClampedArray) => U, initialValue: U): U;

    /**
      * Calls the specified callback function for all the elements in an array, in descending order.
      * The return value of the callback function is the accumulated result, and is provided as an
      * argument in the next call to the callback function.
      * @param callbackfn A function that accepts up to four arguments. The reduceRight method calls
      * the callbackfn function one time for each element in the array.
      * @param initialValue If initialValue is specified, it is used as the initial value to start
      * the accumulation. The first call to the callbackfn function provides this value as an
      * argument instead of an array value.
      */
    reduceRight(callbackfn: (previousValue: number, currentValue: number, currentIndex: number, array: Uint8ClampedArray) => number, initialValue?: number): number;

    /**
      * Calls the specified callback function for all the elements in an array, in descending order.
      * The return value of the callback function is the accumulated result, and is provided as an
      * argument in the next call to the callback function.
      * @param callbackfn A function that accepts up to four arguments. The reduceRight method calls
      * the callbackfn function one time for each element in the array.
      * @param initialValue If initialValue is specified, it is used as the initial value to start
      * the accumulation. The first call to the callbackfn function provides this value as an argument
      * instead of an array value.
      */
    reduceRight<U>(callbackfn: (previousValue: U, currentValue: number, currentIndex: number, array: Uint8ClampedArray) => U, initialValue: U): U;

    /**
      * Reverses the elements in an Array.
      */
    reverse(): Uint8ClampedArray;

    /**
      * Sets a value or an array of values.
      * @param index The index of the location to set.
      * @param value The value to set.
      */
    set(index: number, value: number): void;

    /**
      * Sets a value or an array of values.
      * @param array A typed or untyped array of values to set.
      * @param offset The index in the current array at which the values are to be written.
      */
    set(array: Uint8ClampedArray, offset?: number): void;

    /**
      * Returns a section of an array.
      * @param start The beginning of the specified portion of the array.
      * @param end The end of the specified portion of the array.
      */
    slice(start?: number, end?: number): Uint8ClampedArray;

    /**
      * Determines whether the specified callback function returns true for any element of an array.
      * @param callbackfn A function that accepts up to three arguments. The some method calls the
      * callbackfn function for each element in array1 until the callbackfn returns true, or until
      * the end of the array.
      * @param thisArg An object to which the this keyword can refer in the callbackfn function.
      * If thisArg is omitted, undefined is used as the this value.
      */
    some(callbackfn: (value: number, index: number, array: Uint8ClampedArray) => boolean, thisArg?: any): boolean;

    /**
      * Sorts an array.
      * @param compareFn The name of the function used to determine the order of the elements. If
      * omitted, the elements are sorted in ascending, ASCII character order.
      */
    sort(compareFn?: (a: number, b: number) => number): this;

    /**
      * Gets a new Uint8ClampedArray view of the ArrayBuffer store for this array, referencing the elements
      * at begin, inclusive, up to end, exclusive.
      * @param begin The index of the beginning of the array.
      * @param end The index of the end of the array.
      */
    subarray(begin: number, end?: number): Uint8ClampedArray;

    /**
      * Converts a number to a string by using the current locale.
      */
    toLocaleString(): string;

    /**
      * Returns a string representation of an array.
      */
    toString(): string;

    [index: number]: number;
}

interface Uint8ClampedArrayConstructor {
    readonly prototype: Uint8ClampedArray;
    new (length: number): Uint8ClampedArray;
    new (array: ArrayLike<number>): Uint8ClampedArray;
    new (buffer: ArrayBuffer, byteOffset?: number, length?: number): Uint8ClampedArray;

    /**
      * The size in bytes of each element in the array.
      */
    readonly BYTES_PER_ELEMENT: number;

    /**
      * Returns a new array from a set of elements.
      * @param items A set of elements to include in the new array object.
      */
    of(...items: number[]): Uint8ClampedArray;

    /**
      * Creates an array from an array-like or iterable object.
      * @param arrayLike An array-like or iterable object to convert to an array.
      * @param mapfn A mapping function to call on every element of the array.
      * @param thisArg Value of 'this' used to invoke the mapfn.
      */
    from(arrayLike: ArrayLike<number>, mapfn?: (v: number, k: number) => number, thisArg?: any): Uint8ClampedArray;
}
declare const Uint8ClampedArray: Uint8ClampedArrayConstructor;

/**
  * A typed array of 16-bit signed integer values. The contents are initialized to 0. If the
  * requested number of bytes could not be allocated an exception is raised.
  */
interface Int16Array {
    /**
      * The size in bytes of each element in the array.
      */
    readonly BYTES_PER_ELEMENT: number;

    /**
      * The ArrayBuffer instance referenced by the array.
      */
    readonly buffer: ArrayBuffer;

    /**
      * The length in bytes of the array.
      */
    readonly byteLength: number;

    /**
      * The offset in bytes of the array.
      */
    readonly byteOffset: number;

    /**
      * Returns the this object after copying a section of the array identified by start and end
      * to the same array starting at position target
      * @param target If target is negative, it is treated as length+target where length is the
      * length of the array.
      * @param start If start is negative, it is treated as length+start. If end is negative, it
      * is treated as length+end.
      * @param end If not specified, length of the this object is used as its default value.
      */
    copyWithin(target: number, start: number, end?: number): this;

    /**
      * Determines whether all the members of an array satisfy the specified test.
      * @param callbackfn A function that accepts up to three arguments. The every method calls
      * the callbackfn function for each element in array1 until the callbackfn returns false,
      * or until the end of the array.
      * @param thisArg An object to which the this keyword can refer in the callbackfn function.
      * If thisArg is omitted, undefined is used as the this value.
      */
    every(callbackfn: (value: number, index: number, array: Int16Array) => boolean, thisArg?: any): boolean;

    /**
        * Returns the this object after filling the section identified by start and end with value
        * @param value value to fill array section with
        * @param start index to start filling the array at. If start is negative, it is treated as
        * length+start where length is the length of the array.
        * @param end index to stop filling the array at. If end is negative, it is treated as
        * length+end.
        */
    fill(value: number, start?: number, end?: number): this;

    /**
      * Returns the elements of an array that meet the condition specified in a callback function.
      * @param callbackfn A function that accepts up to three arguments. The filter method calls
      * the callbackfn function one time for each element in the array.
      * @param thisArg An object to which the this keyword can refer in the callbackfn function.
      * If thisArg is omitted, undefined is used as the this value.
      */
    filter(callbackfn: (value: number, index: number, array: Int16Array) => any, thisArg?: any): Int16Array;

    /**
      * Returns the value of the first element in the array where predicate is true, and undefined
      * otherwise.
      * @param predicate find calls predicate once for each element of the array, in ascending
      * order, until it finds one where predicate returns true. If such an element is found, find
      * immediately returns that element value. Otherwise, find returns undefined.
      * @param thisArg If provided, it will be used as the this value for each invocation of
      * predicate. If it is not provided, undefined is used instead.
      */
    find(predicate: (value: number, index: number, obj: Array<number>) => boolean, thisArg?: any): number | undefined;

    /**
      * Returns the index of the first element in the array where predicate is true, and undefined
      * otherwise.
      * @param predicate find calls predicate once for each element of the array, in ascending
      * order, until it finds one where predicate returns true. If such an element is found, 
      * findIndex immediately returns that element index. Otherwise, findIndex returns -1.
      * @param thisArg If provided, it will be used as the this value for each invocation of
      * predicate. If it is not provided, undefined is used instead.
      */
    findIndex(predicate: (value: number) => boolean, thisArg?: any): number;

    /**
      * Performs the specified action for each element in an array.
      * @param callbackfn  A function that accepts up to three arguments. forEach calls the
      * callbackfn function one time for each element in the array.
      * @param thisArg  An object to which the this keyword can refer in the callbackfn function.
      * If thisArg is omitted, undefined is used as the this value.
      */
    forEach(callbackfn: (value: number, index: number, array: Int16Array) => void, thisArg?: any): void;

    /**
      * Returns the index of the first occurrence of a value in an array.
      * @param searchElement The value to locate in the array.
      * @param fromIndex The array index at which to begin the search. If fromIndex is omitted, the
      *  search starts at index 0.
      */
    indexOf(searchElement: number, fromIndex?: number): number;

    /**
      * Adds all the elements of an array separated by the specified separator string.
      * @param separator A string used to separate one element of an array from the next in the
      * resulting String. If omitted, the array elements are separated with a comma.
      */
    join(separator?: string): string;

    /**
      * Returns the index of the last occurrence of a value in an array.
      * @param searchElement The value to locate in the array.
      * @param fromIndex The array index at which to begin the search. If fromIndex is omitted, the
      * search starts at index 0.
      */
    lastIndexOf(searchElement: number, fromIndex?: number): number;

    /**
      * The length of the array.
      */
    readonly length: number;

    /**
      * Calls a defined callback function on each element of an array, and returns an array that
      * contains the results.
      * @param callbackfn A function that accepts up to three arguments. The map method calls the
      * callbackfn function one time for each element in the array.
      * @param thisArg An object to which the this keyword can refer in the callbackfn function.
      * If thisArg is omitted, undefined is used as the this value.
      */
    map(callbackfn: (value: number, index: number, array: Int16Array) => number, thisArg?: any): Int16Array;

    /**
      * Calls the specified callback function for all the elements in an array. The return value of
      * the callback function is the accumulated result, and is provided as an argument in the next
      * call to the callback function.
      * @param callbackfn A function that accepts up to four arguments. The reduce method calls the
      * callbackfn function one time for each element in the array.
      * @param initialValue If initialValue is specified, it is used as the initial value to start
      * the accumulation. The first call to the callbackfn function provides this value as an argument
      * instead of an array value.
      */
    reduce(callbackfn: (previousValue: number, currentValue: number, currentIndex: number, array: Int16Array) => number, initialValue?: number): number;

    /**
      * Calls the specified callback function for all the elements in an array. The return value of
      * the callback function is the accumulated result, and is provided as an argument in the next
      * call to the callback function.
      * @param callbackfn A function that accepts up to four arguments. The reduce method calls the
      * callbackfn function one time for each element in the array.
      * @param initialValue If initialValue is specified, it is used as the initial value to start
      * the accumulation. The first call to the callbackfn function provides this value as an argument
      * instead of an array value.
      */
    reduce<U>(callbackfn: (previousValue: U, currentValue: number, currentIndex: number, array: Int16Array) => U, initialValue: U): U;

    /**
      * Calls the specified callback function for all the elements in an array, in descending order.
      * The return value of the callback function is the accumulated result, and is provided as an
      * argument in the next call to the callback function.
      * @param callbackfn A function that accepts up to four arguments. The reduceRight method calls
      * the callbackfn function one time for each element in the array.
      * @param initialValue If initialValue is specified, it is used as the initial value to start
      * the accumulation. The first call to the callbackfn function provides this value as an
      * argument instead of an array value.
      */
    reduceRight(callbackfn: (previousValue: number, currentValue: number, currentIndex: number, array: Int16Array) => number, initialValue?: number): number;

    /**
      * Calls the specified callback function for all the elements in an array, in descending order.
      * The return value of the callback function is the accumulated result, and is provided as an
      * argument in the next call to the callback function.
      * @param callbackfn A function that accepts up to four arguments. The reduceRight method calls
      * the callbackfn function one time for each element in the array.
      * @param initialValue If initialValue is specified, it is used as the initial value to start
      * the accumulation. The first call to the callbackfn function provides this value as an argument
      * instead of an array value.
      */
    reduceRight<U>(callbackfn: (previousValue: U, currentValue: number, currentIndex: number, array: Int16Array) => U, initialValue: U): U;

    /**
      * Reverses the elements in an Array.
      */
    reverse(): Int16Array;

    /**
      * Sets a value or an array of values.
      * @param index The index of the location to set.
      * @param value The value to set.
      */
    set(index: number, value: number): void;

    /**
      * Sets a value or an array of values.
      * @param array A typed or untyped array of values to set.
      * @param offset The index in the current array at which the values are to be written.
      */
    set(array: ArrayLike<number>, offset?: number): void;

    /**
      * Returns a section of an array.
      * @param start The beginning of the specified portion of the array.
      * @param end The end of the specified portion of the array.
      */
    slice(start?: number, end?: number): Int16Array;

    /**
      * Determines whether the specified callback function returns true for any element of an array.
      * @param callbackfn A function that accepts up to three arguments. The some method calls the
      * callbackfn function for each element in array1 until the callbackfn returns true, or until
      * the end of the array.
      * @param thisArg An object to which the this keyword can refer in the callbackfn function.
      * If thisArg is omitted, undefined is used as the this value.
      */
    some(callbackfn: (value: number, index: number, array: Int16Array) => boolean, thisArg?: any): boolean;

    /**
      * Sorts an array.
      * @param compareFn The name of the function used to determine the order of the elements. If
      * omitted, the elements are sorted in ascending, ASCII character order.
      */
    sort(compareFn?: (a: number, b: number) => number): this;

    /**
      * Gets a new Int16Array view of the ArrayBuffer store for this array, referencing the elements
      * at begin, inclusive, up to end, exclusive.
      * @param begin The index of the beginning of the array.
      * @param end The index of the end of the array.
      */
    subarray(begin: number, end?: number): Int16Array;

    /**
      * Converts a number to a string by using the current locale.
      */
    toLocaleString(): string;

    /**
      * Returns a string representation of an array.
      */
    toString(): string;

    [index: number]: number;
}

interface Int16ArrayConstructor {
    readonly prototype: Int16Array;
    new (length: number): Int16Array;
    new (array: ArrayLike<number>): Int16Array;
    new (buffer: ArrayBuffer, byteOffset?: number, length?: number): Int16Array;

    /**
      * The size in bytes of each element in the array.
      */
    readonly BYTES_PER_ELEMENT: number;

    /**
      * Returns a new array from a set of elements.
      * @param items A set of elements to include in the new array object.
      */
    of(...items: number[]): Int16Array;

    /**
      * Creates an array from an array-like or iterable object.
      * @param arrayLike An array-like or iterable object to convert to an array.
      * @param mapfn A mapping function to call on every element of the array.
      * @param thisArg Value of 'this' used to invoke the mapfn.
      */
    from(arrayLike: ArrayLike<number>, mapfn?: (v: number, k: number) => number, thisArg?: any): Int16Array;

}
declare const Int16Array: Int16ArrayConstructor;

/**
  * A typed array of 16-bit unsigned integer values. The contents are initialized to 0. If the
  * requested number of bytes could not be allocated an exception is raised.
  */
interface Uint16Array {
    /**
      * The size in bytes of each element in the array.
      */
    readonly BYTES_PER_ELEMENT: number;

    /**
      * The ArrayBuffer instance referenced by the array.
      */
    readonly buffer: ArrayBuffer;

    /**
      * The length in bytes of the array.
      */
    readonly byteLength: number;

    /**
      * The offset in bytes of the array.
      */
    readonly byteOffset: number;

    /**
      * Returns the this object after copying a section of the array identified by start and end
      * to the same array starting at position target
      * @param target If target is negative, it is treated as length+target where length is the
      * length of the array.
      * @param start If start is negative, it is treated as length+start. If end is negative, it
      * is treated as length+end.
      * @param end If not specified, length of the this object is used as its default value.
      */
    copyWithin(target: number, start: number, end?: number): this;

    /**
      * Determines whether all the members of an array satisfy the specified test.
      * @param callbackfn A function that accepts up to three arguments. The every method calls
      * the callbackfn function for each element in array1 until the callbackfn returns false,
      * or until the end of the array.
      * @param thisArg An object to which the this keyword can refer in the callbackfn function.
      * If thisArg is omitted, undefined is used as the this value.
      */
    every(callbackfn: (value: number, index: number, array: Uint16Array) => boolean, thisArg?: any): boolean;

    /**
        * Returns the this object after filling the section identified by start and end with value
        * @param value value to fill array section with
        * @param start index to start filling the array at. If start is negative, it is treated as
        * length+start where length is the length of the array.
        * @param end index to stop filling the array at. If end is negative, it is treated as
        * length+end.
        */
    fill(value: number, start?: number, end?: number): this;

    /**
      * Returns the elements of an array that meet the condition specified in a callback function.
      * @param callbackfn A function that accepts up to three arguments. The filter method calls
      * the callbackfn function one time for each element in the array.
      * @param thisArg An object to which the this keyword can refer in the callbackfn function.
      * If thisArg is omitted, undefined is used as the this value.
      */
    filter(callbackfn: (value: number, index: number, array: Uint16Array) => any, thisArg?: any): Uint16Array;

    /**
      * Returns the value of the first element in the array where predicate is true, and undefined
      * otherwise.
      * @param predicate find calls predicate once for each element of the array, in ascending
      * order, until it finds one where predicate returns true. If such an element is found, find
      * immediately returns that element value. Otherwise, find returns undefined.
      * @param thisArg If provided, it will be used as the this value for each invocation of
      * predicate. If it is not provided, undefined is used instead.
      */
    find(predicate: (value: number, index: number, obj: Array<number>) => boolean, thisArg?: any): number | undefined;

    /**
      * Returns the index of the first element in the array where predicate is true, and undefined
      * otherwise.
      * @param predicate find calls predicate once for each element of the array, in ascending
      * order, until it finds one where predicate returns true. If such an element is found, 
      * findIndex immediately returns that element index. Otherwise, findIndex returns -1.
      * @param thisArg If provided, it will be used as the this value for each invocation of
      * predicate. If it is not provided, undefined is used instead.
      */
    findIndex(predicate: (value: number) => boolean, thisArg?: any): number;

    /**
      * Performs the specified action for each element in an array.
      * @param callbackfn  A function that accepts up to three arguments. forEach calls the
      * callbackfn function one time for each element in the array.
      * @param thisArg  An object to which the this keyword can refer in the callbackfn function.
      * If thisArg is omitted, undefined is used as the this value.
      */
    forEach(callbackfn: (value: number, index: number, array: Uint16Array) => void, thisArg?: any): void;

    /**
      * Returns the index of the first occurrence of a value in an array.
      * @param searchElement The value to locate in the array.
      * @param fromIndex The array index at which to begin the search. If fromIndex is omitted, the
      *  search starts at index 0.
      */
    indexOf(searchElement: number, fromIndex?: number): number;

    /**
      * Adds all the elements of an array separated by the specified separator string.
      * @param separator A string used to separate one element of an array from the next in the
      * resulting String. If omitted, the array elements are separated with a comma.
      */
    join(separator?: string): string;

    /**
      * Returns the index of the last occurrence of a value in an array.
      * @param searchElement The value to locate in the array.
      * @param fromIndex The array index at which to begin the search. If fromIndex is omitted, the
      * search starts at index 0.
      */
    lastIndexOf(searchElement: number, fromIndex?: number): number;

    /**
      * The length of the array.
      */
    readonly length: number;

    /**
      * Calls a defined callback function on each element of an array, and returns an array that
      * contains the results.
      * @param callbackfn A function that accepts up to three arguments. The map method calls the
      * callbackfn function one time for each element in the array.
      * @param thisArg An object to which the this keyword can refer in the callbackfn function.
      * If thisArg is omitted, undefined is used as the this value.
      */
    map(callbackfn: (value: number, index: number, array: Uint16Array) => number, thisArg?: any): Uint16Array;

    /**
      * Calls the specified callback function for all the elements in an array. The return value of
      * the callback function is the accumulated result, and is provided as an argument in the next
      * call to the callback function.
      * @param callbackfn A function that accepts up to four arguments. The reduce method calls the
      * callbackfn function one time for each element in the array.
      * @param initialValue If initialValue is specified, it is used as the initial value to start
      * the accumulation. The first call to the callbackfn function provides this value as an argument
      * instead of an array value.
      */
    reduce(callbackfn: (previousValue: number, currentValue: number, currentIndex: number, array: Uint16Array) => number, initialValue?: number): number;

    /**
      * Calls the specified callback function for all the elements in an array. The return value of
      * the callback function is the accumulated result, and is provided as an argument in the next
      * call to the callback function.
      * @param callbackfn A function that accepts up to four arguments. The reduce method calls the
      * callbackfn function one time for each element in the array.
      * @param initialValue If initialValue is specified, it is used as the initial value to start
      * the accumulation. The first call to the callbackfn function provides this value as an argument
      * instead of an array value.
      */
    reduce<U>(callbackfn: (previousValue: U, currentValue: number, currentIndex: number, array: Uint16Array) => U, initialValue: U): U;

    /**
      * Calls the specified callback function for all the elements in an array, in descending order.
      * The return value of the callback function is the accumulated result, and is provided as an
      * argument in the next call to the callback function.
      * @param callbackfn A function that accepts up to four arguments. The reduceRight method calls
      * the callbackfn function one time for each element in the array.
      * @param initialValue If initialValue is specified, it is used as the initial value to start
      * the accumulation. The first call to the callbackfn function provides this value as an
      * argument instead of an array value.
      */
    reduceRight(callbackfn: (previousValue: number, currentValue: number, currentIndex: number, array: Uint16Array) => number, initialValue?: number): number;

    /**
      * Calls the specified callback function for all the elements in an array, in descending order.
      * The return value of the callback function is the accumulated result, and is provided as an
      * argument in the next call to the callback function.
      * @param callbackfn A function that accepts up to four arguments. The reduceRight method calls
      * the callbackfn function one time for each element in the array.
      * @param initialValue If initialValue is specified, it is used as the initial value to start
      * the accumulation. The first call to the callbackfn function provides this value as an argument
      * instead of an array value.
      */
    reduceRight<U>(callbackfn: (previousValue: U, currentValue: number, currentIndex: number, array: Uint16Array) => U, initialValue: U): U;

    /**
      * Reverses the elements in an Array.
      */
    reverse(): Uint16Array;

    /**
      * Sets a value or an array of values.
      * @param index The index of the location to set.
      * @param value The value to set.
      */
    set(index: number, value: number): void;

    /**
      * Sets a value or an array of values.
      * @param array A typed or untyped array of values to set.
      * @param offset The index in the current array at which the values are to be written.
      */
    set(array: ArrayLike<number>, offset?: number): void;

    /**
      * Returns a section of an array.
      * @param start The beginning of the specified portion of the array.
      * @param end The end of the specified portion of the array.
      */
    slice(start?: number, end?: number): Uint16Array;

    /**
      * Determines whether the specified callback function returns true for any element of an array.
      * @param callbackfn A function that accepts up to three arguments. The some method calls the
      * callbackfn function for each element in array1 until the callbackfn returns true, or until
      * the end of the array.
      * @param thisArg An object to which the this keyword can refer in the callbackfn function.
      * If thisArg is omitted, undefined is used as the this value.
      */
    some(callbackfn: (value: number, index: number, array: Uint16Array) => boolean, thisArg?: any): boolean;

    /**
      * Sorts an array.
      * @param compareFn The name of the function used to determine the order of the elements. If
      * omitted, the elements are sorted in ascending, ASCII character order.
      */
    sort(compareFn?: (a: number, b: number) => number): this;

    /**
      * Gets a new Uint16Array view of the ArrayBuffer store for this array, referencing the elements
      * at begin, inclusive, up to end, exclusive.
      * @param begin The index of the beginning of the array.
      * @param end The index of the end of the array.
      */
    subarray(begin: number, end?: number): Uint16Array;

    /**
      * Converts a number to a string by using the current locale.
      */
    toLocaleString(): string;

    /**
      * Returns a string representation of an array.
      */
    toString(): string;

    [index: number]: number;
}

interface Uint16ArrayConstructor {
    readonly prototype: Uint16Array;
    new (length: number): Uint16Array;
    new (array: ArrayLike<number>): Uint16Array;
    new (buffer: ArrayBuffer, byteOffset?: number, length?: number): Uint16Array;

    /**
      * The size in bytes of each element in the array.
      */
    readonly BYTES_PER_ELEMENT: number;

    /**
      * Returns a new array from a set of elements.
      * @param items A set of elements to include in the new array object.
      */
    of(...items: number[]): Uint16Array;

    /**
      * Creates an array from an array-like or iterable object.
      * @param arrayLike An array-like or iterable object to convert to an array.
      * @param mapfn A mapping function to call on every element of the array.
      * @param thisArg Value of 'this' used to invoke the mapfn.
      */
    from(arrayLike: ArrayLike<number>, mapfn?: (v: number, k: number) => number, thisArg?: any): Uint16Array;

}
declare const Uint16Array: Uint16ArrayConstructor;
/**
  * A typed array of 32-bit signed integer values. The contents are initialized to 0. If the
  * requested number of bytes could not be allocated an exception is raised.
  */
interface Int32Array {
    /**
      * The size in bytes of each element in the array.
      */
    readonly BYTES_PER_ELEMENT: number;

    /**
      * The ArrayBuffer instance referenced by the array.
      */
    readonly buffer: ArrayBuffer;

    /**
      * The length in bytes of the array.
      */
    readonly byteLength: number;

    /**
      * The offset in bytes of the array.
      */
    readonly byteOffset: number;

    /**
      * Returns the this object after copying a section of the array identified by start and end
      * to the same array starting at position target
      * @param target If target is negative, it is treated as length+target where length is the
      * length of the array.
      * @param start If start is negative, it is treated as length+start. If end is negative, it
      * is treated as length+end.
      * @param end If not specified, length of the this object is used as its default value.
      */
    copyWithin(target: number, start: number, end?: number): this;

    /**
      * Determines whether all the members of an array satisfy the specified test.
      * @param callbackfn A function that accepts up to three arguments. The every method calls
      * the callbackfn function for each element in array1 until the callbackfn returns false,
      * or until the end of the array.
      * @param thisArg An object to which the this keyword can refer in the callbackfn function.
      * If thisArg is omitted, undefined is used as the this value.
      */
    every(callbackfn: (value: number, index: number, array: Int32Array) => boolean, thisArg?: any): boolean;

    /**
        * Returns the this object after filling the section identified by start and end with value
        * @param value value to fill array section with
        * @param start index to start filling the array at. If start is negative, it is treated as
        * length+start where length is the length of the array.
        * @param end index to stop filling the array at. If end is negative, it is treated as
        * length+end.
        */
    fill(value: number, start?: number, end?: number): this;

    /**
      * Returns the elements of an array that meet the condition specified in a callback function.
      * @param callbackfn A function that accepts up to three arguments. The filter method calls
      * the callbackfn function one time for each element in the array.
      * @param thisArg An object to which the this keyword can refer in the callbackfn function.
      * If thisArg is omitted, undefined is used as the this value.
      */
    filter(callbackfn: (value: number, index: number, array: Int32Array) => any, thisArg?: any): Int32Array;

    /**
      * Returns the value of the first element in the array where predicate is true, and undefined
      * otherwise.
      * @param predicate find calls predicate once for each element of the array, in ascending
      * order, until it finds one where predicate returns true. If such an element is found, find
      * immediately returns that element value. Otherwise, find returns undefined.
      * @param thisArg If provided, it will be used as the this value for each invocation of
      * predicate. If it is not provided, undefined is used instead.
      */
    find(predicate: (value: number, index: number, obj: Array<number>) => boolean, thisArg?: any): number | undefined;

    /**
      * Returns the index of the first element in the array where predicate is true, and undefined
      * otherwise.
      * @param predicate find calls predicate once for each element of the array, in ascending
      * order, until it finds one where predicate returns true. If such an element is found, 
      * findIndex immediately returns that element index. Otherwise, findIndex returns -1.
      * @param thisArg If provided, it will be used as the this value for each invocation of
      * predicate. If it is not provided, undefined is used instead.
      */
    findIndex(predicate: (value: number) => boolean, thisArg?: any): number;

    /**
      * Performs the specified action for each element in an array.
      * @param callbackfn  A function that accepts up to three arguments. forEach calls the
      * callbackfn function one time for each element in the array.
      * @param thisArg  An object to which the this keyword can refer in the callbackfn function.
      * If thisArg is omitted, undefined is used as the this value.
      */
    forEach(callbackfn: (value: number, index: number, array: Int32Array) => void, thisArg?: any): void;

    /**
      * Returns the index of the first occurrence of a value in an array.
      * @param searchElement The value to locate in the array.
      * @param fromIndex The array index at which to begin the search. If fromIndex is omitted, the
      *  search starts at index 0.
      */
    indexOf(searchElement: number, fromIndex?: number): number;

    /**
      * Adds all the elements of an array separated by the specified separator string.
      * @param separator A string used to separate one element of an array from the next in the
      * resulting String. If omitted, the array elements are separated with a comma.
      */
    join(separator?: string): string;

    /**
      * Returns the index of the last occurrence of a value in an array.
      * @param searchElement The value to locate in the array.
      * @param fromIndex The array index at which to begin the search. If fromIndex is omitted, the
      * search starts at index 0.
      */
    lastIndexOf(searchElement: number, fromIndex?: number): number;

    /**
      * The length of the array.
      */
    readonly length: number;

    /**
      * Calls a defined callback function on each element of an array, and returns an array that
      * contains the results.
      * @param callbackfn A function that accepts up to three arguments. The map method calls the
      * callbackfn function one time for each element in the array.
      * @param thisArg An object to which the this keyword can refer in the callbackfn function.
      * If thisArg is omitted, undefined is used as the this value.
      */
    map(callbackfn: (value: number, index: number, array: Int32Array) => number, thisArg?: any): Int32Array;

    /**
      * Calls the specified callback function for all the elements in an array. The return value of
      * the callback function is the accumulated result, and is provided as an argument in the next
      * call to the callback function.
      * @param callbackfn A function that accepts up to four arguments. The reduce method calls the
      * callbackfn function one time for each element in the array.
      * @param initialValue If initialValue is specified, it is used as the initial value to start
      * the accumulation. The first call to the callbackfn function provides this value as an argument
      * instead of an array value.
      */
    reduce(callbackfn: (previousValue: number, currentValue: number, currentIndex: number, array: Int32Array) => number, initialValue?: number): number;

    /**
      * Calls the specified callback function for all the elements in an array. The return value of
      * the callback function is the accumulated result, and is provided as an argument in the next
      * call to the callback function.
      * @param callbackfn A function that accepts up to four arguments. The reduce method calls the
      * callbackfn function one time for each element in the array.
      * @param initialValue If initialValue is specified, it is used as the initial value to start
      * the accumulation. The first call to the callbackfn function provides this value as an argument
      * instead of an array value.
      */
    reduce<U>(callbackfn: (previousValue: U, currentValue: number, currentIndex: number, array: Int32Array) => U, initialValue: U): U;

    /**
      * Calls the specified callback function for all the elements in an array, in descending order.
      * The return value of the callback function is the accumulated result, and is provided as an
      * argument in the next call to the callback function.
      * @param callbackfn A function that accepts up to four arguments. The reduceRight method calls
      * the callbackfn function one time for each element in the array.
      * @param initialValue If initialValue is specified, it is used as the initial value to start
      * the accumulation. The first call to the callbackfn function provides this value as an
      * argument instead of an array value.
      */
    reduceRight(callbackfn: (previousValue: number, currentValue: number, currentIndex: number, array: Int32Array) => number, initialValue?: number): number;

    /**
      * Calls the specified callback function for all the elements in an array, in descending order.
      * The return value of the callback function is the accumulated result, and is provided as an
      * argument in the next call to the callback function.
      * @param callbackfn A function that accepts up to four arguments. The reduceRight method calls
      * the callbackfn function one time for each element in the array.
      * @param initialValue If initialValue is specified, it is used as the initial value to start
      * the accumulation. The first call to the callbackfn function provides this value as an argument
      * instead of an array value.
      */
    reduceRight<U>(callbackfn: (previousValue: U, currentValue: number, currentIndex: number, array: Int32Array) => U, initialValue: U): U;

    /**
      * Reverses the elements in an Array.
      */
    reverse(): Int32Array;

    /**
      * Sets a value or an array of values.
      * @param index The index of the location to set.
      * @param value The value to set.
      */
    set(index: number, value: number): void;

    /**
      * Sets a value or an array of values.
      * @param array A typed or untyped array of values to set.
      * @param offset The index in the current array at which the values are to be written.
      */
    set(array: ArrayLike<number>, offset?: number): void;

    /**
      * Returns a section of an array.
      * @param start The beginning of the specified portion of the array.
      * @param end The end of the specified portion of the array.
      */
    slice(start?: number, end?: number): Int32Array;

    /**
      * Determines whether the specified callback function returns true for any element of an array.
      * @param callbackfn A function that accepts up to three arguments. The some method calls the
      * callbackfn function for each element in array1 until the callbackfn returns true, or until
      * the end of the array.
      * @param thisArg An object to which the this keyword can refer in the callbackfn function.
      * If thisArg is omitted, undefined is used as the this value.
      */
    some(callbackfn: (value: number, index: number, array: Int32Array) => boolean, thisArg?: any): boolean;

    /**
      * Sorts an array.
      * @param compareFn The name of the function used to determine the order of the elements. If
      * omitted, the elements are sorted in ascending, ASCII character order.
      */
    sort(compareFn?: (a: number, b: number) => number): this;

    /**
      * Gets a new Int32Array view of the ArrayBuffer store for this array, referencing the elements
      * at begin, inclusive, up to end, exclusive.
      * @param begin The index of the beginning of the array.
      * @param end The index of the end of the array.
      */
    subarray(begin: number, end?: number): Int32Array;

    /**
      * Converts a number to a string by using the current locale.
      */
    toLocaleString(): string;

    /**
      * Returns a string representation of an array.
      */
    toString(): string;

    [index: number]: number;
}

interface Int32ArrayConstructor {
    readonly prototype: Int32Array;
    new (length: number): Int32Array;
    new (array: ArrayLike<number>): Int32Array;
    new (buffer: ArrayBuffer, byteOffset?: number, length?: number): Int32Array;

    /**
      * The size in bytes of each element in the array.
      */
    readonly BYTES_PER_ELEMENT: number;

    /**
      * Returns a new array from a set of elements.
      * @param items A set of elements to include in the new array object.
      */
    of(...items: number[]): Int32Array;

    /**
      * Creates an array from an array-like or iterable object.
      * @param arrayLike An array-like or iterable object to convert to an array.
      * @param mapfn A mapping function to call on every element of the array.
      * @param thisArg Value of 'this' used to invoke the mapfn.
      */
    from(arrayLike: ArrayLike<number>, mapfn?: (v: number, k: number) => number, thisArg?: any): Int32Array;
}
declare const Int32Array: Int32ArrayConstructor;

/**
  * A typed array of 32-bit unsigned integer values. The contents are initialized to 0. If the
  * requested number of bytes could not be allocated an exception is raised.
  */
interface Uint32Array {
    /**
      * The size in bytes of each element in the array.
      */
    readonly BYTES_PER_ELEMENT: number;

    /**
      * The ArrayBuffer instance referenced by the array.
      */
    readonly buffer: ArrayBuffer;

    /**
      * The length in bytes of the array.
      */
    readonly byteLength: number;

    /**
      * The offset in bytes of the array.
      */
    readonly byteOffset: number;

    /**
      * Returns the this object after copying a section of the array identified by start and end
      * to the same array starting at position target
      * @param target If target is negative, it is treated as length+target where length is the
      * length of the array.
      * @param start If start is negative, it is treated as length+start. If end is negative, it
      * is treated as length+end.
      * @param end If not specified, length of the this object is used as its default value.
      */
    copyWithin(target: number, start: number, end?: number): this;

    /**
      * Determines whether all the members of an array satisfy the specified test.
      * @param callbackfn A function that accepts up to three arguments. The every method calls
      * the callbackfn function for each element in array1 until the callbackfn returns false,
      * or until the end of the array.
      * @param thisArg An object to which the this keyword can refer in the callbackfn function.
      * If thisArg is omitted, undefined is used as the this value.
      */
    every(callbackfn: (value: number, index: number, array: Uint32Array) => boolean, thisArg?: any): boolean;

    /**
        * Returns the this object after filling the section identified by start and end with value
        * @param value value to fill array section with
        * @param start index to start filling the array at. If start is negative, it is treated as
        * length+start where length is the length of the array.
        * @param end index to stop filling the array at. If end is negative, it is treated as
        * length+end.
        */
    fill(value: number, start?: number, end?: number): this;

    /**
      * Returns the elements of an array that meet the condition specified in a callback function.
      * @param callbackfn A function that accepts up to three arguments. The filter method calls
      * the callbackfn function one time for each element in the array.
      * @param thisArg An object to which the this keyword can refer in the callbackfn function.
      * If thisArg is omitted, undefined is used as the this value.
      */
    filter(callbackfn: (value: number, index: number, array: Uint32Array) => any, thisArg?: any): Uint32Array;

    /**
      * Returns the value of the first element in the array where predicate is true, and undefined
      * otherwise.
      * @param predicate find calls predicate once for each element of the array, in ascending
      * order, until it finds one where predicate returns true. If such an element is found, find
      * immediately returns that element value. Otherwise, find returns undefined.
      * @param thisArg If provided, it will be used as the this value for each invocation of
      * predicate. If it is not provided, undefined is used instead.
      */
    find(predicate: (value: number, index: number, obj: Array<number>) => boolean, thisArg?: any): number | undefined;

    /**
      * Returns the index of the first element in the array where predicate is true, and undefined
      * otherwise.
      * @param predicate find calls predicate once for each element of the array, in ascending
      * order, until it finds one where predicate returns true. If such an element is found, 
      * findIndex immediately returns that element index. Otherwise, findIndex returns -1.
      * @param thisArg If provided, it will be used as the this value for each invocation of
      * predicate. If it is not provided, undefined is used instead.
      */
    findIndex(predicate: (value: number) => boolean, thisArg?: any): number;

    /**
      * Performs the specified action for each element in an array.
      * @param callbackfn  A function that accepts up to three arguments. forEach calls the
      * callbackfn function one time for each element in the array.
      * @param thisArg  An object to which the this keyword can refer in the callbackfn function.
      * If thisArg is omitted, undefined is used as the this value.
      */
    forEach(callbackfn: (value: number, index: number, array: Uint32Array) => void, thisArg?: any): void;

    /**
      * Returns the index of the first occurrence of a value in an array.
      * @param searchElement The value to locate in the array.
      * @param fromIndex The array index at which to begin the search. If fromIndex is omitted, the
      *  search starts at index 0.
      */
    indexOf(searchElement: number, fromIndex?: number): number;

    /**
      * Adds all the elements of an array separated by the specified separator string.
      * @param separator A string used to separate one element of an array from the next in the
      * resulting String. If omitted, the array elements are separated with a comma.
      */
    join(separator?: string): string;

    /**
      * Returns the index of the last occurrence of a value in an array.
      * @param searchElement The value to locate in the array.
      * @param fromIndex The array index at which to begin the search. If fromIndex is omitted, the
      * search starts at index 0.
      */
    lastIndexOf(searchElement: number, fromIndex?: number): number;

    /**
      * The length of the array.
      */
    readonly length: number;

    /**
      * Calls a defined callback function on each element of an array, and returns an array that
      * contains the results.
      * @param callbackfn A function that accepts up to three arguments. The map method calls the
      * callbackfn function one time for each element in the array.
      * @param thisArg An object to which the this keyword can refer in the callbackfn function.
      * If thisArg is omitted, undefined is used as the this value.
      */
    map(callbackfn: (value: number, index: number, array: Uint32Array) => number, thisArg?: any): Uint32Array;

    /**
      * Calls the specified callback function for all the elements in an array. The return value of
      * the callback function is the accumulated result, and is provided as an argument in the next
      * call to the callback function.
      * @param callbackfn A function that accepts up to four arguments. The reduce method calls the
      * callbackfn function one time for each element in the array.
      * @param initialValue If initialValue is specified, it is used as the initial value to start
      * the accumulation. The first call to the callbackfn function provides this value as an argument
      * instead of an array value.
      */
    reduce(callbackfn: (previousValue: number, currentValue: number, currentIndex: number, array: Uint32Array) => number, initialValue?: number): number;

    /**
      * Calls the specified callback function for all the elements in an array. The return value of
      * the callback function is the accumulated result, and is provided as an argument in the next
      * call to the callback function.
      * @param callbackfn A function that accepts up to four arguments. The reduce method calls the
      * callbackfn function one time for each element in the array.
      * @param initialValue If initialValue is specified, it is used as the initial value to start
      * the accumulation. The first call to the callbackfn function provides this value as an argument
      * instead of an array value.
      */
    reduce<U>(callbackfn: (previousValue: U, currentValue: number, currentIndex: number, array: Uint32Array) => U, initialValue: U): U;

    /**
      * Calls the specified callback function for all the elements in an array, in descending order.
      * The return value of the callback function is the accumulated result, and is provided as an
      * argument in the next call to the callback function.
      * @param callbackfn A function that accepts up to four arguments. The reduceRight method calls
      * the callbackfn function one time for each element in the array.
      * @param initialValue If initialValue is specified, it is used as the initial value to start
      * the accumulation. The first call to the callbackfn function provides this value as an
      * argument instead of an array value.
      */
    reduceRight(callbackfn: (previousValue: number, currentValue: number, currentIndex: number, array: Uint32Array) => number, initialValue?: number): number;

    /**
      * Calls the specified callback function for all the elements in an array, in descending order.
      * The return value of the callback function is the accumulated result, and is provided as an
      * argument in the next call to the callback function.
      * @param callbackfn A function that accepts up to four arguments. The reduceRight method calls
      * the callbackfn function one time for each element in the array.
      * @param initialValue If initialValue is specified, it is used as the initial value to start
      * the accumulation. The first call to the callbackfn function provides this value as an argument
      * instead of an array value.
      */
    reduceRight<U>(callbackfn: (previousValue: U, currentValue: number, currentIndex: number, array: Uint32Array) => U, initialValue: U): U;

    /**
      * Reverses the elements in an Array.
      */
    reverse(): Uint32Array;

    /**
      * Sets a value or an array of values.
      * @param index The index of the location to set.
      * @param value The value to set.
      */
    set(index: number, value: number): void;

    /**
      * Sets a value or an array of values.
      * @param array A typed or untyped array of values to set.
      * @param offset The index in the current array at which the values are to be written.
      */
    set(array: ArrayLike<number>, offset?: number): void;

    /**
      * Returns a section of an array.
      * @param start The beginning of the specified portion of the array.
      * @param end The end of the specified portion of the array.
      */
    slice(start?: number, end?: number): Uint32Array;

    /**
      * Determines whether the specified callback function returns true for any element of an array.
      * @param callbackfn A function that accepts up to three arguments. The some method calls the
      * callbackfn function for each element in array1 until the callbackfn returns true, or until
      * the end of the array.
      * @param thisArg An object to which the this keyword can refer in the callbackfn function.
      * If thisArg is omitted, undefined is used as the this value.
      */
    some(callbackfn: (value: number, index: number, array: Uint32Array) => boolean, thisArg?: any): boolean;

    /**
      * Sorts an array.
      * @param compareFn The name of the function used to determine the order of the elements. If
      * omitted, the elements are sorted in ascending, ASCII character order.
      */
    sort(compareFn?: (a: number, b: number) => number): this;

    /**
      * Gets a new Uint32Array view of the ArrayBuffer store for this array, referencing the elements
      * at begin, inclusive, up to end, exclusive.
      * @param begin The index of the beginning of the array.
      * @param end The index of the end of the array.
      */
    subarray(begin: number, end?: number): Uint32Array;

    /**
      * Converts a number to a string by using the current locale.
      */
    toLocaleString(): string;

    /**
      * Returns a string representation of an array.
      */
    toString(): string;

    [index: number]: number;
}

interface Uint32ArrayConstructor {
    readonly prototype: Uint32Array;
    new (length: number): Uint32Array;
    new (array: ArrayLike<number>): Uint32Array;
    new (buffer: ArrayBuffer, byteOffset?: number, length?: number): Uint32Array;

    /**
      * The size in bytes of each element in the array.
      */
    readonly BYTES_PER_ELEMENT: number;

    /**
      * Returns a new array from a set of elements.
      * @param items A set of elements to include in the new array object.
      */
    of(...items: number[]): Uint32Array;

    /**
      * Creates an array from an array-like or iterable object.
      * @param arrayLike An array-like or iterable object to convert to an array.
      * @param mapfn A mapping function to call on every element of the array.
      * @param thisArg Value of 'this' used to invoke the mapfn.
      */
    from(arrayLike: ArrayLike<number>, mapfn?: (v: number, k: number) => number, thisArg?: any): Uint32Array;
}
declare const Uint32Array: Uint32ArrayConstructor;

/**
  * A typed array of 32-bit float values. The contents are initialized to 0. If the requested number
  * of bytes could not be allocated an exception is raised.
  */
interface Float32Array {
    /**
      * The size in bytes of each element in the array.
      */
    readonly BYTES_PER_ELEMENT: number;

    /**
      * The ArrayBuffer instance referenced by the array.
      */
    readonly buffer: ArrayBuffer;

    /**
      * The length in bytes of the array.
      */
    readonly byteLength: number;

    /**
      * The offset in bytes of the array.
      */
    readonly byteOffset: number;

    /**
      * Returns the this object after copying a section of the array identified by start and end
      * to the same array starting at position target
      * @param target If target is negative, it is treated as length+target where length is the
      * length of the array.
      * @param start If start is negative, it is treated as length+start. If end is negative, it
      * is treated as length+end.
      * @param end If not specified, length of the this object is used as its default value.
      */
    copyWithin(target: number, start: number, end?: number): this;

    /**
      * Determines whether all the members of an array satisfy the specified test.
      * @param callbackfn A function that accepts up to three arguments. The every method calls
      * the callbackfn function for each element in array1 until the callbackfn returns false,
      * or until the end of the array.
      * @param thisArg An object to which the this keyword can refer in the callbackfn function.
      * If thisArg is omitted, undefined is used as the this value.
      */
    every(callbackfn: (value: number, index: number, array: Float32Array) => boolean, thisArg?: any): boolean;

    /**
        * Returns the this object after filling the section identified by start and end with value
        * @param value value to fill array section with
        * @param start index to start filling the array at. If start is negative, it is treated as
        * length+start where length is the length of the array.
        * @param end index to stop filling the array at. If end is negative, it is treated as
        * length+end.
        */
    fill(value: number, start?: number, end?: number): this;

    /**
      * Returns the elements of an array that meet the condition specified in a callback function.
      * @param callbackfn A function that accepts up to three arguments. The filter method calls
      * the callbackfn function one time for each element in the array.
      * @param thisArg An object to which the this keyword can refer in the callbackfn function.
      * If thisArg is omitted, undefined is used as the this value.
      */
    filter(callbackfn: (value: number, index: number, array: Float32Array) => any, thisArg?: any): Float32Array;

    /**
      * Returns the value of the first element in the array where predicate is true, and undefined
      * otherwise.
      * @param predicate find calls predicate once for each element of the array, in ascending
      * order, until it finds one where predicate returns true. If such an element is found, find
      * immediately returns that element value. Otherwise, find returns undefined.
      * @param thisArg If provided, it will be used as the this value for each invocation of
      * predicate. If it is not provided, undefined is used instead.
      */
    find(predicate: (value: number, index: number, obj: Array<number>) => boolean, thisArg?: any): number | undefined;

    /**
      * Returns the index of the first element in the array where predicate is true, and undefined
      * otherwise.
      * @param predicate find calls predicate once for each element of the array, in ascending
      * order, until it finds one where predicate returns true. If such an element is found, 
      * findIndex immediately returns that element index. Otherwise, findIndex returns -1.
      * @param thisArg If provided, it will be used as the this value for each invocation of
      * predicate. If it is not provided, undefined is used instead.
      */
    findIndex(predicate: (value: number) => boolean, thisArg?: any): number;

    /**
      * Performs the specified action for each element in an array.
      * @param callbackfn  A function that accepts up to three arguments. forEach calls the
      * callbackfn function one time for each element in the array.
      * @param thisArg  An object to which the this keyword can refer in the callbackfn function.
      * If thisArg is omitted, undefined is used as the this value.
      */
    forEach(callbackfn: (value: number, index: number, array: Float32Array) => void, thisArg?: any): void;

    /**
      * Returns the index of the first occurrence of a value in an array.
      * @param searchElement The value to locate in the array.
      * @param fromIndex The array index at which to begin the search. If fromIndex is omitted, the
      *  search starts at index 0.
      */
    indexOf(searchElement: number, fromIndex?: number): number;

    /**
      * Adds all the elements of an array separated by the specified separator string.
      * @param separator A string used to separate one element of an array from the next in the
      * resulting String. If omitted, the array elements are separated with a comma.
      */
    join(separator?: string): string;

    /**
      * Returns the index of the last occurrence of a value in an array.
      * @param searchElement The value to locate in the array.
      * @param fromIndex The array index at which to begin the search. If fromIndex is omitted, the
      * search starts at index 0.
      */
    lastIndexOf(searchElement: number, fromIndex?: number): number;

    /**
      * The length of the array.
      */
    readonly length: number;

    /**
      * Calls a defined callback function on each element of an array, and returns an array that
      * contains the results.
      * @param callbackfn A function that accepts up to three arguments. The map method calls the
      * callbackfn function one time for each element in the array.
      * @param thisArg An object to which the this keyword can refer in the callbackfn function.
      * If thisArg is omitted, undefined is used as the this value.
      */
    map(callbackfn: (value: number, index: number, array: Float32Array) => number, thisArg?: any): Float32Array;

    /**
      * Calls the specified callback function for all the elements in an array. The return value of
      * the callback function is the accumulated result, and is provided as an argument in the next
      * call to the callback function.
      * @param callbackfn A function that accepts up to four arguments. The reduce method calls the
      * callbackfn function one time for each element in the array.
      * @param initialValue If initialValue is specified, it is used as the initial value to start
      * the accumulation. The first call to the callbackfn function provides this value as an argument
      * instead of an array value.
      */
    reduce(callbackfn: (previousValue: number, currentValue: number, currentIndex: number, array: Float32Array) => number, initialValue?: number): number;

    /**
      * Calls the specified callback function for all the elements in an array. The return value of
      * the callback function is the accumulated result, and is provided as an argument in the next
      * call to the callback function.
      * @param callbackfn A function that accepts up to four arguments. The reduce method calls the
      * callbackfn function one time for each element in the array.
      * @param initialValue If initialValue is specified, it is used as the initial value to start
      * the accumulation. The first call to the callbackfn function provides this value as an argument
      * instead of an array value.
      */
    reduce<U>(callbackfn: (previousValue: U, currentValue: number, currentIndex: number, array: Float32Array) => U, initialValue: U): U;

    /**
      * Calls the specified callback function for all the elements in an array, in descending order.
      * The return value of the callback function is the accumulated result, and is provided as an
      * argument in the next call to the callback function.
      * @param callbackfn A function that accepts up to four arguments. The reduceRight method calls
      * the callbackfn function one time for each element in the array.
      * @param initialValue If initialValue is specified, it is used as the initial value to start
      * the accumulation. The first call to the callbackfn function provides this value as an
      * argument instead of an array value.
      */
    reduceRight(callbackfn: (previousValue: number, currentValue: number, currentIndex: number, array: Float32Array) => number, initialValue?: number): number;

    /**
      * Calls the specified callback function for all the elements in an array, in descending order.
      * The return value of the callback function is the accumulated result, and is provided as an
      * argument in the next call to the callback function.
      * @param callbackfn A function that accepts up to four arguments. The reduceRight method calls
      * the callbackfn function one time for each element in the array.
      * @param initialValue If initialValue is specified, it is used as the initial value to start
      * the accumulation. The first call to the callbackfn function provides this value as an argument
      * instead of an array value.
      */
    reduceRight<U>(callbackfn: (previousValue: U, currentValue: number, currentIndex: number, array: Float32Array) => U, initialValue: U): U;

    /**
      * Reverses the elements in an Array.
      */
    reverse(): Float32Array;

    /**
      * Sets a value or an array of values.
      * @param index The index of the location to set.
      * @param value The value to set.
      */
    set(index: number, value: number): void;

    /**
      * Sets a value or an array of values.
      * @param array A typed or untyped array of values to set.
      * @param offset The index in the current array at which the values are to be written.
      */
    set(array: ArrayLike<number>, offset?: number): void;

    /**
      * Returns a section of an array.
      * @param start The beginning of the specified portion of the array.
      * @param end The end of the specified portion of the array.
      */
    slice(start?: number, end?: number): Float32Array;

    /**
      * Determines whether the specified callback function returns true for any element of an array.
      * @param callbackfn A function that accepts up to three arguments. The some method calls the
      * callbackfn function for each element in array1 until the callbackfn returns true, or until
      * the end of the array.
      * @param thisArg An object to which the this keyword can refer in the callbackfn function.
      * If thisArg is omitted, undefined is used as the this value.
      */
    some(callbackfn: (value: number, index: number, array: Float32Array) => boolean, thisArg?: any): boolean;

    /**
      * Sorts an array.
      * @param compareFn The name of the function used to determine the order of the elements. If
      * omitted, the elements are sorted in ascending, ASCII character order.
      */
    sort(compareFn?: (a: number, b: number) => number): this;

    /**
      * Gets a new Float32Array view of the ArrayBuffer store for this array, referencing the elements
      * at begin, inclusive, up to end, exclusive.
      * @param begin The index of the beginning of the array.
      * @param end The index of the end of the array.
      */
    subarray(begin: number, end?: number): Float32Array;

    /**
      * Converts a number to a string by using the current locale.
      */
    toLocaleString(): string;

    /**
      * Returns a string representation of an array.
      */
    toString(): string;

    [index: number]: number;
}

interface Float32ArrayConstructor {
    readonly prototype: Float32Array;
    new (length: number): Float32Array;
    new (array: ArrayLike<number>): Float32Array;
    new (buffer: ArrayBuffer, byteOffset?: number, length?: number): Float32Array;

    /**
      * The size in bytes of each element in the array.
      */
    readonly BYTES_PER_ELEMENT: number;

    /**
      * Returns a new array from a set of elements.
      * @param items A set of elements to include in the new array object.
      */
    of(...items: number[]): Float32Array;

    /**
      * Creates an array from an array-like or iterable object.
      * @param arrayLike An array-like or iterable object to convert to an array.
      * @param mapfn A mapping function to call on every element of the array.
      * @param thisArg Value of 'this' used to invoke the mapfn.
      */
    from(arrayLike: ArrayLike<number>, mapfn?: (v: number, k: number) => number, thisArg?: any): Float32Array;

}
declare const Float32Array: Float32ArrayConstructor;

/**
  * A typed array of 64-bit float values. The contents are initialized to 0. If the requested
  * number of bytes could not be allocated an exception is raised.
  */
interface Float64Array {
    /**
      * The size in bytes of each element in the array.
      */
    readonly BYTES_PER_ELEMENT: number;

    /**
      * The ArrayBuffer instance referenced by the array.
      */
    readonly buffer: ArrayBuffer;

    /**
      * The length in bytes of the array.
      */
    readonly byteLength: number;

    /**
      * The offset in bytes of the array.
      */
    readonly byteOffset: number;

    /**
      * Returns the this object after copying a section of the array identified by start and end
      * to the same array starting at position target
      * @param target If target is negative, it is treated as length+target where length is the
      * length of the array.
      * @param start If start is negative, it is treated as length+start. If end is negative, it
      * is treated as length+end.
      * @param end If not specified, length of the this object is used as its default value.
      */
    copyWithin(target: number, start: number, end?: number): this;

    /**
      * Determines whether all the members of an array satisfy the specified test.
      * @param callbackfn A function that accepts up to three arguments. The every method calls
      * the callbackfn function for each element in array1 until the callbackfn returns false,
      * or until the end of the array.
      * @param thisArg An object to which the this keyword can refer in the callbackfn function.
      * If thisArg is omitted, undefined is used as the this value.
      */
    every(callbackfn: (value: number, index: number, array: Float64Array) => boolean, thisArg?: any): boolean;

    /**
        * Returns the this object after filling the section identified by start and end with value
        * @param value value to fill array section with
        * @param start index to start filling the array at. If start is negative, it is treated as
        * length+start where length is the length of the array.
        * @param end index to stop filling the array at. If end is negative, it is treated as
        * length+end.
        */
    fill(value: number, start?: number, end?: number): this;

    /**
      * Returns the elements of an array that meet the condition specified in a callback function.
      * @param callbackfn A function that accepts up to three arguments. The filter method calls
      * the callbackfn function one time for each element in the array.
      * @param thisArg An object to which the this keyword can refer in the callbackfn function.
      * If thisArg is omitted, undefined is used as the this value.
      */
    filter(callbackfn: (value: number, index: number, array: Float64Array) => any, thisArg?: any): Float64Array;

    /**
      * Returns the value of the first element in the array where predicate is true, and undefined
      * otherwise.
      * @param predicate find calls predicate once for each element of the array, in ascending
      * order, until it finds one where predicate returns true. If such an element is found, find
      * immediately returns that element value. Otherwise, find returns undefined.
      * @param thisArg If provided, it will be used as the this value for each invocation of
      * predicate. If it is not provided, undefined is used instead.
      */
    find(predicate: (value: number, index: number, obj: Array<number>) => boolean, thisArg?: any): number | undefined;

    /**
      * Returns the index of the first element in the array where predicate is true, and undefined
      * otherwise.
      * @param predicate find calls predicate once for each element of the array, in ascending
      * order, until it finds one where predicate returns true. If such an element is found, 
      * findIndex immediately returns that element index. Otherwise, findIndex returns -1.
      * @param thisArg If provided, it will be used as the this value for each invocation of
      * predicate. If it is not provided, undefined is used instead.
      */
    findIndex(predicate: (value: number) => boolean, thisArg?: any): number;

    /**
      * Performs the specified action for each element in an array.
      * @param callbackfn  A function that accepts up to three arguments. forEach calls the
      * callbackfn function one time for each element in the array.
      * @param thisArg  An object to which the this keyword can refer in the callbackfn function.
      * If thisArg is omitted, undefined is used as the this value.
      */
    forEach(callbackfn: (value: number, index: number, array: Float64Array) => void, thisArg?: any): void;

    /**
      * Returns the index of the first occurrence of a value in an array.
      * @param searchElement The value to locate in the array.
      * @param fromIndex The array index at which to begin the search. If fromIndex is omitted, the
      *  search starts at index 0.
      */
    indexOf(searchElement: number, fromIndex?: number): number;

    /**
      * Adds all the elements of an array separated by the specified separator string.
      * @param separator A string used to separate one element of an array from the next in the
      * resulting String. If omitted, the array elements are separated with a comma.
      */
    join(separator?: string): string;

    /**
      * Returns the index of the last occurrence of a value in an array.
      * @param searchElement The value to locate in the array.
      * @param fromIndex The array index at which to begin the search. If fromIndex is omitted, the
      * search starts at index 0.
      */
    lastIndexOf(searchElement: number, fromIndex?: number): number;

    /**
      * The length of the array.
      */
    readonly length: number;

    /**
      * Calls a defined callback function on each element of an array, and returns an array that
      * contains the results.
      * @param callbackfn A function that accepts up to three arguments. The map method calls the
      * callbackfn function one time for each element in the array.
      * @param thisArg An object to which the this keyword can refer in the callbackfn function.
      * If thisArg is omitted, undefined is used as the this value.
      */
    map(callbackfn: (value: number, index: number, array: Float64Array) => number, thisArg?: any): Float64Array;

    /**
      * Calls the specified callback function for all the elements in an array. The return value of
      * the callback function is the accumulated result, and is provided as an argument in the next
      * call to the callback function.
      * @param callbackfn A function that accepts up to four arguments. The reduce method calls the
      * callbackfn function one time for each element in the array.
      * @param initialValue If initialValue is specified, it is used as the initial value to start
      * the accumulation. The first call to the callbackfn function provides this value as an argument
      * instead of an array value.
      */
    reduce(callbackfn: (previousValue: number, currentValue: number, currentIndex: number, array: Float64Array) => number, initialValue?: number): number;

    /**
      * Calls the specified callback function for all the elements in an array. The return value of
      * the callback function is the accumulated result, and is provided as an argument in the next
      * call to the callback function.
      * @param callbackfn A function that accepts up to four arguments. The reduce method calls the
      * callbackfn function one time for each element in the array.
      * @param initialValue If initialValue is specified, it is used as the initial value to start
      * the accumulation. The first call to the callbackfn function provides this value as an argument
      * instead of an array value.
      */
    reduce<U>(callbackfn: (previousValue: U, currentValue: number, currentIndex: number, array: Float64Array) => U, initialValue: U): U;

    /**
      * Calls the specified callback function for all the elements in an array, in descending order.
      * The return value of the callback function is the accumulated result, and is provided as an
      * argument in the next call to the callback function.
      * @param callbackfn A function that accepts up to four arguments. The reduceRight method calls
      * the callbackfn function one time for each element in the array.
      * @param initialValue If initialValue is specified, it is used as the initial value to start
      * the accumulation. The first call to the callbackfn function provides this value as an
      * argument instead of an array value.
      */
    reduceRight(callbackfn: (previousValue: number, currentValue: number, currentIndex: number, array: Float64Array) => number, initialValue?: number): number;

    /**
      * Calls the specified callback function for all the elements in an array, in descending order.
      * The return value of the callback function is the accumulated result, and is provided as an
      * argument in the next call to the callback function.
      * @param callbackfn A function that accepts up to four arguments. The reduceRight method calls
      * the callbackfn function one time for each element in the array.
      * @param initialValue If initialValue is specified, it is used as the initial value to start
      * the accumulation. The first call to the callbackfn function provides this value as an argument
      * instead of an array value.
      */
    reduceRight<U>(callbackfn: (previousValue: U, currentValue: number, currentIndex: number, array: Float64Array) => U, initialValue: U): U;

    /**
      * Reverses the elements in an Array.
      */
    reverse(): Float64Array;

    /**
      * Sets a value or an array of values.
      * @param index The index of the location to set.
      * @param value The value to set.
      */
    set(index: number, value: number): void;

    /**
      * Sets a value or an array of values.
      * @param array A typed or untyped array of values to set.
      * @param offset The index in the current array at which the values are to be written.
      */
    set(array: ArrayLike<number>, offset?: number): void;

    /**
      * Returns a section of an array.
      * @param start The beginning of the specified portion of the array.
      * @param end The end of the specified portion of the array.
      */
    slice(start?: number, end?: number): Float64Array;

    /**
      * Determines whether the specified callback function returns true for any element of an array.
      * @param callbackfn A function that accepts up to three arguments. The some method calls the
      * callbackfn function for each element in array1 until the callbackfn returns true, or until
      * the end of the array.
      * @param thisArg An object to which the this keyword can refer in the callbackfn function.
      * If thisArg is omitted, undefined is used as the this value.
      */
    some(callbackfn: (value: number, index: number, array: Float64Array) => boolean, thisArg?: any): boolean;

    /**
      * Sorts an array.
      * @param compareFn The name of the function used to determine the order of the elements. If
      * omitted, the elements are sorted in ascending, ASCII character order.
      */
    sort(compareFn?: (a: number, b: number) => number): this;

    /**
      * Gets a new Float64Array view of the ArrayBuffer store for this array, referencing the elements
      * at begin, inclusive, up to end, exclusive.
      * @param begin The index of the beginning of the array.
      * @param end The index of the end of the array.
      */
    subarray(begin: number, end?: number): Float64Array;

    /**
      * Converts a number to a string by using the current locale.
      */
    toLocaleString(): string;

    /**
      * Returns a string representation of an array.
      */
    toString(): string;

    [index: number]: number;
}

interface Float64ArrayConstructor {
    readonly prototype: Float64Array;
    new (length: number): Float64Array;
    new (array: ArrayLike<number>): Float64Array;
    new (buffer: ArrayBuffer, byteOffset?: number, length?: number): Float64Array;

    /**
      * The size in bytes of each element in the array.
      */
    readonly BYTES_PER_ELEMENT: number;

    /**
      * Returns a new array from a set of elements.
      * @param items A set of elements to include in the new array object.
      */
    of(...items: number[]): Float64Array;

    /**
      * Creates an array from an array-like or iterable object.
      * @param arrayLike An array-like or iterable object to convert to an array.
      * @param mapfn A mapping function to call on every element of the array.
      * @param thisArg Value of 'this' used to invoke the mapfn.
      */
    from(arrayLike: ArrayLike<number>, mapfn?: (v: number, k: number) => number, thisArg?: any): Float64Array;
}
declare const Float64Array: Float64ArrayConstructor;

/////////////////////////////
/// ECMAScript Internationalization API
/////////////////////////////

declare module Intl {
    interface CollatorOptions {
        usage?: string;
        localeMatcher?: string;
        numeric?: boolean;
        caseFirst?: string;
        sensitivity?: string;
        ignorePunctuation?: boolean;
    }

    interface ResolvedCollatorOptions {
        locale: string;
        usage: string;
        sensitivity: string;
        ignorePunctuation: boolean;
        collation: string;
        caseFirst: string;
        numeric: boolean;
    }

    interface Collator {
        compare(x: string, y: string): number;
        resolvedOptions(): ResolvedCollatorOptions;
    }
    var Collator: {
        new (locales?: string[], options?: CollatorOptions): Collator;
        new (locale?: string, options?: CollatorOptions): Collator;
        (locales?: string[], options?: CollatorOptions): Collator;
        (locale?: string, options?: CollatorOptions): Collator;
        supportedLocalesOf(locales: string[], options?: CollatorOptions): string[];
        supportedLocalesOf(locale: string, options?: CollatorOptions): string[];
    }

    interface NumberFormatOptions {
        localeMatcher?: string;
        style?: string;
        currency?: string;
        currencyDisplay?: string;
        useGrouping?: boolean;
        minimumIntegerDigits?: number;
        minimumFractionDigits?: number;
        maximumFractionDigits?: number;
        minimumSignificantDigits?: number;
        maximumSignificantDigits?: number;
    }

    interface ResolvedNumberFormatOptions {
        locale: string;
        numberingSystem: string;
        style: string;
        currency?: string;
        currencyDisplay?: string;
        minimumIntegerDigits: number;
        minimumFractionDigits: number;
        maximumFractionDigits: number;
        minimumSignificantDigits?: number;
        maximumSignificantDigits?: number;
        useGrouping: boolean;
    }

    interface NumberFormat {
        format(value: number): string;
        resolvedOptions(): ResolvedNumberFormatOptions;
    }
    var NumberFormat: {
        new (locales?: string[], options?: NumberFormatOptions): NumberFormat;
        new (locale?: string, options?: NumberFormatOptions): NumberFormat;
        (locales?: string[], options?: NumberFormatOptions): NumberFormat;
        (locale?: string, options?: NumberFormatOptions): NumberFormat;
        supportedLocalesOf(locales: string[], options?: NumberFormatOptions): string[];
        supportedLocalesOf(locale: string, options?: NumberFormatOptions): string[];
    }

    interface DateTimeFormatOptions {
        localeMatcher?: string;
        weekday?: string;
        era?: string;
        year?: string;
        month?: string;
        day?: string;
        hour?: string;
        minute?: string;
        second?: string;
        timeZoneName?: string;
        formatMatcher?: string;
        hour12?: boolean;
        timeZone?: string;
    }

    interface ResolvedDateTimeFormatOptions {
        locale: string;
        calendar: string;
        numberingSystem: string;
        timeZone: string;
        hour12?: boolean;
        weekday?: string;
        era?: string;
        year?: string;
        month?: string;
        day?: string;
        hour?: string;
        minute?: string;
        second?: string;
        timeZoneName?: string;
    }

    interface DateTimeFormat {
        format(date?: Date | number): string;
        resolvedOptions(): ResolvedDateTimeFormatOptions;
    }
    var DateTimeFormat: {
        new (locales?: string[], options?: DateTimeFormatOptions): DateTimeFormat;
        new (locale?: string, options?: DateTimeFormatOptions): DateTimeFormat;
        (locales?: string[], options?: DateTimeFormatOptions): DateTimeFormat;
        (locale?: string, options?: DateTimeFormatOptions): DateTimeFormat;
        supportedLocalesOf(locales: string[], options?: DateTimeFormatOptions): string[];
        supportedLocalesOf(locale: string, options?: DateTimeFormatOptions): string[];
    }
}

interface String {
    /**
      * Determines whether two strings are equivalent in the current locale.
      * @param that String to compare to target string
      * @param locales An array of locale strings that contain one or more language or locale tags. If you include more than one locale string, list them in descending order of priority so that the first entry is the preferred locale. If you omit this parameter, the default locale of the JavaScript runtime is used. This parameter must conform to BCP 47 standards; see the Intl.Collator object for details.
      * @param options An object that contains one or more properties that specify comparison options. see the Intl.Collator object for details.
      */
    localeCompare(that: string, locales: string[], options?: Intl.CollatorOptions): number;

    /**
      * Determines whether two strings are equivalent in the current locale.
      * @param that String to compare to target string
      * @param locale Locale tag. If you omit this parameter, the default locale of the JavaScript runtime is used. This parameter must conform to BCP 47 standards; see the Intl.Collator object for details.
      * @param options An object that contains one or more properties that specify comparison options. see the Intl.Collator object for details.
      */
    localeCompare(that: string, locale: string, options?: Intl.CollatorOptions): number;
}

interface Number {
    /**
      * Converts a number to a string by using the current or specified locale.
      * @param locales An array of locale strings that contain one or more language or locale tags. If you include more than one locale string, list them in descending order of priority so that the first entry is the preferred locale. If you omit this parameter, the default locale of the JavaScript runtime is used.
      * @param options An object that contains one or more properties that specify comparison options.
      */
    toLocaleString(locales?: string[], options?: Intl.NumberFormatOptions): string;

    /**
      * Converts a number to a string by using the current or specified locale.
      * @param locale Locale tag. If you omit this parameter, the default locale of the JavaScript runtime is used.
      * @param options An object that contains one or more properties that specify comparison options.
      */
    toLocaleString(locale?: string, options?: Intl.NumberFormatOptions): string;
}

interface Date {
    /**
      * Converts a date and time to a string by using the current or specified locale.
      * @param locales An array of locale strings that contain one or more language or locale tags. If you include more than one locale string, list them in descending order of priority so that the first entry is the preferred locale. If you omit this parameter, the default locale of the JavaScript runtime is used.
      * @param options An object that contains one or more properties that specify comparison options.
      */
    toLocaleString(locales?: string[], options?: Intl.DateTimeFormatOptions): string;
    /**
      * Converts a date to a string by using the current or specified locale.
      * @param locales An array of locale strings that contain one or more language or locale tags. If you include more than one locale string, list them in descending order of priority so that the first entry is the preferred locale. If you omit this parameter, the default locale of the JavaScript runtime is used.
      * @param options An object that contains one or more properties that specify comparison options.
      */
    toLocaleDateString(locales?: string[], options?: Intl.DateTimeFormatOptions): string;

    /**
      * Converts a time to a string by using the current or specified locale.
      * @param locale Locale tag. If you omit this parameter, the default locale of the JavaScript runtime is used.
      * @param options An object that contains one or more properties that specify comparison options.
      */
    toLocaleTimeString(locale?: string[], options?: Intl.DateTimeFormatOptions): string;

    /**
      * Converts a date and time to a string by using the current or specified locale.
      * @param locale Locale tag. If you omit this parameter, the default locale of the JavaScript runtime is used.
      * @param options An object that contains one or more properties that specify comparison options.
      */
    toLocaleString(locale?: string, options?: Intl.DateTimeFormatOptions): string;

    /**
      * Converts a date to a string by using the current or specified locale.
      * @param locale Locale tag. If you omit this parameter, the default locale of the JavaScript runtime is used.
      * @param options An object that contains one or more properties that specify comparison options.
      */
    toLocaleDateString(locale?: string, options?: Intl.DateTimeFormatOptions): string;

    /**
      * Converts a time to a string by using the current or specified locale.
      * @param locale Locale tag. If you omit this parameter, the default locale of the JavaScript runtime is used.
      * @param options An object that contains one or more properties that specify comparison options.
      */
    toLocaleTimeString(locale?: string, options?: Intl.DateTimeFormatOptions): string;
}
<|MERGE_RESOLUTION|>--- conflicted
+++ resolved
@@ -1,4131 +1,4122 @@
-/*! *****************************************************************************
-Copyright (c) Microsoft Corporation. All rights reserved. 
-Licensed under the Apache License, Version 2.0 (the "License"); you may not use
-this file except in compliance with the License. You may obtain a copy of the
-License at http://www.apache.org/licenses/LICENSE-2.0  
- 
-THIS CODE IS PROVIDED ON AN *AS IS* BASIS, WITHOUT WARRANTIES OR CONDITIONS OF ANY
-KIND, EITHER EXPRESS OR IMPLIED, INCLUDING WITHOUT LIMITATION ANY IMPLIED
-WARRANTIES OR CONDITIONS OF TITLE, FITNESS FOR A PARTICULAR PURPOSE, 
-MERCHANTABLITY OR NON-INFRINGEMENT. 
- 
-See the Apache Version 2.0 License for specific language governing permissions
-and limitations under the License.
-***************************************************************************** */
-
-/// <reference no-default-lib="true"/>
-/////////////////////////////
-/// ECMAScript APIs
-/////////////////////////////
-
-declare const NaN: number;
-declare const Infinity: number;
-
-/**
-  * Evaluates JavaScript code and executes it.
-  * @param x A String value that contains valid JavaScript code.
-  */
-declare function eval(x: string): any;
-
-/**
-  * Converts A string to an integer.
-  * @param s A string to convert into a number.
-  * @param radix A value between 2 and 36 that specifies the base of the number in numString.
-  * If this argument is not supplied, strings with a prefix of '0x' are considered hexadecimal.
-  * All other strings are considered decimal.
-  */
-declare function parseInt(s: string, radix?: number): number;
-
-/**
-  * Converts a string to a floating-point number.
-  * @param string A string that contains a floating-point number.
-  */
-declare function parseFloat(string: string): number;
-
-/**
-  * Returns a Boolean value that indicates whether a value is the reserved value NaN (not a number).
-  * @param number A numeric value.
-  */
-declare function isNaN(number: number): boolean;
-
-/**
-  * Determines whether a supplied number is finite.
-  * @param number Any numeric value.
-  */
-declare function isFinite(number: number): boolean;
-
-/**
-  * Gets the unencoded version of an encoded Uniform Resource Identifier (URI).
-  * @param encodedURI A value representing an encoded URI.
-  */
-declare function decodeURI(encodedURI: string): string;
-
-/**
-  * Gets the unencoded version of an encoded component of a Uniform Resource Identifier (URI).
-  * @param encodedURIComponent A value representing an encoded URI component.
-  */
-declare function decodeURIComponent(encodedURIComponent: string): string;
-
-/**
-  * Encodes a text string as a valid Uniform Resource Identifier (URI)
-  * @param uri A value representing an encoded URI.
-  */
-declare function encodeURI(uri: string): string;
-
-/**
-  * Encodes a text string as a valid component of a Uniform Resource Identifier (URI).
-  * @param uriComponent A value representing an encoded URI component.
-  */
-declare function encodeURIComponent(uriComponent: string): string;
-
-interface PropertyDescriptor {
-    configurable?: boolean;
-    enumerable?: boolean;
-    value?: any;
-    writable?: boolean;
-    get? (): any;
-    set? (v: any): void;
-}
-
-interface PropertyDescriptorMap {
-    [s: string]: PropertyDescriptor;
-}
-
-interface Object {
-    /** The initial value of Object.prototype.constructor is the standard built-in Object constructor. */
-    constructor: Function;
-
-    /** Returns a string representation of an object. */
-    toString(): string;
-
-    /** Returns a date converted to a string using the current locale. */
-    toLocaleString(): string;
-
-    /** Returns the primitive value of the specified object. */
-    valueOf(): Object;
-
-    /**
-      * Determines whether an object has a property with the specified name.
-      * @param v A property name.
-      */
-    hasOwnProperty(v: string): boolean;
-
-    /**
-      * Determines whether an object exists in another object's prototype chain.
-      * @param v Another object whose prototype chain is to be checked.
-      */
-    isPrototypeOf(v: Object): boolean;
-
-    /**
-      * Determines whether a specified property is enumerable.
-      * @param v A property name.
-      */
-    propertyIsEnumerable(v: string): boolean;
-}
-
-interface ObjectConstructor {
-    new (value?: any): Object;
-    (): any;
-    (value: any): any;
-
-    /** A reference to the prototype for a class of objects. */
-    readonly prototype: Object;
-
-    /**
-      * Returns the prototype of an object.
-      * @param o The object that references the prototype.
-      */
-    getPrototypeOf(o: any): any;
-
-    /**
-      * Gets the own property descriptor of the specified object.
-      * An own property descriptor is one that is defined directly on the object and is not inherited from the object's prototype.
-      * @param o Object that contains the property.
-      * @param p Name of the property.
-    */
-    getOwnPropertyDescriptor(o: any, p: string): PropertyDescriptor;
-
-    /**
-      * Returns the names of the own properties of an object. The own properties of an object are those that are defined directly
-      * on that object, and are not inherited from the object's prototype. The properties of an object include both fields (objects) and functions.
-      * @param o Object that contains the own properties.
-      */
-    getOwnPropertyNames(o: any): string[];
-
-    /**
-<<<<<<< HEAD
-      * Creates an object that has the specified prototype, and that optionally contains specified properties.
-      * @param o Object to use as a prototype. May be null
-      * @param properties JavaScript object that contains one or more property descriptors.
-=======
-      * Creates an object that has null prototype.
-      * @param o Object to use as a prototype. May be null
-      */
-    create(o: null): any;
-
-    /**
-      * Creates an object that has the specified prototype, and that optionally contains specified properties.
-      * @param o Object to use as a prototype. May be null
->>>>>>> b8074872
-      */
-    create<T>(o: T): T;
-
-    /**
-<<<<<<< HEAD
-=======
-      * Creates an object that has the specified prototype, and that optionally contains specified properties.
-      * @param o Object to use as a prototype. May be null
-      * @param properties JavaScript object that contains one or more property descriptors.
-      */
-    create(o: any, properties: PropertyDescriptorMap): any;
-
-    /**
->>>>>>> b8074872
-      * Adds a property to an object, or modifies attributes of an existing property.
-      * @param o Object on which to add or modify the property. This can be a native JavaScript object (that is, a user-defined object or a built in object) or a DOM object.
-      * @param p The property name.
-      * @param attributes Descriptor for the property. It can be for a data property or an accessor property.
-      */
-    defineProperty(o: any, p: string, attributes: PropertyDescriptor): any;
-
-    /**
-      * Adds one or more properties to an object, and/or modifies attributes of existing properties.
-      * @param o Object on which to add or modify the properties. This can be a native JavaScript object or a DOM object.
-      * @param properties JavaScript object that contains one or more descriptor objects. Each descriptor object describes a data property or an accessor property.
-      */
-    defineProperties(o: any, properties: PropertyDescriptorMap): any;
-
-    /**
-      * Prevents the modification of attributes of existing properties, and prevents the addition of new properties.
-      * @param o Object on which to lock the attributes.
-      */
-    seal<T>(o: T): T;
-
-    /**
-      * Prevents the modification of existing property attributes and values, and prevents the addition of new properties.
-      * @param o Object on which to lock the attributes.
-      */
-    freeze<T>(o: T): T;
-
-    /**
-      * Prevents the addition of new properties to an object.
-      * @param o Object to make non-extensible.
-      */
-    preventExtensions<T>(o: T): T;
-
-    /**
-      * Returns true if existing property attributes cannot be modified in an object and new properties cannot be added to the object.
-      * @param o Object to test.
-      */
-    isSealed(o: any): boolean;
-
-    /**
-      * Returns true if existing property attributes and values cannot be modified in an object, and new properties cannot be added to the object.
-      * @param o Object to test.
-      */
-    isFrozen(o: any): boolean;
-
-    /**
-      * Returns a value that indicates whether new properties can be added to an object.
-      * @param o Object to test.
-      */
-    isExtensible(o: any): boolean;
-
-    /**
-      * Returns the names of the enumerable properties and methods of an object.
-      * @param o Object that contains the properties and methods. This can be an object that you created or an existing Document Object Model (DOM) object.
-      */
-    keys(o: any): string[];
-}
-
-/**
-  * Provides functionality common to all JavaScript objects.
-  */
-declare const Object: ObjectConstructor;
-
-/**
-  * Creates a new function.
-  */
-interface Function {
-    /**
-      * Calls the function, substituting the specified object for the this value of the function, and the specified array for the arguments of the function.
-      * @param thisArg The object to be used as the this object.
-      * @param argArray A set of arguments to be passed to the function.
-      */
-    apply(this: Function, thisArg: any, argArray?: any): any;
-
-    /**
-      * Calls a method of an object, substituting another object for the current object.
-      * @param thisArg The object to be used as the current object.
-      * @param argArray A list of arguments to be passed to the method.
-      */
-    call(this: Function, thisArg: any, ...argArray: any[]): any;
-
-    /**
-      * For a given function, creates a bound function that has the same body as the original function.
-      * The this object of the bound function is associated with the specified object, and has the specified initial parameters.
-      * @param thisArg An object to which the this keyword can refer inside the new function.
-      * @param argArray A list of arguments to be passed to the new function.
-      */
-    bind(this: Function, thisArg: any, ...argArray: any[]): any;
-
-    prototype: any;
-    readonly length: number;
-
-    // Non-standard extensions
-    arguments: any;
-    caller: Function;
-}
-
-interface FunctionConstructor {
-    /**
-      * Creates a new function.
-      * @param args A list of arguments the function accepts.
-      */
-    new (...args: string[]): Function;
-    (...args: string[]): Function;
-    readonly prototype: Function;
-}
-
-declare const Function: FunctionConstructor;
-
-interface IArguments {
-    [index: number]: any;
-    length: number;
-    callee: Function;
-}
-
-interface String {
-    /** Returns a string representation of a string. */
-    toString(): string;
-
-    /**
-      * Returns the character at the specified index.
-      * @param pos The zero-based index of the desired character.
-      */
-    charAt(pos: number): string;
-
-    /**
-      * Returns the Unicode value of the character at the specified location.
-      * @param index The zero-based index of the desired character. If there is no character at the specified index, NaN is returned.
-      */
-    charCodeAt(index: number): number;
-
-    /**
-      * Returns a string that contains the concatenation of two or more strings.
-      * @param strings The strings to append to the end of the string.
-      */
-    concat(...strings: string[]): string;
-
-    /**
-      * Returns the position of the first occurrence of a substring.
-      * @param searchString The substring to search for in the string
-      * @param position The index at which to begin searching the String object. If omitted, search starts at the beginning of the string.
-      */
-    indexOf(searchString: string, position?: number): number;
-
-    /**
-      * Returns the last occurrence of a substring in the string.
-      * @param searchString The substring to search for.
-      * @param position The index at which to begin searching. If omitted, the search begins at the end of the string.
-      */
-    lastIndexOf(searchString: string, position?: number): number;
-
-    /**
-      * Determines whether two strings are equivalent in the current locale.
-      * @param that String to compare to target string
-      */
-    localeCompare(that: string): number;
-
-    /**
-      * Matches a string with a regular expression, and returns an array containing the results of that search.
-      * @param regexp A variable name or string literal containing the regular expression pattern and flags.
-      */
-    match(regexp: string): RegExpMatchArray | null;
-
-    /**
-      * Matches a string with a regular expression, and returns an array containing the results of that search.
-      * @param regexp A regular expression object that contains the regular expression pattern and applicable flags.
-      */
-    match(regexp: RegExp): RegExpMatchArray | null;
-
-    /**
-      * Replaces text in a string, using a regular expression or search string.
-      * @param searchValue A string that represents the regular expression.
-      * @param replaceValue A string containing the text to replace for every successful match of searchValue in this string.
-      */
-    replace(searchValue: string, replaceValue: string): string;
-
-    /**
-      * Replaces text in a string, using a regular expression or search string.
-      * @param searchValue A string that represents the regular expression.
-      * @param replacer A function that returns the replacement text.
-      */
-    replace(searchValue: string, replacer: (substring: string, ...args: any[]) => string): string;
-
-    /**
-      * Replaces text in a string, using a regular expression or search string.
-      * @param searchValue A Regular Expression object containing the regular expression pattern and applicable flags.
-      * @param replaceValue A string containing the text to replace for every successful match of searchValue in this string.
-      */
-    replace(searchValue: RegExp, replaceValue: string): string;
-
-    /**
-      * Replaces text in a string, using a regular expression or search string.
-      * @param searchValue A Regular Expression object containing the regular expression pattern and applicable flags
-      * @param replacer A function that returns the replacement text.
-      */
-    replace(searchValue: RegExp, replacer: (substring: string, ...args: any[]) => string): string;
-
-    /**
-      * Finds the first substring match in a regular expression search.
-      * @param regexp The regular expression pattern and applicable flags.
-      */
-    search(regexp: string): number;
-
-    /**
-      * Finds the first substring match in a regular expression search.
-      * @param regexp The regular expression pattern and applicable flags.
-      */
-    search(regexp: RegExp): number;
-
-    /**
-      * Returns a section of a string.
-      * @param start The index to the beginning of the specified portion of stringObj.
-      * @param end The index to the end of the specified portion of stringObj. The substring includes the characters up to, but not including, the character indicated by end.
-      * If this value is not specified, the substring continues to the end of stringObj.
-      */
-    slice(start?: number, end?: number): string;
-
-    /**
-      * Split a string into substrings using the specified separator and return them as an array.
-      * @param separator A string that identifies character or characters to use in separating the string. If omitted, a single-element array containing the entire string is returned.
-      * @param limit A value used to limit the number of elements returned in the array.
-      */
-    split(separator: string, limit?: number): string[];
-
-    /**
-      * Split a string into substrings using the specified separator and return them as an array.
-      * @param separator A Regular Express that identifies character or characters to use in separating the string. If omitted, a single-element array containing the entire string is returned.
-      * @param limit A value used to limit the number of elements returned in the array.
-      */
-    split(separator: RegExp, limit?: number): string[];
-
-    /**
-      * Returns the substring at the specified location within a String object.
-      * @param start The zero-based index number indicating the beginning of the substring.
-      * @param end Zero-based index number indicating the end of the substring. The substring includes the characters up to, but not including, the character indicated by end.
-      * If end is omitted, the characters from start through the end of the original string are returned.
-      */
-    substring(start: number, end?: number): string;
-
-    /** Converts all the alphabetic characters in a string to lowercase. */
-    toLowerCase(): string;
-
-    /** Converts all alphabetic characters to lowercase, taking into account the host environment's current locale. */
-    toLocaleLowerCase(): string;
-
-    /** Converts all the alphabetic characters in a string to uppercase. */
-    toUpperCase(): string;
-
-    /** Returns a string where all alphabetic characters have been converted to uppercase, taking into account the host environment's current locale. */
-    toLocaleUpperCase(): string;
-
-    /** Removes the leading and trailing white space and line terminator characters from a string. */
-    trim(): string;
-
-    /** Returns the length of a String object. */
-    readonly length: number;
-
-    // IE extensions
-    /**
-      * Gets a substring beginning at the specified location and having the specified length.
-      * @param from The starting position of the desired substring. The index of the first character in the string is zero.
-      * @param length The number of characters to include in the returned substring.
-      */
-    substr(from: number, length?: number): string;
-
-    /** Returns the primitive value of the specified object. */
-    valueOf(): string;
-
-    readonly [index: number]: string;
-}
-
-interface StringConstructor {
-    new (value?: any): String;
-    (value?: any): string;
-    readonly prototype: String;
-    fromCharCode(...codes: number[]): string;
-}
-
-/**
-  * Allows manipulation and formatting of text strings and determination and location of substrings within strings.
-  */
-declare const String: StringConstructor;
-
-interface Boolean {
-    /** Returns the primitive value of the specified object. */
-    valueOf(): boolean;
-}
-
-interface BooleanConstructor {
-    new (value?: any): Boolean;
-    (value?: any): boolean;
-    readonly prototype: Boolean;
-}
-
-declare const Boolean: BooleanConstructor;
-
-interface Number {
-    /**
-      * Returns a string representation of an object.
-      * @param radix Specifies a radix for converting numeric values to strings. This value is only used for numbers.
-      */
-    toString(radix?: number): string;
-
-    /**
-      * Returns a string representing a number in fixed-point notation.
-      * @param fractionDigits Number of digits after the decimal point. Must be in the range 0 - 20, inclusive.
-      */
-    toFixed(fractionDigits?: number): string;
-
-    /**
-      * Returns a string containing a number represented in exponential notation.
-      * @param fractionDigits Number of digits after the decimal point. Must be in the range 0 - 20, inclusive.
-      */
-    toExponential(fractionDigits?: number): string;
-
-    /**
-      * Returns a string containing a number represented either in exponential or fixed-point notation with a specified number of digits.
-      * @param precision Number of significant digits. Must be in the range 1 - 21, inclusive.
-      */
-    toPrecision(precision?: number): string;
-
-    /** Returns the primitive value of the specified object. */
-    valueOf(): number;
-}
-
-interface NumberConstructor {
-    new (value?: any): Number;
-    (value?: any): number;
-    readonly prototype: Number;
-
-    /** The largest number that can be represented in JavaScript. Equal to approximately 1.79E+308. */
-    readonly MAX_VALUE: number;
-
-    /** The closest number to zero that can be represented in JavaScript. Equal to approximately 5.00E-324. */
-    readonly MIN_VALUE: number;
-
-    /**
-      * A value that is not a number.
-      * In equality comparisons, NaN does not equal any value, including itself. To test whether a value is equivalent to NaN, use the isNaN function.
-      */
-    readonly NaN: number;
-
-    /**
-      * A value that is less than the largest negative number that can be represented in JavaScript.
-      * JavaScript displays NEGATIVE_INFINITY values as -infinity.
-      */
-    readonly NEGATIVE_INFINITY: number;
-
-    /**
-      * A value greater than the largest number that can be represented in JavaScript.
-      * JavaScript displays POSITIVE_INFINITY values as infinity.
-      */
-    readonly POSITIVE_INFINITY: number;
-}
-
-/** An object that represents a number of any kind. All JavaScript numbers are 64-bit floating-point numbers. */
-declare const Number: NumberConstructor;
-
-interface TemplateStringsArray extends Array<string> {
-    readonly raw: string[];
-}
-
-interface Math {
-    /** The mathematical constant e. This is Euler's number, the base of natural logarithms. */
-    readonly E: number;
-    /** The natural logarithm of 10. */
-    readonly LN10: number;
-    /** The natural logarithm of 2. */
-    readonly LN2: number;
-    /** The base-2 logarithm of e. */
-    readonly LOG2E: number;
-    /** The base-10 logarithm of e. */
-    readonly LOG10E: number;
-    /** Pi. This is the ratio of the circumference of a circle to its diameter. */
-    readonly PI: number;
-    /** The square root of 0.5, or, equivalently, one divided by the square root of 2. */
-    readonly SQRT1_2: number;
-    /** The square root of 2. */
-    readonly SQRT2: number;
-    /**
-      * Returns the absolute value of a number (the value without regard to whether it is positive or negative).
-      * For example, the absolute value of -5 is the same as the absolute value of 5.
-      * @param x A numeric expression for which the absolute value is needed.
-      */
-    abs(x: number): number;
-    /**
-      * Returns the arc cosine (or inverse cosine) of a number.
-      * @param x A numeric expression.
-      */
-    acos(x: number): number;
-    /**
-      * Returns the arcsine of a number.
-      * @param x A numeric expression.
-      */
-    asin(x: number): number;
-    /**
-      * Returns the arctangent of a number.
-      * @param x A numeric expression for which the arctangent is needed.
-      */
-    atan(x: number): number;
-    /**
-      * Returns the angle (in radians) from the X axis to a point.
-      * @param y A numeric expression representing the cartesian y-coordinate.
-      * @param x A numeric expression representing the cartesian x-coordinate.
-      */
-    atan2(y: number, x: number): number;
-    /**
-      * Returns the smallest number greater than or equal to its numeric argument.
-      * @param x A numeric expression.
-      */
-    ceil(x: number): number;
-    /**
-      * Returns the cosine of a number.
-      * @param x A numeric expression that contains an angle measured in radians.
-      */
-    cos(x: number): number;
-    /**
-      * Returns e (the base of natural logarithms) raised to a power.
-      * @param x A numeric expression representing the power of e.
-      */
-    exp(x: number): number;
-    /**
-      * Returns the greatest number less than or equal to its numeric argument.
-      * @param x A numeric expression.
-      */
-    floor(x: number): number;
-    /**
-      * Returns the natural logarithm (base e) of a number.
-      * @param x A numeric expression.
-      */
-    log(x: number): number;
-    /**
-      * Returns the larger of a set of supplied numeric expressions.
-      * @param values Numeric expressions to be evaluated.
-      */
-    max(...values: number[]): number;
-    /**
-      * Returns the smaller of a set of supplied numeric expressions.
-      * @param values Numeric expressions to be evaluated.
-      */
-    min(...values: number[]): number;
-    /**
-      * Returns the value of a base expression taken to a specified power.
-      * @param x The base value of the expression.
-      * @param y The exponent value of the expression.
-      */
-    pow(x: number, y: number): number;
-    /** Returns a pseudorandom number between 0 and 1. */
-    random(): number;
-    /**
-      * Returns a supplied numeric expression rounded to the nearest number.
-      * @param x The value to be rounded to the nearest number.
-      */
-    round(x: number): number;
-    /**
-      * Returns the sine of a number.
-      * @param x A numeric expression that contains an angle measured in radians.
-      */
-    sin(x: number): number;
-    /**
-      * Returns the square root of a number.
-      * @param x A numeric expression.
-      */
-    sqrt(x: number): number;
-    /**
-      * Returns the tangent of a number.
-      * @param x A numeric expression that contains an angle measured in radians.
-      */
-    tan(x: number): number;
-}
-/** An intrinsic object that provides basic mathematics functionality and constants. */
-declare const Math: Math;
-
-/** Enables basic storage and retrieval of dates and times. */
-interface Date {
-    /** Returns a string representation of a date. The format of the string depends on the locale. */
-    toString(): string;
-    /** Returns a date as a string value. */
-    toDateString(): string;
-    /** Returns a time as a string value. */
-    toTimeString(): string;
-    /** Returns a value as a string value appropriate to the host environment's current locale. */
-    toLocaleString(): string;
-    /** Returns a date as a string value appropriate to the host environment's current locale. */
-    toLocaleDateString(): string;
-    /** Returns a time as a string value appropriate to the host environment's current locale. */
-    toLocaleTimeString(): string;
-    /** Returns the stored time value in milliseconds since midnight, January 1, 1970 UTC. */
-    valueOf(): number;
-    /** Gets the time value in milliseconds. */
-    getTime(): number;
-    /** Gets the year, using local time. */
-    getFullYear(): number;
-    /** Gets the year using Universal Coordinated Time (UTC). */
-    getUTCFullYear(): number;
-    /** Gets the month, using local time. */
-    getMonth(): number;
-    /** Gets the month of a Date object using Universal Coordinated Time (UTC). */
-    getUTCMonth(): number;
-    /** Gets the day-of-the-month, using local time. */
-    getDate(): number;
-    /** Gets the day-of-the-month, using Universal Coordinated Time (UTC). */
-    getUTCDate(): number;
-    /** Gets the day of the week, using local time. */
-    getDay(): number;
-    /** Gets the day of the week using Universal Coordinated Time (UTC). */
-    getUTCDay(): number;
-    /** Gets the hours in a date, using local time. */
-    getHours(): number;
-    /** Gets the hours value in a Date object using Universal Coordinated Time (UTC). */
-    getUTCHours(): number;
-    /** Gets the minutes of a Date object, using local time. */
-    getMinutes(): number;
-    /** Gets the minutes of a Date object using Universal Coordinated Time (UTC). */
-    getUTCMinutes(): number;
-    /** Gets the seconds of a Date object, using local time. */
-    getSeconds(): number;
-    /** Gets the seconds of a Date object using Universal Coordinated Time (UTC). */
-    getUTCSeconds(): number;
-    /** Gets the milliseconds of a Date, using local time. */
-    getMilliseconds(): number;
-    /** Gets the milliseconds of a Date object using Universal Coordinated Time (UTC). */
-    getUTCMilliseconds(): number;
-    /** Gets the difference in minutes between the time on the local computer and Universal Coordinated Time (UTC). */
-    getTimezoneOffset(): number;
-    /**
-      * Sets the date and time value in the Date object.
-      * @param time A numeric value representing the number of elapsed milliseconds since midnight, January 1, 1970 GMT.
-      */
-    setTime(time: number): number;
-    /**
-      * Sets the milliseconds value in the Date object using local time.
-      * @param ms A numeric value equal to the millisecond value.
-      */
-    setMilliseconds(ms: number): number;
-    /**
-      * Sets the milliseconds value in the Date object using Universal Coordinated Time (UTC).
-      * @param ms A numeric value equal to the millisecond value.
-      */
-    setUTCMilliseconds(ms: number): number;
-
-    /**
-      * Sets the seconds value in the Date object using local time.
-      * @param sec A numeric value equal to the seconds value.
-      * @param ms A numeric value equal to the milliseconds value.
-      */
-    setSeconds(sec: number, ms?: number): number;
-    /**
-      * Sets the seconds value in the Date object using Universal Coordinated Time (UTC).
-      * @param sec A numeric value equal to the seconds value.
-      * @param ms A numeric value equal to the milliseconds value.
-      */
-    setUTCSeconds(sec: number, ms?: number): number;
-    /**
-      * Sets the minutes value in the Date object using local time.
-      * @param min A numeric value equal to the minutes value.
-      * @param sec A numeric value equal to the seconds value.
-      * @param ms A numeric value equal to the milliseconds value.
-      */
-    setMinutes(min: number, sec?: number, ms?: number): number;
-    /**
-      * Sets the minutes value in the Date object using Universal Coordinated Time (UTC).
-      * @param min A numeric value equal to the minutes value.
-      * @param sec A numeric value equal to the seconds value.
-      * @param ms A numeric value equal to the milliseconds value.
-      */
-    setUTCMinutes(min: number, sec?: number, ms?: number): number;
-    /**
-      * Sets the hour value in the Date object using local time.
-      * @param hours A numeric value equal to the hours value.
-      * @param min A numeric value equal to the minutes value.
-      * @param sec A numeric value equal to the seconds value.
-      * @param ms A numeric value equal to the milliseconds value.
-      */
-    setHours(hours: number, min?: number, sec?: number, ms?: number): number;
-    /**
-      * Sets the hours value in the Date object using Universal Coordinated Time (UTC).
-      * @param hours A numeric value equal to the hours value.
-      * @param min A numeric value equal to the minutes value.
-      * @param sec A numeric value equal to the seconds value.
-      * @param ms A numeric value equal to the milliseconds value.
-      */
-    setUTCHours(hours: number, min?: number, sec?: number, ms?: number): number;
-    /**
-      * Sets the numeric day-of-the-month value of the Date object using local time.
-      * @param date A numeric value equal to the day of the month.
-      */
-    setDate(date: number): number;
-    /**
-      * Sets the numeric day of the month in the Date object using Universal Coordinated Time (UTC).
-      * @param date A numeric value equal to the day of the month.
-      */
-    setUTCDate(date: number): number;
-    /**
-      * Sets the month value in the Date object using local time.
-      * @param month A numeric value equal to the month. The value for January is 0, and other month values follow consecutively.
-      * @param date A numeric value representing the day of the month. If this value is not supplied, the value from a call to the getDate method is used.
-      */
-    setMonth(month: number, date?: number): number;
-    /**
-      * Sets the month value in the Date object using Universal Coordinated Time (UTC).
-      * @param month A numeric value equal to the month. The value for January is 0, and other month values follow consecutively.
-      * @param date A numeric value representing the day of the month. If it is not supplied, the value from a call to the getUTCDate method is used.
-      */
-    setUTCMonth(month: number, date?: number): number;
-    /**
-      * Sets the year of the Date object using local time.
-      * @param year A numeric value for the year.
-      * @param month A zero-based numeric value for the month (0 for January, 11 for December). Must be specified if numDate is specified.
-      * @param date A numeric value equal for the day of the month.
-      */
-    setFullYear(year: number, month?: number, date?: number): number;
-    /**
-      * Sets the year value in the Date object using Universal Coordinated Time (UTC).
-      * @param year A numeric value equal to the year.
-      * @param month A numeric value equal to the month. The value for January is 0, and other month values follow consecutively. Must be supplied if numDate is supplied.
-      * @param date A numeric value equal to the day of the month.
-      */
-    setUTCFullYear(year: number, month?: number, date?: number): number;
-    /** Returns a date converted to a string using Universal Coordinated Time (UTC). */
-    toUTCString(): string;
-    /** Returns a date as a string value in ISO format. */
-    toISOString(): string;
-    /** Used by the JSON.stringify method to enable the transformation of an object's data for JavaScript Object Notation (JSON) serialization. */
-    toJSON(key?: any): string;
-}
-
-interface DateConstructor {
-    new (): Date;
-    new (value: number): Date;
-    new (value: string): Date;
-    new (year: number, month: number, date?: number, hours?: number, minutes?: number, seconds?: number, ms?: number): Date;
-    (): string;
-    readonly prototype: Date;
-    /**
-      * Parses a string containing a date, and returns the number of milliseconds between that date and midnight, January 1, 1970.
-      * @param s A date string
-      */
-    parse(s: string): number;
-    /**
-      * Returns the number of milliseconds between midnight, January 1, 1970 Universal Coordinated Time (UTC) (or GMT) and the specified date.
-      * @param year The full year designation is required for cross-century date accuracy. If year is between 0 and 99 is used, then year is assumed to be 1900 + year.
-      * @param month The month as an number between 0 and 11 (January to December).
-      * @param date The date as an number between 1 and 31.
-      * @param hours Must be supplied if minutes is supplied. An number from 0 to 23 (midnight to 11pm) that specifies the hour.
-      * @param minutes Must be supplied if seconds is supplied. An number from 0 to 59 that specifies the minutes.
-      * @param seconds Must be supplied if milliseconds is supplied. An number from 0 to 59 that specifies the seconds.
-      * @param ms An number from 0 to 999 that specifies the milliseconds.
-      */
-    UTC(year: number, month: number, date?: number, hours?: number, minutes?: number, seconds?: number, ms?: number): number;
-    now(): number;
-}
-
-declare const Date: DateConstructor;
-
-interface RegExpMatchArray extends Array<string> {
-    index?: number;
-    input?: string;
-}
-
-interface RegExpExecArray extends Array<string> {
-    index: number;
-    input: string;
-}
-
-interface RegExp {
-    /**
-      * Executes a search on a string using a regular expression pattern, and returns an array containing the results of that search.
-      * @param string The String object or string literal on which to perform the search.
-      */
-    exec(string: string): RegExpExecArray | null;
-
-    /**
-      * Returns a Boolean value that indicates whether or not a pattern exists in a searched string.
-      * @param string String on which to perform the search.
-      */
-    test(string: string): boolean;
-
-    /** Returns a copy of the text of the regular expression pattern. Read-only. The regExp argument is a Regular expression object. It can be a variable name or a literal. */
-    readonly source: string;
-
-    /** Returns a Boolean value indicating the state of the global flag (g) used with a regular expression. Default is false. Read-only. */
-    readonly global: boolean;
-
-    /** Returns a Boolean value indicating the state of the ignoreCase flag (i) used with a regular expression. Default is false. Read-only. */
-    readonly ignoreCase: boolean;
-
-    /** Returns a Boolean value indicating the state of the multiline flag (m) used with a regular expression. Default is false. Read-only. */
-    readonly multiline: boolean;
-
-    lastIndex: number;
-
-    // Non-standard extensions
-    compile(): this;
-}
-
-interface RegExpConstructor {
-    new (pattern: RegExp): RegExp;
-    new (pattern: string, flags?: string): RegExp;
-    (pattern: RegExp): RegExp;
-    (pattern: string, flags?: string): RegExp;
-    readonly prototype: RegExp;
-
-    // Non-standard extensions
-    $1: string;
-    $2: string;
-    $3: string;
-    $4: string;
-    $5: string;
-    $6: string;
-    $7: string;
-    $8: string;
-    $9: string;
-    lastMatch: string;
-}
-
-declare const RegExp: RegExpConstructor;
-
-interface Error {
-    name: string;
-    message: string;
-    stack?: string;
-}
-
-interface ErrorConstructor {
-    new (message?: string): Error;
-    (message?: string): Error;
-    readonly prototype: Error;
-}
-
-declare const Error: ErrorConstructor;
-
-interface EvalError extends Error {
-}
-
-interface EvalErrorConstructor {
-    new (message?: string): EvalError;
-    (message?: string): EvalError;
-    readonly prototype: EvalError;
-}
-
-declare const EvalError: EvalErrorConstructor;
-
-interface RangeError extends Error {
-}
-
-interface RangeErrorConstructor {
-    new (message?: string): RangeError;
-    (message?: string): RangeError;
-    readonly prototype: RangeError;
-}
-
-declare const RangeError: RangeErrorConstructor;
-
-interface ReferenceError extends Error {
-}
-
-interface ReferenceErrorConstructor {
-    new (message?: string): ReferenceError;
-    (message?: string): ReferenceError;
-    readonly prototype: ReferenceError;
-}
-
-declare const ReferenceError: ReferenceErrorConstructor;
-
-interface SyntaxError extends Error {
-}
-
-interface SyntaxErrorConstructor {
-    new (message?: string): SyntaxError;
-    (message?: string): SyntaxError;
-    readonly prototype: SyntaxError;
-}
-
-declare const SyntaxError: SyntaxErrorConstructor;
-
-interface TypeError extends Error {
-}
-
-interface TypeErrorConstructor {
-    new (message?: string): TypeError;
-    (message?: string): TypeError;
-    readonly prototype: TypeError;
-}
-
-declare const TypeError: TypeErrorConstructor;
-
-interface URIError extends Error {
-}
-
-interface URIErrorConstructor {
-    new (message?: string): URIError;
-    (message?: string): URIError;
-    readonly prototype: URIError;
-}
-
-declare const URIError: URIErrorConstructor;
-
-interface JSON {
-    /**
-      * Converts a JavaScript Object Notation (JSON) string into an object.
-      * @param text A valid JSON string.
-      * @param reviver A function that transforms the results. This function is called for each member of the object.
-      * If a member contains nested objects, the nested objects are transformed before the parent object is.
-      */
-    parse(text: string, reviver?: (key: any, value: any) => any): any;
-    /**
-      * Converts a JavaScript value to a JavaScript Object Notation (JSON) string.
-      * @param value A JavaScript value, usually an object or array, to be converted.
-      * @param replacer A function that transforms the results.
-      * @param space Adds indentation, white space, and line break characters to the return-value JSON text to make it easier to read.
-      */
-    stringify(value: any, replacer?: (key: string, value: any) => any, space?: string | number): string;
-    /**
-      * Converts a JavaScript value to a JavaScript Object Notation (JSON) string.
-      * @param value A JavaScript value, usually an object or array, to be converted.
-      * @param replacer An array of strings and numbers that acts as a white list for selecting the object properties that will be stringified.
-      * @param space Adds indentation, white space, and line break characters to the return-value JSON text to make it easier to read.
-      */
-    stringify(value: any, replacer?: (number | string)[] | null, space?: string | number): string;
-}
-
-/**
-  * An intrinsic object that provides functions to convert JavaScript values to and from the JavaScript Object Notation (JSON) format.
-  */
-declare const JSON: JSON;
-
-
-/////////////////////////////
-/// ECMAScript Array API (specially handled by compiler)
-/////////////////////////////
-
-interface ReadonlyArray<T> {
-    /**
-      * Gets the length of the array. This is a number one higher than the highest element defined in an array.
-      */
-    readonly length: number;
-    /**
-      * Returns a string representation of an array.
-      */
-    toString(): string;
-    toLocaleString(): string;
-    /**
-      * Combines two or more arrays.
-      * @param items Additional items to add to the end of array1.
-      */
-    concat<U extends ReadonlyArray<T>>(...items: U[]): T[];
-    /**
-      * Combines two or more arrays.
-      * @param items Additional items to add to the end of array1.
-      */
-    concat(...items: T[]): T[];
-    /**
-      * Adds all the elements of an array separated by the specified separator string.
-      * @param separator A string used to separate one element of an array from the next in the resulting String. If omitted, the array elements are separated with a comma.
-      */
-    join(separator?: string): string;
-    /**
-      * Returns a section of an array.
-      * @param start The beginning of the specified portion of the array.
-      * @param end The end of the specified portion of the array.
-      */
-    slice(start?: number, end?: number): T[];
-    /**
-      * Returns the index of the first occurrence of a value in an array.
-      * @param searchElement The value to locate in the array.
-      * @param fromIndex The array index at which to begin the search. If fromIndex is omitted, the search starts at index 0.
-      */
-    indexOf(searchElement: T, fromIndex?: number): number;
-
-    /**
-      * Returns the index of the last occurrence of a specified value in an array.
-      * @param searchElement The value to locate in the array.
-      * @param fromIndex The array index at which to begin the search. If fromIndex is omitted, the search starts at the last index in the array.
-      */
-    lastIndexOf(searchElement: T, fromIndex?: number): number;
-    /**
-      * Determines whether all the members of an array satisfy the specified test.
-      * @param callbackfn A function that accepts up to three arguments. The every method calls the callbackfn function for each element in array1 until the callbackfn returns false, or until the end of the array.
-      * @param thisArg An object to which the this keyword can refer in the callbackfn function. If thisArg is omitted, undefined is used as the this value.
-      */
-    every(callbackfn: (value: T, index: number, array: ReadonlyArray<T>) => boolean, thisArg?: any): boolean;
-    /**
-      * Determines whether the specified callback function returns true for any element of an array.
-      * @param callbackfn A function that accepts up to three arguments. The some method calls the callbackfn function for each element in array1 until the callbackfn returns true, or until the end of the array.
-      * @param thisArg An object to which the this keyword can refer in the callbackfn function. If thisArg is omitted, undefined is used as the this value.
-      */
-    some(callbackfn: (value: T, index: number, array: ReadonlyArray<T>) => boolean, thisArg?: any): boolean;
-    /**
-      * Performs the specified action for each element in an array.
-      * @param callbackfn  A function that accepts up to three arguments. forEach calls the callbackfn function one time for each element in the array.
-      * @param thisArg  An object to which the this keyword can refer in the callbackfn function. If thisArg is omitted, undefined is used as the this value.
-      */
-    forEach(callbackfn: (value: T, index: number, array: ReadonlyArray<T>) => void, thisArg?: any): void;
-    /**
-      * Calls a defined callback function on each element of an array, and returns an array that contains the results.
-      * @param callbackfn A function that accepts up to three arguments. The map method calls the callbackfn function one time for each element in the array.
-      * @param thisArg An object to which the this keyword can refer in the callbackfn function. If thisArg is omitted, undefined is used as the this value.
-      */
-    map<U>(callbackfn: (value: T, index: number, array: ReadonlyArray<T>) => U, thisArg?: any): U[];
-    /**
-      * Returns the elements of an array that meet the condition specified in a callback function.
-      * @param callbackfn A function that accepts up to three arguments. The filter method calls the callbackfn function one time for each element in the array.
-      * @param thisArg An object to which the this keyword can refer in the callbackfn function. If thisArg is omitted, undefined is used as the this value.
-      */
-    filter(callbackfn: (value: T, index: number, array: ReadonlyArray<T>) => any, thisArg?: any): T[];
-    /**
-      * Calls the specified callback function for all the elements in an array. The return value of the callback function is the accumulated result, and is provided as an argument in the next call to the callback function.
-      * @param callbackfn A function that accepts up to four arguments. The reduce method calls the callbackfn function one time for each element in the array.
-      * @param initialValue If initialValue is specified, it is used as the initial value to start the accumulation. The first call to the callbackfn function provides this value as an argument instead of an array value.
-      */
-    reduce(callbackfn: (previousValue: T, currentValue: T, currentIndex: number, array: ReadonlyArray<T>) => T, initialValue?: T): T;
-    /**
-      * Calls the specified callback function for all the elements in an array. The return value of the callback function is the accumulated result, and is provided as an argument in the next call to the callback function.
-      * @param callbackfn A function that accepts up to four arguments. The reduce method calls the callbackfn function one time for each element in the array.
-      * @param initialValue If initialValue is specified, it is used as the initial value to start the accumulation. The first call to the callbackfn function provides this value as an argument instead of an array value.
-      */
-    reduce<U>(callbackfn: (previousValue: U, currentValue: T, currentIndex: number, array: ReadonlyArray<T>) => U, initialValue: U): U;
-    /**
-      * Calls the specified callback function for all the elements in an array, in descending order. The return value of the callback function is the accumulated result, and is provided as an argument in the next call to the callback function.
-      * @param callbackfn A function that accepts up to four arguments. The reduceRight method calls the callbackfn function one time for each element in the array.
-      * @param initialValue If initialValue is specified, it is used as the initial value to start the accumulation. The first call to the callbackfn function provides this value as an argument instead of an array value.
-      */
-    reduceRight(callbackfn: (previousValue: T, currentValue: T, currentIndex: number, array: ReadonlyArray<T>) => T, initialValue?: T): T;
-    /**
-      * Calls the specified callback function for all the elements in an array, in descending order. The return value of the callback function is the accumulated result, and is provided as an argument in the next call to the callback function.
-      * @param callbackfn A function that accepts up to four arguments. The reduceRight method calls the callbackfn function one time for each element in the array.
-      * @param initialValue If initialValue is specified, it is used as the initial value to start the accumulation. The first call to the callbackfn function provides this value as an argument instead of an array value.
-      */
-    reduceRight<U>(callbackfn: (previousValue: U, currentValue: T, currentIndex: number, array: ReadonlyArray<T>) => U, initialValue: U): U;
-
-    readonly [n: number]: T;
-}
-
-interface Array<T> {
-    /**
-      * Gets or sets the length of the array. This is a number one higher than the highest element defined in an array.
-      */
-    length: number;
-    /**
-      * Returns a string representation of an array.
-      */
-    toString(): string;
-    toLocaleString(): string;
-    /**
-      * Appends new elements to an array, and returns the new length of the array.
-      * @param items New elements of the Array.
-      */
-    push(...items: T[]): number;
-    /**
-      * Removes the last element from an array and returns it.
-      */
-    pop(): T | undefined;
-    /**
-      * Combines two or more arrays.
-      * @param items Additional items to add to the end of array1.
-      */
-    concat(...items: (T | T[])[]): T[];
-    /**
-      * Adds all the elements of an array separated by the specified separator string.
-      * @param separator A string used to separate one element of an array from the next in the resulting String. If omitted, the array elements are separated with a comma.
-      */
-    join(separator?: string): string;
-    /**
-      * Reverses the elements in an Array.
-      */
-    reverse(): T[];
-    /**
-      * Removes the first element from an array and returns it.
-      */
-    shift(): T | undefined;
-    /**
-      * Returns a section of an array.
-      * @param start The beginning of the specified portion of the array.
-      * @param end The end of the specified portion of the array.
-      */
-    slice(start?: number, end?: number): T[];
-    /**
-      * Sorts an array.
-      * @param compareFn The name of the function used to determine the order of the elements. If omitted, the elements are sorted in ascending, ASCII character order.
-      */
-    sort(compareFn?: (a: T, b: T) => number): this;
-    /**
-      * Removes elements from an array and, if necessary, inserts new elements in their place, returning the deleted elements.
-      * @param start The zero-based location in the array from which to start removing elements.
-      */
-    splice(start: number): T[];
-    /**
-      * Removes elements from an array and, if necessary, inserts new elements in their place, returning the deleted elements.
-      * @param start The zero-based location in the array from which to start removing elements.
-      * @param deleteCount The number of elements to remove.
-      * @param items Elements to insert into the array in place of the deleted elements.
-      */
-    splice(start: number, deleteCount: number, ...items: T[]): T[];
-    /**
-      * Inserts new elements at the start of an array.
-      * @param items  Elements to insert at the start of the Array.
-      */
-    unshift(...items: T[]): number;
-    /**
-      * Returns the index of the first occurrence of a value in an array.
-      * @param searchElement The value to locate in the array.
-      * @param fromIndex The array index at which to begin the search. If fromIndex is omitted, the search starts at index 0.
-      */
-    indexOf(searchElement: T, fromIndex?: number): number;
-    /**
-      * Returns the index of the last occurrence of a specified value in an array.
-      * @param searchElement The value to locate in the array.
-      * @param fromIndex The array index at which to begin the search. If fromIndex is omitted, the search starts at the last index in the array.
-      */
-    lastIndexOf(searchElement: T, fromIndex?: number): number;
-    /**
-      * Determines whether all the members of an array satisfy the specified test.
-      * @param callbackfn A function that accepts up to three arguments. The every method calls the callbackfn function for each element in array1 until the callbackfn returns false, or until the end of the array.
-      * @param thisArg An object to which the this keyword can refer in the callbackfn function. If thisArg is omitted, undefined is used as the this value.
-      */
-    every(callbackfn: (value: T, index: number, array: T[]) => boolean, thisArg?: any): boolean;
-    /**
-      * Determines whether the specified callback function returns true for any element of an array.
-      * @param callbackfn A function that accepts up to three arguments. The some method calls the callbackfn function for each element in array1 until the callbackfn returns true, or until the end of the array.
-      * @param thisArg An object to which the this keyword can refer in the callbackfn function. If thisArg is omitted, undefined is used as the this value.
-      */
-    some(callbackfn: (value: T, index: number, array: T[]) => boolean, thisArg?: any): boolean;
-    /**
-      * Performs the specified action for each element in an array.
-      * @param callbackfn  A function that accepts up to three arguments. forEach calls the callbackfn function one time for each element in the array.
-      * @param thisArg  An object to which the this keyword can refer in the callbackfn function. If thisArg is omitted, undefined is used as the this value.
-      */
-    forEach(callbackfn: (value: T, index: number, array: T[]) => void, thisArg?: any): void;
-    /**
-      * Calls a defined callback function on each element of an array, and returns an array that contains the results.
-      * @param callbackfn A function that accepts up to three arguments. The map method calls the callbackfn function one time for each element in the array.
-      * @param thisArg An object to which the this keyword can refer in the callbackfn function. If thisArg is omitted, undefined is used as the this value.
-      */
-    map<U>(callbackfn: (value: T, index: number, array: T[]) => U, thisArg?: any): U[];
-    /**
-      * Returns the elements of an array that meet the condition specified in a callback function.
-      * @param callbackfn A function that accepts up to three arguments. The filter method calls the callbackfn function one time for each element in the array.
-      * @param thisArg An object to which the this keyword can refer in the callbackfn function. If thisArg is omitted, undefined is used as the this value.
-      */
-    filter(callbackfn: (value: T, index: number, array: T[]) => any, thisArg?: any): T[];
-    /**
-      * Calls the specified callback function for all the elements in an array. The return value of the callback function is the accumulated result, and is provided as an argument in the next call to the callback function.
-      * @param callbackfn A function that accepts up to four arguments. The reduce method calls the callbackfn function one time for each element in the array.
-      * @param initialValue If initialValue is specified, it is used as the initial value to start the accumulation. The first call to the callbackfn function provides this value as an argument instead of an array value.
-      */
-    reduce(callbackfn: (previousValue: T, currentValue: T, currentIndex: number, array: T[]) => T, initialValue?: T): T;
-    /**
-      * Calls the specified callback function for all the elements in an array. The return value of the callback function is the accumulated result, and is provided as an argument in the next call to the callback function.
-      * @param callbackfn A function that accepts up to four arguments. The reduce method calls the callbackfn function one time for each element in the array.
-      * @param initialValue If initialValue is specified, it is used as the initial value to start the accumulation. The first call to the callbackfn function provides this value as an argument instead of an array value.
-      */
-    reduce<U>(callbackfn: (previousValue: U, currentValue: T, currentIndex: number, array: T[]) => U, initialValue: U): U;
-    /**
-      * Calls the specified callback function for all the elements in an array, in descending order. The return value of the callback function is the accumulated result, and is provided as an argument in the next call to the callback function.
-      * @param callbackfn A function that accepts up to four arguments. The reduceRight method calls the callbackfn function one time for each element in the array.
-      * @param initialValue If initialValue is specified, it is used as the initial value to start the accumulation. The first call to the callbackfn function provides this value as an argument instead of an array value.
-      */
-    reduceRight(callbackfn: (previousValue: T, currentValue: T, currentIndex: number, array: T[]) => T, initialValue?: T): T;
-    /**
-      * Calls the specified callback function for all the elements in an array, in descending order. The return value of the callback function is the accumulated result, and is provided as an argument in the next call to the callback function.
-      * @param callbackfn A function that accepts up to four arguments. The reduceRight method calls the callbackfn function one time for each element in the array.
-      * @param initialValue If initialValue is specified, it is used as the initial value to start the accumulation. The first call to the callbackfn function provides this value as an argument instead of an array value.
-      */
-    reduceRight<U>(callbackfn: (previousValue: U, currentValue: T, currentIndex: number, array: T[]) => U, initialValue: U): U;
-
-    [n: number]: T;
-}
-
-interface ArrayConstructor {
-    new (arrayLength?: number): any[];
-    new <T>(arrayLength: number): T[];
-    new <T>(...items: T[]): T[];
-    (arrayLength?: number): any[];
-    <T>(arrayLength: number): T[];
-    <T>(...items: T[]): T[];
-    isArray(arg: any): arg is Array<any>;
-    readonly prototype: Array<any>;
-}
-
-declare const Array: ArrayConstructor;
-
-interface TypedPropertyDescriptor<T> {
-    enumerable?: boolean;
-    configurable?: boolean;
-    writable?: boolean;
-    value?: T;
-    get?: () => T;
-    set?: (value: T) => void;
-}
-
-declare type ClassDecorator = <TFunction extends Function>(target: TFunction) => TFunction | void;
-declare type PropertyDecorator = (target: Object, propertyKey: string | symbol) => void;
-declare type MethodDecorator = <T>(target: Object, propertyKey: string | symbol, descriptor: TypedPropertyDescriptor<T>) => TypedPropertyDescriptor<T> | void;
-declare type ParameterDecorator = (target: Object, propertyKey: string | symbol, parameterIndex: number) => void;
-
-declare type PromiseConstructorLike = new <T>(executor: (resolve: (value?: T | PromiseLike<T>) => void, reject: (reason?: any) => void) => void) => PromiseLike<T>;
-
-interface PromiseLike<T> {
-    /**
-    * Attaches callbacks for the resolution and/or rejection of the Promise.
-    * @param onfulfilled The callback to execute when the Promise is resolved.
-    * @param onrejected The callback to execute when the Promise is rejected.
-    * @returns A Promise for the completion of which ever callback is executed.
-    */
-    then<TResult>(onfulfilled?: (value: T) => TResult | PromiseLike<TResult>, onrejected?: (reason: any) => TResult | PromiseLike<TResult>): PromiseLike<TResult>;
-    then<TResult>(onfulfilled?: (value: T) => TResult | PromiseLike<TResult>, onrejected?: (reason: any) => void): PromiseLike<TResult>;
-}
-
-interface ArrayLike<T> {
-    readonly length: number;
-    readonly [n: number]: T;
-}
-
-/**
-  * Represents a raw buffer of binary data, which is used to store data for the
-  * different typed arrays. ArrayBuffers cannot be read from or written to directly,
-  * but can be passed to a typed array or DataView Object to interpret the raw
-  * buffer as needed.
-  */
-interface ArrayBuffer {
-    /**
-      * Read-only. The length of the ArrayBuffer (in bytes).
-      */
-    readonly byteLength: number;
-
-    /**
-      * Returns a section of an ArrayBuffer.
-      */
-    slice(begin:number, end?:number): ArrayBuffer;
-}
-
-interface ArrayBufferConstructor {
-    readonly prototype: ArrayBuffer;
-    new (byteLength: number): ArrayBuffer;
-    isView(arg: any): arg is ArrayBufferView;
-}
-declare const ArrayBuffer: ArrayBufferConstructor;
-
-interface ArrayBufferView {
-    /**
-      * The ArrayBuffer instance referenced by the array.
-      */
-    buffer: ArrayBuffer;
-
-    /**
-      * The length in bytes of the array.
-      */
-    byteLength: number;
-
-    /**
-      * The offset in bytes of the array.
-      */
-    byteOffset: number;
-}
-
-interface DataView {
-    readonly buffer: ArrayBuffer;
-    readonly byteLength: number;
-    readonly byteOffset: number;
-    /**
-      * Gets the Float32 value at the specified byte offset from the start of the view. There is
-      * no alignment constraint; multi-byte values may be fetched from any offset.
-      * @param byteOffset The place in the buffer at which the value should be retrieved.
-      */
-    getFloat32(byteOffset: number, littleEndian?: boolean): number;
-
-    /**
-      * Gets the Float64 value at the specified byte offset from the start of the view. There is
-      * no alignment constraint; multi-byte values may be fetched from any offset.
-      * @param byteOffset The place in the buffer at which the value should be retrieved.
-      */
-    getFloat64(byteOffset: number, littleEndian?: boolean): number;
-
-    /**
-      * Gets the Int8 value at the specified byte offset from the start of the view. There is
-      * no alignment constraint; multi-byte values may be fetched from any offset.
-      * @param byteOffset The place in the buffer at which the value should be retrieved.
-      */
-    getInt8(byteOffset: number): number;
-
-    /**
-      * Gets the Int16 value at the specified byte offset from the start of the view. There is
-      * no alignment constraint; multi-byte values may be fetched from any offset.
-      * @param byteOffset The place in the buffer at which the value should be retrieved.
-      */
-    getInt16(byteOffset: number, littleEndian?: boolean): number;
-    /**
-      * Gets the Int32 value at the specified byte offset from the start of the view. There is
-      * no alignment constraint; multi-byte values may be fetched from any offset.
-      * @param byteOffset The place in the buffer at which the value should be retrieved.
-      */
-    getInt32(byteOffset: number, littleEndian?: boolean): number;
-
-    /**
-      * Gets the Uint8 value at the specified byte offset from the start of the view. There is
-      * no alignment constraint; multi-byte values may be fetched from any offset.
-      * @param byteOffset The place in the buffer at which the value should be retrieved.
-      */
-    getUint8(byteOffset: number): number;
-
-    /**
-      * Gets the Uint16 value at the specified byte offset from the start of the view. There is
-      * no alignment constraint; multi-byte values may be fetched from any offset.
-      * @param byteOffset The place in the buffer at which the value should be retrieved.
-      */
-    getUint16(byteOffset: number, littleEndian?: boolean): number;
-
-    /**
-      * Gets the Uint32 value at the specified byte offset from the start of the view. There is
-      * no alignment constraint; multi-byte values may be fetched from any offset.
-      * @param byteOffset The place in the buffer at which the value should be retrieved.
-      */
-    getUint32(byteOffset: number, littleEndian?: boolean): number;
-
-    /**
-      * Stores an Float32 value at the specified byte offset from the start of the view.
-      * @param byteOffset The place in the buffer at which the value should be set.
-      * @param value The value to set.
-      * @param littleEndian If false or undefined, a big-endian value should be written,
-      * otherwise a little-endian value should be written.
-      */
-    setFloat32(byteOffset: number, value: number, littleEndian?: boolean): void;
-
-    /**
-      * Stores an Float64 value at the specified byte offset from the start of the view.
-      * @param byteOffset The place in the buffer at which the value should be set.
-      * @param value The value to set.
-      * @param littleEndian If false or undefined, a big-endian value should be written,
-      * otherwise a little-endian value should be written.
-      */
-    setFloat64(byteOffset: number, value: number, littleEndian?: boolean): void;
-
-    /**
-      * Stores an Int8 value at the specified byte offset from the start of the view.
-      * @param byteOffset The place in the buffer at which the value should be set.
-      * @param value The value to set.
-      */
-    setInt8(byteOffset: number, value: number): void;
-
-    /**
-      * Stores an Int16 value at the specified byte offset from the start of the view.
-      * @param byteOffset The place in the buffer at which the value should be set.
-      * @param value The value to set.
-      * @param littleEndian If false or undefined, a big-endian value should be written,
-      * otherwise a little-endian value should be written.
-      */
-    setInt16(byteOffset: number, value: number, littleEndian?: boolean): void;
-
-    /**
-      * Stores an Int32 value at the specified byte offset from the start of the view.
-      * @param byteOffset The place in the buffer at which the value should be set.
-      * @param value The value to set.
-      * @param littleEndian If false or undefined, a big-endian value should be written,
-      * otherwise a little-endian value should be written.
-      */
-    setInt32(byteOffset: number, value: number, littleEndian?: boolean): void;
-
-    /**
-      * Stores an Uint8 value at the specified byte offset from the start of the view.
-      * @param byteOffset The place in the buffer at which the value should be set.
-      * @param value The value to set.
-      */
-    setUint8(byteOffset: number, value: number): void;
-
-    /**
-      * Stores an Uint16 value at the specified byte offset from the start of the view.
-      * @param byteOffset The place in the buffer at which the value should be set.
-      * @param value The value to set.
-      * @param littleEndian If false or undefined, a big-endian value should be written,
-      * otherwise a little-endian value should be written.
-      */
-    setUint16(byteOffset: number, value: number, littleEndian?: boolean): void;
-
-    /**
-      * Stores an Uint32 value at the specified byte offset from the start of the view.
-      * @param byteOffset The place in the buffer at which the value should be set.
-      * @param value The value to set.
-      * @param littleEndian If false or undefined, a big-endian value should be written,
-      * otherwise a little-endian value should be written.
-      */
-    setUint32(byteOffset: number, value: number, littleEndian?: boolean): void;
-}
-
-interface DataViewConstructor {
-    new (buffer: ArrayBuffer, byteOffset?: number, byteLength?: number): DataView;
-}
-declare const DataView: DataViewConstructor;
-
-/**
-  * A typed array of 8-bit integer values. The contents are initialized to 0. If the requested
-  * number of bytes could not be allocated an exception is raised.
-  */
-interface Int8Array {
-    /**
-      * The size in bytes of each element in the array.
-      */
-    readonly BYTES_PER_ELEMENT: number;
-
-    /**
-      * The ArrayBuffer instance referenced by the array.
-      */
-    readonly buffer: ArrayBuffer;
-
-    /**
-      * The length in bytes of the array.
-      */
-    readonly byteLength: number;
-
-    /**
-      * The offset in bytes of the array.
-      */
-    readonly byteOffset: number;
-
-    /**
-      * Returns the this object after copying a section of the array identified by start and end
-      * to the same array starting at position target
-      * @param target If target is negative, it is treated as length+target where length is the
-      * length of the array.
-      * @param start If start is negative, it is treated as length+start. If end is negative, it
-      * is treated as length+end.
-      * @param end If not specified, length of the this object is used as its default value.
-      */
-    copyWithin(target: number, start: number, end?: number): this;
-
-    /**
-      * Determines whether all the members of an array satisfy the specified test.
-      * @param callbackfn A function that accepts up to three arguments. The every method calls
-      * the callbackfn function for each element in array1 until the callbackfn returns false,
-      * or until the end of the array.
-      * @param thisArg An object to which the this keyword can refer in the callbackfn function.
-      * If thisArg is omitted, undefined is used as the this value.
-      */
-    every(callbackfn: (value: number, index: number, array: Int8Array) => boolean, thisArg?: any): boolean;
-
-    /**
-        * Returns the this object after filling the section identified by start and end with value
-        * @param value value to fill array section with
-        * @param start index to start filling the array at. If start is negative, it is treated as
-        * length+start where length is the length of the array.
-        * @param end index to stop filling the array at. If end is negative, it is treated as
-        * length+end.
-        */
-    fill(value: number, start?: number, end?: number): this;
-
-    /**
-      * Returns the elements of an array that meet the condition specified in a callback function.
-      * @param callbackfn A function that accepts up to three arguments. The filter method calls
-      * the callbackfn function one time for each element in the array.
-      * @param thisArg An object to which the this keyword can refer in the callbackfn function.
-      * If thisArg is omitted, undefined is used as the this value.
-      */
-    filter(callbackfn: (value: number, index: number, array: Int8Array) => any, thisArg?: any): Int8Array;
-
-    /**
-      * Returns the value of the first element in the array where predicate is true, and undefined
-      * otherwise.
-      * @param predicate find calls predicate once for each element of the array, in ascending
-      * order, until it finds one where predicate returns true. If such an element is found, find
-      * immediately returns that element value. Otherwise, find returns undefined.
-      * @param thisArg If provided, it will be used as the this value for each invocation of
-      * predicate. If it is not provided, undefined is used instead.
-      */
-    find(predicate: (value: number, index: number, obj: Array<number>) => boolean, thisArg?: any): number | undefined;
-
-    /**
-      * Returns the index of the first element in the array where predicate is true, and undefined
-      * otherwise.
-      * @param predicate find calls predicate once for each element of the array, in ascending
-      * order, until it finds one where predicate returns true. If such an element is found, 
-      * findIndex immediately returns that element index. Otherwise, findIndex returns -1.
-      * @param thisArg If provided, it will be used as the this value for each invocation of
-      * predicate. If it is not provided, undefined is used instead.
-      */
-    findIndex(predicate: (value: number) => boolean, thisArg?: any): number;
-
-    /**
-      * Performs the specified action for each element in an array.
-      * @param callbackfn  A function that accepts up to three arguments. forEach calls the
-      * callbackfn function one time for each element in the array.
-      * @param thisArg  An object to which the this keyword can refer in the callbackfn function.
-      * If thisArg is omitted, undefined is used as the this value.
-      */
-    forEach(callbackfn: (value: number, index: number, array: Int8Array) => void, thisArg?: any): void;
-
-    /**
-      * Returns the index of the first occurrence of a value in an array.
-      * @param searchElement The value to locate in the array.
-      * @param fromIndex The array index at which to begin the search. If fromIndex is omitted, the
-      *  search starts at index 0.
-      */
-    indexOf(searchElement: number, fromIndex?: number): number;
-
-    /**
-      * Adds all the elements of an array separated by the specified separator string.
-      * @param separator A string used to separate one element of an array from the next in the
-      * resulting String. If omitted, the array elements are separated with a comma.
-      */
-    join(separator?: string): string;
-
-    /**
-      * Returns the index of the last occurrence of a value in an array.
-      * @param searchElement The value to locate in the array.
-      * @param fromIndex The array index at which to begin the search. If fromIndex is omitted, the
-      * search starts at index 0.
-      */
-    lastIndexOf(searchElement: number, fromIndex?: number): number;
-
-    /**
-      * The length of the array.
-      */
-    readonly length: number;
-
-    /**
-      * Calls a defined callback function on each element of an array, and returns an array that
-      * contains the results.
-      * @param callbackfn A function that accepts up to three arguments. The map method calls the
-      * callbackfn function one time for each element in the array.
-      * @param thisArg An object to which the this keyword can refer in the callbackfn function.
-      * If thisArg is omitted, undefined is used as the this value.
-      */
-    map(callbackfn: (value: number, index: number, array: Int8Array) => number, thisArg?: any): Int8Array;
-
-    /**
-      * Calls the specified callback function for all the elements in an array. The return value of
-      * the callback function is the accumulated result, and is provided as an argument in the next
-      * call to the callback function.
-      * @param callbackfn A function that accepts up to four arguments. The reduce method calls the
-      * callbackfn function one time for each element in the array.
-      * @param initialValue If initialValue is specified, it is used as the initial value to start
-      * the accumulation. The first call to the callbackfn function provides this value as an argument
-      * instead of an array value.
-      */
-    reduce(callbackfn: (previousValue: number, currentValue: number, currentIndex: number, array: Int8Array) => number, initialValue?: number): number;
-
-    /**
-      * Calls the specified callback function for all the elements in an array. The return value of
-      * the callback function is the accumulated result, and is provided as an argument in the next
-      * call to the callback function.
-      * @param callbackfn A function that accepts up to four arguments. The reduce method calls the
-      * callbackfn function one time for each element in the array.
-      * @param initialValue If initialValue is specified, it is used as the initial value to start
-      * the accumulation. The first call to the callbackfn function provides this value as an argument
-      * instead of an array value.
-      */
-    reduce<U>(callbackfn: (previousValue: U, currentValue: number, currentIndex: number, array: Int8Array) => U, initialValue: U): U;
-
-    /**
-      * Calls the specified callback function for all the elements in an array, in descending order.
-      * The return value of the callback function is the accumulated result, and is provided as an
-      * argument in the next call to the callback function.
-      * @param callbackfn A function that accepts up to four arguments. The reduceRight method calls
-      * the callbackfn function one time for each element in the array.
-      * @param initialValue If initialValue is specified, it is used as the initial value to start
-      * the accumulation. The first call to the callbackfn function provides this value as an
-      * argument instead of an array value.
-      */
-    reduceRight(callbackfn: (previousValue: number, currentValue: number, currentIndex: number, array: Int8Array) => number, initialValue?: number): number;
-
-    /**
-      * Calls the specified callback function for all the elements in an array, in descending order.
-      * The return value of the callback function is the accumulated result, and is provided as an
-      * argument in the next call to the callback function.
-      * @param callbackfn A function that accepts up to four arguments. The reduceRight method calls
-      * the callbackfn function one time for each element in the array.
-      * @param initialValue If initialValue is specified, it is used as the initial value to start
-      * the accumulation. The first call to the callbackfn function provides this value as an argument
-      * instead of an array value.
-      */
-    reduceRight<U>(callbackfn: (previousValue: U, currentValue: number, currentIndex: number, array: Int8Array) => U, initialValue: U): U;
-
-    /**
-      * Reverses the elements in an Array.
-      */
-    reverse(): Int8Array;
-
-    /**
-      * Sets a value or an array of values.
-      * @param index The index of the location to set.
-      * @param value The value to set.
-      */
-    set(index: number, value: number): void;
-
-    /**
-      * Sets a value or an array of values.
-      * @param array A typed or untyped array of values to set.
-      * @param offset The index in the current array at which the values are to be written.
-      */
-    set(array: ArrayLike<number>, offset?: number): void;
-
-    /**
-      * Returns a section of an array.
-      * @param start The beginning of the specified portion of the array.
-      * @param end The end of the specified portion of the array.
-      */
-    slice(start?: number, end?: number): Int8Array;
-
-    /**
-      * Determines whether the specified callback function returns true for any element of an array.
-      * @param callbackfn A function that accepts up to three arguments. The some method calls the
-      * callbackfn function for each element in array1 until the callbackfn returns true, or until
-      * the end of the array.
-      * @param thisArg An object to which the this keyword can refer in the callbackfn function.
-      * If thisArg is omitted, undefined is used as the this value.
-      */
-    some(callbackfn: (value: number, index: number, array: Int8Array) => boolean, thisArg?: any): boolean;
-
-    /**
-      * Sorts an array.
-      * @param compareFn The name of the function used to determine the order of the elements. If
-      * omitted, the elements are sorted in ascending, ASCII character order.
-      */
-    sort(compareFn?: (a: number, b: number) => number): this;
-
-    /**
-      * Gets a new Int8Array view of the ArrayBuffer store for this array, referencing the elements
-      * at begin, inclusive, up to end, exclusive.
-      * @param begin The index of the beginning of the array.
-      * @param end The index of the end of the array.
-      */
-    subarray(begin: number, end?: number): Int8Array;
-
-    /**
-      * Converts a number to a string by using the current locale.
-      */
-    toLocaleString(): string;
-
-    /**
-      * Returns a string representation of an array.
-      */
-    toString(): string;
-
-    [index: number]: number;
-}
-interface Int8ArrayConstructor {
-    readonly prototype: Int8Array;
-    new (length: number): Int8Array;
-    new (array: ArrayLike<number>): Int8Array;
-    new (buffer: ArrayBuffer, byteOffset?: number, length?: number): Int8Array;
-
-    /**
-      * The size in bytes of each element in the array.
-      */
-    readonly BYTES_PER_ELEMENT: number;
-
-    /**
-      * Returns a new array from a set of elements.
-      * @param items A set of elements to include in the new array object.
-      */
-    of(...items: number[]): Int8Array;
-
-    /**
-      * Creates an array from an array-like or iterable object.
-      * @param arrayLike An array-like or iterable object to convert to an array.
-      * @param mapfn A mapping function to call on every element of the array.
-      * @param thisArg Value of 'this' used to invoke the mapfn.
-      */
-    from(arrayLike: ArrayLike<number>, mapfn?: (v: number, k: number) => number, thisArg?: any): Int8Array;
-
-}
-declare const Int8Array: Int8ArrayConstructor;
-
-/**
-  * A typed array of 8-bit unsigned integer values. The contents are initialized to 0. If the
-  * requested number of bytes could not be allocated an exception is raised.
-  */
-interface Uint8Array {
-    /**
-      * The size in bytes of each element in the array.
-      */
-    readonly BYTES_PER_ELEMENT: number;
-
-    /**
-      * The ArrayBuffer instance referenced by the array.
-      */
-    readonly buffer: ArrayBuffer;
-
-    /**
-      * The length in bytes of the array.
-      */
-    readonly byteLength: number;
-
-    /**
-      * The offset in bytes of the array.
-      */
-    readonly byteOffset: number;
-
-    /**
-      * Returns the this object after copying a section of the array identified by start and end
-      * to the same array starting at position target
-      * @param target If target is negative, it is treated as length+target where length is the
-      * length of the array.
-      * @param start If start is negative, it is treated as length+start. If end is negative, it
-      * is treated as length+end.
-      * @param end If not specified, length of the this object is used as its default value.
-      */
-    copyWithin(target: number, start: number, end?: number): this;
-
-    /**
-      * Determines whether all the members of an array satisfy the specified test.
-      * @param callbackfn A function that accepts up to three arguments. The every method calls
-      * the callbackfn function for each element in array1 until the callbackfn returns false,
-      * or until the end of the array.
-      * @param thisArg An object to which the this keyword can refer in the callbackfn function.
-      * If thisArg is omitted, undefined is used as the this value.
-      */
-    every(callbackfn: (value: number, index: number, array: Uint8Array) => boolean, thisArg?: any): boolean;
-
-    /**
-        * Returns the this object after filling the section identified by start and end with value
-        * @param value value to fill array section with
-        * @param start index to start filling the array at. If start is negative, it is treated as
-        * length+start where length is the length of the array.
-        * @param end index to stop filling the array at. If end is negative, it is treated as
-        * length+end.
-        */
-    fill(value: number, start?: number, end?: number): this;
-
-    /**
-      * Returns the elements of an array that meet the condition specified in a callback function.
-      * @param callbackfn A function that accepts up to three arguments. The filter method calls
-      * the callbackfn function one time for each element in the array.
-      * @param thisArg An object to which the this keyword can refer in the callbackfn function.
-      * If thisArg is omitted, undefined is used as the this value.
-      */
-    filter(callbackfn: (value: number, index: number, array: Uint8Array) => any, thisArg?: any): Uint8Array;
-
-    /**
-      * Returns the value of the first element in the array where predicate is true, and undefined
-      * otherwise.
-      * @param predicate find calls predicate once for each element of the array, in ascending
-      * order, until it finds one where predicate returns true. If such an element is found, find
-      * immediately returns that element value. Otherwise, find returns undefined.
-      * @param thisArg If provided, it will be used as the this value for each invocation of
-      * predicate. If it is not provided, undefined is used instead.
-      */
-    find(predicate: (value: number, index: number, obj: Array<number>) => boolean, thisArg?: any): number | undefined;
-
-    /**
-      * Returns the index of the first element in the array where predicate is true, and undefined
-      * otherwise.
-      * @param predicate find calls predicate once for each element of the array, in ascending
-      * order, until it finds one where predicate returns true. If such an element is found, 
-      * findIndex immediately returns that element index. Otherwise, findIndex returns -1.
-      * @param thisArg If provided, it will be used as the this value for each invocation of
-      * predicate. If it is not provided, undefined is used instead.
-      */
-    findIndex(predicate: (value: number) => boolean, thisArg?: any): number;
-
-    /**
-      * Performs the specified action for each element in an array.
-      * @param callbackfn  A function that accepts up to three arguments. forEach calls the
-      * callbackfn function one time for each element in the array.
-      * @param thisArg  An object to which the this keyword can refer in the callbackfn function.
-      * If thisArg is omitted, undefined is used as the this value.
-      */
-    forEach(callbackfn: (value: number, index: number, array: Uint8Array) => void, thisArg?: any): void;
-
-    /**
-      * Returns the index of the first occurrence of a value in an array.
-      * @param searchElement The value to locate in the array.
-      * @param fromIndex The array index at which to begin the search. If fromIndex is omitted, the
-      *  search starts at index 0.
-      */
-    indexOf(searchElement: number, fromIndex?: number): number;
-
-    /**
-      * Adds all the elements of an array separated by the specified separator string.
-      * @param separator A string used to separate one element of an array from the next in the
-      * resulting String. If omitted, the array elements are separated with a comma.
-      */
-    join(separator?: string): string;
-
-    /**
-      * Returns the index of the last occurrence of a value in an array.
-      * @param searchElement The value to locate in the array.
-      * @param fromIndex The array index at which to begin the search. If fromIndex is omitted, the
-      * search starts at index 0.
-      */
-    lastIndexOf(searchElement: number, fromIndex?: number): number;
-
-    /**
-      * The length of the array.
-      */
-    readonly length: number;
-
-    /**
-      * Calls a defined callback function on each element of an array, and returns an array that
-      * contains the results.
-      * @param callbackfn A function that accepts up to three arguments. The map method calls the
-      * callbackfn function one time for each element in the array.
-      * @param thisArg An object to which the this keyword can refer in the callbackfn function.
-      * If thisArg is omitted, undefined is used as the this value.
-      */
-    map(callbackfn: (value: number, index: number, array: Uint8Array) => number, thisArg?: any): Uint8Array;
-
-    /**
-      * Calls the specified callback function for all the elements in an array. The return value of
-      * the callback function is the accumulated result, and is provided as an argument in the next
-      * call to the callback function.
-      * @param callbackfn A function that accepts up to four arguments. The reduce method calls the
-      * callbackfn function one time for each element in the array.
-      * @param initialValue If initialValue is specified, it is used as the initial value to start
-      * the accumulation. The first call to the callbackfn function provides this value as an argument
-      * instead of an array value.
-      */
-    reduce(callbackfn: (previousValue: number, currentValue: number, currentIndex: number, array: Uint8Array) => number, initialValue?: number): number;
-
-    /**
-      * Calls the specified callback function for all the elements in an array. The return value of
-      * the callback function is the accumulated result, and is provided as an argument in the next
-      * call to the callback function.
-      * @param callbackfn A function that accepts up to four arguments. The reduce method calls the
-      * callbackfn function one time for each element in the array.
-      * @param initialValue If initialValue is specified, it is used as the initial value to start
-      * the accumulation. The first call to the callbackfn function provides this value as an argument
-      * instead of an array value.
-      */
-    reduce<U>(callbackfn: (previousValue: U, currentValue: number, currentIndex: number, array: Uint8Array) => U, initialValue: U): U;
-
-    /**
-      * Calls the specified callback function for all the elements in an array, in descending order.
-      * The return value of the callback function is the accumulated result, and is provided as an
-      * argument in the next call to the callback function.
-      * @param callbackfn A function that accepts up to four arguments. The reduceRight method calls
-      * the callbackfn function one time for each element in the array.
-      * @param initialValue If initialValue is specified, it is used as the initial value to start
-      * the accumulation. The first call to the callbackfn function provides this value as an
-      * argument instead of an array value.
-      */
-    reduceRight(callbackfn: (previousValue: number, currentValue: number, currentIndex: number, array: Uint8Array) => number, initialValue?: number): number;
-
-    /**
-      * Calls the specified callback function for all the elements in an array, in descending order.
-      * The return value of the callback function is the accumulated result, and is provided as an
-      * argument in the next call to the callback function.
-      * @param callbackfn A function that accepts up to four arguments. The reduceRight method calls
-      * the callbackfn function one time for each element in the array.
-      * @param initialValue If initialValue is specified, it is used as the initial value to start
-      * the accumulation. The first call to the callbackfn function provides this value as an argument
-      * instead of an array value.
-      */
-    reduceRight<U>(callbackfn: (previousValue: U, currentValue: number, currentIndex: number, array: Uint8Array) => U, initialValue: U): U;
-
-    /**
-      * Reverses the elements in an Array.
-      */
-    reverse(): Uint8Array;
-
-    /**
-      * Sets a value or an array of values.
-      * @param index The index of the location to set.
-      * @param value The value to set.
-      */
-    set(index: number, value: number): void;
-
-    /**
-      * Sets a value or an array of values.
-      * @param array A typed or untyped array of values to set.
-      * @param offset The index in the current array at which the values are to be written.
-      */
-    set(array: ArrayLike<number>, offset?: number): void;
-
-    /**
-      * Returns a section of an array.
-      * @param start The beginning of the specified portion of the array.
-      * @param end The end of the specified portion of the array.
-      */
-    slice(start?: number, end?: number): Uint8Array;
-
-    /**
-      * Determines whether the specified callback function returns true for any element of an array.
-      * @param callbackfn A function that accepts up to three arguments. The some method calls the
-      * callbackfn function for each element in array1 until the callbackfn returns true, or until
-      * the end of the array.
-      * @param thisArg An object to which the this keyword can refer in the callbackfn function.
-      * If thisArg is omitted, undefined is used as the this value.
-      */
-    some(callbackfn: (value: number, index: number, array: Uint8Array) => boolean, thisArg?: any): boolean;
-
-    /**
-      * Sorts an array.
-      * @param compareFn The name of the function used to determine the order of the elements. If
-      * omitted, the elements are sorted in ascending, ASCII character order.
-      */
-    sort(compareFn?: (a: number, b: number) => number): this;
-
-    /**
-      * Gets a new Uint8Array view of the ArrayBuffer store for this array, referencing the elements
-      * at begin, inclusive, up to end, exclusive.
-      * @param begin The index of the beginning of the array.
-      * @param end The index of the end of the array.
-      */
-    subarray(begin: number, end?: number): Uint8Array;
-
-    /**
-      * Converts a number to a string by using the current locale.
-      */
-    toLocaleString(): string;
-
-    /**
-      * Returns a string representation of an array.
-      */
-    toString(): string;
-
-    [index: number]: number;
-}
-
-interface Uint8ArrayConstructor {
-    readonly prototype: Uint8Array;
-    new (length: number): Uint8Array;
-    new (array: ArrayLike<number>): Uint8Array;
-    new (buffer: ArrayBuffer, byteOffset?: number, length?: number): Uint8Array;
-
-    /**
-      * The size in bytes of each element in the array.
-      */
-    readonly BYTES_PER_ELEMENT: number;
-
-    /**
-      * Returns a new array from a set of elements.
-      * @param items A set of elements to include in the new array object.
-      */
-    of(...items: number[]): Uint8Array;
-
-    /**
-      * Creates an array from an array-like or iterable object.
-      * @param arrayLike An array-like or iterable object to convert to an array.
-      * @param mapfn A mapping function to call on every element of the array.
-      * @param thisArg Value of 'this' used to invoke the mapfn.
-      */
-    from(arrayLike: ArrayLike<number>, mapfn?: (v: number, k: number) => number, thisArg?: any): Uint8Array;
-
-}
-declare const Uint8Array: Uint8ArrayConstructor;
-
-/**
-  * A typed array of 8-bit unsigned integer (clamped) values. The contents are initialized to 0.
-  * If the requested number of bytes could not be allocated an exception is raised.
-  */
-interface Uint8ClampedArray {
-    /**
-      * The size in bytes of each element in the array.
-      */
-    readonly BYTES_PER_ELEMENT: number;
-
-    /**
-      * The ArrayBuffer instance referenced by the array.
-      */
-    readonly buffer: ArrayBuffer;
-
-    /**
-      * The length in bytes of the array.
-      */
-    readonly byteLength: number;
-
-    /**
-      * The offset in bytes of the array.
-      */
-    readonly byteOffset: number;
-
-    /**
-      * Returns the this object after copying a section of the array identified by start and end
-      * to the same array starting at position target
-      * @param target If target is negative, it is treated as length+target where length is the
-      * length of the array.
-      * @param start If start is negative, it is treated as length+start. If end is negative, it
-      * is treated as length+end.
-      * @param end If not specified, length of the this object is used as its default value.
-      */
-    copyWithin(target: number, start: number, end?: number): this;
-
-    /**
-      * Determines whether all the members of an array satisfy the specified test.
-      * @param callbackfn A function that accepts up to three arguments. The every method calls
-      * the callbackfn function for each element in array1 until the callbackfn returns false,
-      * or until the end of the array.
-      * @param thisArg An object to which the this keyword can refer in the callbackfn function.
-      * If thisArg is omitted, undefined is used as the this value.
-      */
-    every(callbackfn: (value: number, index: number, array: Uint8ClampedArray) => boolean, thisArg?: any): boolean;
-
-    /**
-        * Returns the this object after filling the section identified by start and end with value
-        * @param value value to fill array section with
-        * @param start index to start filling the array at. If start is negative, it is treated as
-        * length+start where length is the length of the array.
-        * @param end index to stop filling the array at. If end is negative, it is treated as
-        * length+end.
-        */
-    fill(value: number, start?: number, end?: number): this;
-
-    /**
-      * Returns the elements of an array that meet the condition specified in a callback function.
-      * @param callbackfn A function that accepts up to three arguments. The filter method calls
-      * the callbackfn function one time for each element in the array.
-      * @param thisArg An object to which the this keyword can refer in the callbackfn function.
-      * If thisArg is omitted, undefined is used as the this value.
-      */
-    filter(callbackfn: (value: number, index: number, array: Uint8ClampedArray) => any, thisArg?: any): Uint8ClampedArray;
-
-    /**
-      * Returns the value of the first element in the array where predicate is true, and undefined
-      * otherwise.
-      * @param predicate find calls predicate once for each element of the array, in ascending
-      * order, until it finds one where predicate returns true. If such an element is found, find
-      * immediately returns that element value. Otherwise, find returns undefined.
-      * @param thisArg If provided, it will be used as the this value for each invocation of
-      * predicate. If it is not provided, undefined is used instead.
-      */
-    find(predicate: (value: number, index: number, obj: Array<number>) => boolean, thisArg?: any): number | undefined;
-
-    /**
-      * Returns the index of the first element in the array where predicate is true, and undefined
-      * otherwise.
-      * @param predicate find calls predicate once for each element of the array, in ascending
-      * order, until it finds one where predicate returns true. If such an element is found, 
-      * findIndex immediately returns that element index. Otherwise, findIndex returns -1.
-      * @param thisArg If provided, it will be used as the this value for each invocation of
-      * predicate. If it is not provided, undefined is used instead.
-      */
-    findIndex(predicate: (value: number) => boolean, thisArg?: any): number;
-
-    /**
-      * Performs the specified action for each element in an array.
-      * @param callbackfn  A function that accepts up to three arguments. forEach calls the
-      * callbackfn function one time for each element in the array.
-      * @param thisArg  An object to which the this keyword can refer in the callbackfn function.
-      * If thisArg is omitted, undefined is used as the this value.
-      */
-    forEach(callbackfn: (value: number, index: number, array: Uint8ClampedArray) => void, thisArg?: any): void;
-
-    /**
-      * Returns the index of the first occurrence of a value in an array.
-      * @param searchElement The value to locate in the array.
-      * @param fromIndex The array index at which to begin the search. If fromIndex is omitted, the
-      *  search starts at index 0.
-      */
-    indexOf(searchElement: number, fromIndex?: number): number;
-
-    /**
-      * Adds all the elements of an array separated by the specified separator string.
-      * @param separator A string used to separate one element of an array from the next in the
-      * resulting String. If omitted, the array elements are separated with a comma.
-      */
-    join(separator?: string): string;
-
-    /**
-      * Returns the index of the last occurrence of a value in an array.
-      * @param searchElement The value to locate in the array.
-      * @param fromIndex The array index at which to begin the search. If fromIndex is omitted, the
-      * search starts at index 0.
-      */
-    lastIndexOf(searchElement: number, fromIndex?: number): number;
-
-    /**
-      * The length of the array.
-      */
-    readonly length: number;
-
-    /**
-      * Calls a defined callback function on each element of an array, and returns an array that
-      * contains the results.
-      * @param callbackfn A function that accepts up to three arguments. The map method calls the
-      * callbackfn function one time for each element in the array.
-      * @param thisArg An object to which the this keyword can refer in the callbackfn function.
-      * If thisArg is omitted, undefined is used as the this value.
-      */
-    map(callbackfn: (value: number, index: number, array: Uint8ClampedArray) => number, thisArg?: any): Uint8ClampedArray;
-
-    /**
-      * Calls the specified callback function for all the elements in an array. The return value of
-      * the callback function is the accumulated result, and is provided as an argument in the next
-      * call to the callback function.
-      * @param callbackfn A function that accepts up to four arguments. The reduce method calls the
-      * callbackfn function one time for each element in the array.
-      * @param initialValue If initialValue is specified, it is used as the initial value to start
-      * the accumulation. The first call to the callbackfn function provides this value as an argument
-      * instead of an array value.
-      */
-    reduce(callbackfn: (previousValue: number, currentValue: number, currentIndex: number, array: Uint8ClampedArray) => number, initialValue?: number): number;
-
-    /**
-      * Calls the specified callback function for all the elements in an array. The return value of
-      * the callback function is the accumulated result, and is provided as an argument in the next
-      * call to the callback function.
-      * @param callbackfn A function that accepts up to four arguments. The reduce method calls the
-      * callbackfn function one time for each element in the array.
-      * @param initialValue If initialValue is specified, it is used as the initial value to start
-      * the accumulation. The first call to the callbackfn function provides this value as an argument
-      * instead of an array value.
-      */
-    reduce<U>(callbackfn: (previousValue: U, currentValue: number, currentIndex: number, array: Uint8ClampedArray) => U, initialValue: U): U;
-
-    /**
-      * Calls the specified callback function for all the elements in an array, in descending order.
-      * The return value of the callback function is the accumulated result, and is provided as an
-      * argument in the next call to the callback function.
-      * @param callbackfn A function that accepts up to four arguments. The reduceRight method calls
-      * the callbackfn function one time for each element in the array.
-      * @param initialValue If initialValue is specified, it is used as the initial value to start
-      * the accumulation. The first call to the callbackfn function provides this value as an
-      * argument instead of an array value.
-      */
-    reduceRight(callbackfn: (previousValue: number, currentValue: number, currentIndex: number, array: Uint8ClampedArray) => number, initialValue?: number): number;
-
-    /**
-      * Calls the specified callback function for all the elements in an array, in descending order.
-      * The return value of the callback function is the accumulated result, and is provided as an
-      * argument in the next call to the callback function.
-      * @param callbackfn A function that accepts up to four arguments. The reduceRight method calls
-      * the callbackfn function one time for each element in the array.
-      * @param initialValue If initialValue is specified, it is used as the initial value to start
-      * the accumulation. The first call to the callbackfn function provides this value as an argument
-      * instead of an array value.
-      */
-    reduceRight<U>(callbackfn: (previousValue: U, currentValue: number, currentIndex: number, array: Uint8ClampedArray) => U, initialValue: U): U;
-
-    /**
-      * Reverses the elements in an Array.
-      */
-    reverse(): Uint8ClampedArray;
-
-    /**
-      * Sets a value or an array of values.
-      * @param index The index of the location to set.
-      * @param value The value to set.
-      */
-    set(index: number, value: number): void;
-
-    /**
-      * Sets a value or an array of values.
-      * @param array A typed or untyped array of values to set.
-      * @param offset The index in the current array at which the values are to be written.
-      */
-    set(array: Uint8ClampedArray, offset?: number): void;
-
-    /**
-      * Returns a section of an array.
-      * @param start The beginning of the specified portion of the array.
-      * @param end The end of the specified portion of the array.
-      */
-    slice(start?: number, end?: number): Uint8ClampedArray;
-
-    /**
-      * Determines whether the specified callback function returns true for any element of an array.
-      * @param callbackfn A function that accepts up to three arguments. The some method calls the
-      * callbackfn function for each element in array1 until the callbackfn returns true, or until
-      * the end of the array.
-      * @param thisArg An object to which the this keyword can refer in the callbackfn function.
-      * If thisArg is omitted, undefined is used as the this value.
-      */
-    some(callbackfn: (value: number, index: number, array: Uint8ClampedArray) => boolean, thisArg?: any): boolean;
-
-    /**
-      * Sorts an array.
-      * @param compareFn The name of the function used to determine the order of the elements. If
-      * omitted, the elements are sorted in ascending, ASCII character order.
-      */
-    sort(compareFn?: (a: number, b: number) => number): this;
-
-    /**
-      * Gets a new Uint8ClampedArray view of the ArrayBuffer store for this array, referencing the elements
-      * at begin, inclusive, up to end, exclusive.
-      * @param begin The index of the beginning of the array.
-      * @param end The index of the end of the array.
-      */
-    subarray(begin: number, end?: number): Uint8ClampedArray;
-
-    /**
-      * Converts a number to a string by using the current locale.
-      */
-    toLocaleString(): string;
-
-    /**
-      * Returns a string representation of an array.
-      */
-    toString(): string;
-
-    [index: number]: number;
-}
-
-interface Uint8ClampedArrayConstructor {
-    readonly prototype: Uint8ClampedArray;
-    new (length: number): Uint8ClampedArray;
-    new (array: ArrayLike<number>): Uint8ClampedArray;
-    new (buffer: ArrayBuffer, byteOffset?: number, length?: number): Uint8ClampedArray;
-
-    /**
-      * The size in bytes of each element in the array.
-      */
-    readonly BYTES_PER_ELEMENT: number;
-
-    /**
-      * Returns a new array from a set of elements.
-      * @param items A set of elements to include in the new array object.
-      */
-    of(...items: number[]): Uint8ClampedArray;
-
-    /**
-      * Creates an array from an array-like or iterable object.
-      * @param arrayLike An array-like or iterable object to convert to an array.
-      * @param mapfn A mapping function to call on every element of the array.
-      * @param thisArg Value of 'this' used to invoke the mapfn.
-      */
-    from(arrayLike: ArrayLike<number>, mapfn?: (v: number, k: number) => number, thisArg?: any): Uint8ClampedArray;
-}
-declare const Uint8ClampedArray: Uint8ClampedArrayConstructor;
-
-/**
-  * A typed array of 16-bit signed integer values. The contents are initialized to 0. If the
-  * requested number of bytes could not be allocated an exception is raised.
-  */
-interface Int16Array {
-    /**
-      * The size in bytes of each element in the array.
-      */
-    readonly BYTES_PER_ELEMENT: number;
-
-    /**
-      * The ArrayBuffer instance referenced by the array.
-      */
-    readonly buffer: ArrayBuffer;
-
-    /**
-      * The length in bytes of the array.
-      */
-    readonly byteLength: number;
-
-    /**
-      * The offset in bytes of the array.
-      */
-    readonly byteOffset: number;
-
-    /**
-      * Returns the this object after copying a section of the array identified by start and end
-      * to the same array starting at position target
-      * @param target If target is negative, it is treated as length+target where length is the
-      * length of the array.
-      * @param start If start is negative, it is treated as length+start. If end is negative, it
-      * is treated as length+end.
-      * @param end If not specified, length of the this object is used as its default value.
-      */
-    copyWithin(target: number, start: number, end?: number): this;
-
-    /**
-      * Determines whether all the members of an array satisfy the specified test.
-      * @param callbackfn A function that accepts up to three arguments. The every method calls
-      * the callbackfn function for each element in array1 until the callbackfn returns false,
-      * or until the end of the array.
-      * @param thisArg An object to which the this keyword can refer in the callbackfn function.
-      * If thisArg is omitted, undefined is used as the this value.
-      */
-    every(callbackfn: (value: number, index: number, array: Int16Array) => boolean, thisArg?: any): boolean;
-
-    /**
-        * Returns the this object after filling the section identified by start and end with value
-        * @param value value to fill array section with
-        * @param start index to start filling the array at. If start is negative, it is treated as
-        * length+start where length is the length of the array.
-        * @param end index to stop filling the array at. If end is negative, it is treated as
-        * length+end.
-        */
-    fill(value: number, start?: number, end?: number): this;
-
-    /**
-      * Returns the elements of an array that meet the condition specified in a callback function.
-      * @param callbackfn A function that accepts up to three arguments. The filter method calls
-      * the callbackfn function one time for each element in the array.
-      * @param thisArg An object to which the this keyword can refer in the callbackfn function.
-      * If thisArg is omitted, undefined is used as the this value.
-      */
-    filter(callbackfn: (value: number, index: number, array: Int16Array) => any, thisArg?: any): Int16Array;
-
-    /**
-      * Returns the value of the first element in the array where predicate is true, and undefined
-      * otherwise.
-      * @param predicate find calls predicate once for each element of the array, in ascending
-      * order, until it finds one where predicate returns true. If such an element is found, find
-      * immediately returns that element value. Otherwise, find returns undefined.
-      * @param thisArg If provided, it will be used as the this value for each invocation of
-      * predicate. If it is not provided, undefined is used instead.
-      */
-    find(predicate: (value: number, index: number, obj: Array<number>) => boolean, thisArg?: any): number | undefined;
-
-    /**
-      * Returns the index of the first element in the array where predicate is true, and undefined
-      * otherwise.
-      * @param predicate find calls predicate once for each element of the array, in ascending
-      * order, until it finds one where predicate returns true. If such an element is found, 
-      * findIndex immediately returns that element index. Otherwise, findIndex returns -1.
-      * @param thisArg If provided, it will be used as the this value for each invocation of
-      * predicate. If it is not provided, undefined is used instead.
-      */
-    findIndex(predicate: (value: number) => boolean, thisArg?: any): number;
-
-    /**
-      * Performs the specified action for each element in an array.
-      * @param callbackfn  A function that accepts up to three arguments. forEach calls the
-      * callbackfn function one time for each element in the array.
-      * @param thisArg  An object to which the this keyword can refer in the callbackfn function.
-      * If thisArg is omitted, undefined is used as the this value.
-      */
-    forEach(callbackfn: (value: number, index: number, array: Int16Array) => void, thisArg?: any): void;
-
-    /**
-      * Returns the index of the first occurrence of a value in an array.
-      * @param searchElement The value to locate in the array.
-      * @param fromIndex The array index at which to begin the search. If fromIndex is omitted, the
-      *  search starts at index 0.
-      */
-    indexOf(searchElement: number, fromIndex?: number): number;
-
-    /**
-      * Adds all the elements of an array separated by the specified separator string.
-      * @param separator A string used to separate one element of an array from the next in the
-      * resulting String. If omitted, the array elements are separated with a comma.
-      */
-    join(separator?: string): string;
-
-    /**
-      * Returns the index of the last occurrence of a value in an array.
-      * @param searchElement The value to locate in the array.
-      * @param fromIndex The array index at which to begin the search. If fromIndex is omitted, the
-      * search starts at index 0.
-      */
-    lastIndexOf(searchElement: number, fromIndex?: number): number;
-
-    /**
-      * The length of the array.
-      */
-    readonly length: number;
-
-    /**
-      * Calls a defined callback function on each element of an array, and returns an array that
-      * contains the results.
-      * @param callbackfn A function that accepts up to three arguments. The map method calls the
-      * callbackfn function one time for each element in the array.
-      * @param thisArg An object to which the this keyword can refer in the callbackfn function.
-      * If thisArg is omitted, undefined is used as the this value.
-      */
-    map(callbackfn: (value: number, index: number, array: Int16Array) => number, thisArg?: any): Int16Array;
-
-    /**
-      * Calls the specified callback function for all the elements in an array. The return value of
-      * the callback function is the accumulated result, and is provided as an argument in the next
-      * call to the callback function.
-      * @param callbackfn A function that accepts up to four arguments. The reduce method calls the
-      * callbackfn function one time for each element in the array.
-      * @param initialValue If initialValue is specified, it is used as the initial value to start
-      * the accumulation. The first call to the callbackfn function provides this value as an argument
-      * instead of an array value.
-      */
-    reduce(callbackfn: (previousValue: number, currentValue: number, currentIndex: number, array: Int16Array) => number, initialValue?: number): number;
-
-    /**
-      * Calls the specified callback function for all the elements in an array. The return value of
-      * the callback function is the accumulated result, and is provided as an argument in the next
-      * call to the callback function.
-      * @param callbackfn A function that accepts up to four arguments. The reduce method calls the
-      * callbackfn function one time for each element in the array.
-      * @param initialValue If initialValue is specified, it is used as the initial value to start
-      * the accumulation. The first call to the callbackfn function provides this value as an argument
-      * instead of an array value.
-      */
-    reduce<U>(callbackfn: (previousValue: U, currentValue: number, currentIndex: number, array: Int16Array) => U, initialValue: U): U;
-
-    /**
-      * Calls the specified callback function for all the elements in an array, in descending order.
-      * The return value of the callback function is the accumulated result, and is provided as an
-      * argument in the next call to the callback function.
-      * @param callbackfn A function that accepts up to four arguments. The reduceRight method calls
-      * the callbackfn function one time for each element in the array.
-      * @param initialValue If initialValue is specified, it is used as the initial value to start
-      * the accumulation. The first call to the callbackfn function provides this value as an
-      * argument instead of an array value.
-      */
-    reduceRight(callbackfn: (previousValue: number, currentValue: number, currentIndex: number, array: Int16Array) => number, initialValue?: number): number;
-
-    /**
-      * Calls the specified callback function for all the elements in an array, in descending order.
-      * The return value of the callback function is the accumulated result, and is provided as an
-      * argument in the next call to the callback function.
-      * @param callbackfn A function that accepts up to four arguments. The reduceRight method calls
-      * the callbackfn function one time for each element in the array.
-      * @param initialValue If initialValue is specified, it is used as the initial value to start
-      * the accumulation. The first call to the callbackfn function provides this value as an argument
-      * instead of an array value.
-      */
-    reduceRight<U>(callbackfn: (previousValue: U, currentValue: number, currentIndex: number, array: Int16Array) => U, initialValue: U): U;
-
-    /**
-      * Reverses the elements in an Array.
-      */
-    reverse(): Int16Array;
-
-    /**
-      * Sets a value or an array of values.
-      * @param index The index of the location to set.
-      * @param value The value to set.
-      */
-    set(index: number, value: number): void;
-
-    /**
-      * Sets a value or an array of values.
-      * @param array A typed or untyped array of values to set.
-      * @param offset The index in the current array at which the values are to be written.
-      */
-    set(array: ArrayLike<number>, offset?: number): void;
-
-    /**
-      * Returns a section of an array.
-      * @param start The beginning of the specified portion of the array.
-      * @param end The end of the specified portion of the array.
-      */
-    slice(start?: number, end?: number): Int16Array;
-
-    /**
-      * Determines whether the specified callback function returns true for any element of an array.
-      * @param callbackfn A function that accepts up to three arguments. The some method calls the
-      * callbackfn function for each element in array1 until the callbackfn returns true, or until
-      * the end of the array.
-      * @param thisArg An object to which the this keyword can refer in the callbackfn function.
-      * If thisArg is omitted, undefined is used as the this value.
-      */
-    some(callbackfn: (value: number, index: number, array: Int16Array) => boolean, thisArg?: any): boolean;
-
-    /**
-      * Sorts an array.
-      * @param compareFn The name of the function used to determine the order of the elements. If
-      * omitted, the elements are sorted in ascending, ASCII character order.
-      */
-    sort(compareFn?: (a: number, b: number) => number): this;
-
-    /**
-      * Gets a new Int16Array view of the ArrayBuffer store for this array, referencing the elements
-      * at begin, inclusive, up to end, exclusive.
-      * @param begin The index of the beginning of the array.
-      * @param end The index of the end of the array.
-      */
-    subarray(begin: number, end?: number): Int16Array;
-
-    /**
-      * Converts a number to a string by using the current locale.
-      */
-    toLocaleString(): string;
-
-    /**
-      * Returns a string representation of an array.
-      */
-    toString(): string;
-
-    [index: number]: number;
-}
-
-interface Int16ArrayConstructor {
-    readonly prototype: Int16Array;
-    new (length: number): Int16Array;
-    new (array: ArrayLike<number>): Int16Array;
-    new (buffer: ArrayBuffer, byteOffset?: number, length?: number): Int16Array;
-
-    /**
-      * The size in bytes of each element in the array.
-      */
-    readonly BYTES_PER_ELEMENT: number;
-
-    /**
-      * Returns a new array from a set of elements.
-      * @param items A set of elements to include in the new array object.
-      */
-    of(...items: number[]): Int16Array;
-
-    /**
-      * Creates an array from an array-like or iterable object.
-      * @param arrayLike An array-like or iterable object to convert to an array.
-      * @param mapfn A mapping function to call on every element of the array.
-      * @param thisArg Value of 'this' used to invoke the mapfn.
-      */
-    from(arrayLike: ArrayLike<number>, mapfn?: (v: number, k: number) => number, thisArg?: any): Int16Array;
-
-}
-declare const Int16Array: Int16ArrayConstructor;
-
-/**
-  * A typed array of 16-bit unsigned integer values. The contents are initialized to 0. If the
-  * requested number of bytes could not be allocated an exception is raised.
-  */
-interface Uint16Array {
-    /**
-      * The size in bytes of each element in the array.
-      */
-    readonly BYTES_PER_ELEMENT: number;
-
-    /**
-      * The ArrayBuffer instance referenced by the array.
-      */
-    readonly buffer: ArrayBuffer;
-
-    /**
-      * The length in bytes of the array.
-      */
-    readonly byteLength: number;
-
-    /**
-      * The offset in bytes of the array.
-      */
-    readonly byteOffset: number;
-
-    /**
-      * Returns the this object after copying a section of the array identified by start and end
-      * to the same array starting at position target
-      * @param target If target is negative, it is treated as length+target where length is the
-      * length of the array.
-      * @param start If start is negative, it is treated as length+start. If end is negative, it
-      * is treated as length+end.
-      * @param end If not specified, length of the this object is used as its default value.
-      */
-    copyWithin(target: number, start: number, end?: number): this;
-
-    /**
-      * Determines whether all the members of an array satisfy the specified test.
-      * @param callbackfn A function that accepts up to three arguments. The every method calls
-      * the callbackfn function for each element in array1 until the callbackfn returns false,
-      * or until the end of the array.
-      * @param thisArg An object to which the this keyword can refer in the callbackfn function.
-      * If thisArg is omitted, undefined is used as the this value.
-      */
-    every(callbackfn: (value: number, index: number, array: Uint16Array) => boolean, thisArg?: any): boolean;
-
-    /**
-        * Returns the this object after filling the section identified by start and end with value
-        * @param value value to fill array section with
-        * @param start index to start filling the array at. If start is negative, it is treated as
-        * length+start where length is the length of the array.
-        * @param end index to stop filling the array at. If end is negative, it is treated as
-        * length+end.
-        */
-    fill(value: number, start?: number, end?: number): this;
-
-    /**
-      * Returns the elements of an array that meet the condition specified in a callback function.
-      * @param callbackfn A function that accepts up to three arguments. The filter method calls
-      * the callbackfn function one time for each element in the array.
-      * @param thisArg An object to which the this keyword can refer in the callbackfn function.
-      * If thisArg is omitted, undefined is used as the this value.
-      */
-    filter(callbackfn: (value: number, index: number, array: Uint16Array) => any, thisArg?: any): Uint16Array;
-
-    /**
-      * Returns the value of the first element in the array where predicate is true, and undefined
-      * otherwise.
-      * @param predicate find calls predicate once for each element of the array, in ascending
-      * order, until it finds one where predicate returns true. If such an element is found, find
-      * immediately returns that element value. Otherwise, find returns undefined.
-      * @param thisArg If provided, it will be used as the this value for each invocation of
-      * predicate. If it is not provided, undefined is used instead.
-      */
-    find(predicate: (value: number, index: number, obj: Array<number>) => boolean, thisArg?: any): number | undefined;
-
-    /**
-      * Returns the index of the first element in the array where predicate is true, and undefined
-      * otherwise.
-      * @param predicate find calls predicate once for each element of the array, in ascending
-      * order, until it finds one where predicate returns true. If such an element is found, 
-      * findIndex immediately returns that element index. Otherwise, findIndex returns -1.
-      * @param thisArg If provided, it will be used as the this value for each invocation of
-      * predicate. If it is not provided, undefined is used instead.
-      */
-    findIndex(predicate: (value: number) => boolean, thisArg?: any): number;
-
-    /**
-      * Performs the specified action for each element in an array.
-      * @param callbackfn  A function that accepts up to three arguments. forEach calls the
-      * callbackfn function one time for each element in the array.
-      * @param thisArg  An object to which the this keyword can refer in the callbackfn function.
-      * If thisArg is omitted, undefined is used as the this value.
-      */
-    forEach(callbackfn: (value: number, index: number, array: Uint16Array) => void, thisArg?: any): void;
-
-    /**
-      * Returns the index of the first occurrence of a value in an array.
-      * @param searchElement The value to locate in the array.
-      * @param fromIndex The array index at which to begin the search. If fromIndex is omitted, the
-      *  search starts at index 0.
-      */
-    indexOf(searchElement: number, fromIndex?: number): number;
-
-    /**
-      * Adds all the elements of an array separated by the specified separator string.
-      * @param separator A string used to separate one element of an array from the next in the
-      * resulting String. If omitted, the array elements are separated with a comma.
-      */
-    join(separator?: string): string;
-
-    /**
-      * Returns the index of the last occurrence of a value in an array.
-      * @param searchElement The value to locate in the array.
-      * @param fromIndex The array index at which to begin the search. If fromIndex is omitted, the
-      * search starts at index 0.
-      */
-    lastIndexOf(searchElement: number, fromIndex?: number): number;
-
-    /**
-      * The length of the array.
-      */
-    readonly length: number;
-
-    /**
-      * Calls a defined callback function on each element of an array, and returns an array that
-      * contains the results.
-      * @param callbackfn A function that accepts up to three arguments. The map method calls the
-      * callbackfn function one time for each element in the array.
-      * @param thisArg An object to which the this keyword can refer in the callbackfn function.
-      * If thisArg is omitted, undefined is used as the this value.
-      */
-    map(callbackfn: (value: number, index: number, array: Uint16Array) => number, thisArg?: any): Uint16Array;
-
-    /**
-      * Calls the specified callback function for all the elements in an array. The return value of
-      * the callback function is the accumulated result, and is provided as an argument in the next
-      * call to the callback function.
-      * @param callbackfn A function that accepts up to four arguments. The reduce method calls the
-      * callbackfn function one time for each element in the array.
-      * @param initialValue If initialValue is specified, it is used as the initial value to start
-      * the accumulation. The first call to the callbackfn function provides this value as an argument
-      * instead of an array value.
-      */
-    reduce(callbackfn: (previousValue: number, currentValue: number, currentIndex: number, array: Uint16Array) => number, initialValue?: number): number;
-
-    /**
-      * Calls the specified callback function for all the elements in an array. The return value of
-      * the callback function is the accumulated result, and is provided as an argument in the next
-      * call to the callback function.
-      * @param callbackfn A function that accepts up to four arguments. The reduce method calls the
-      * callbackfn function one time for each element in the array.
-      * @param initialValue If initialValue is specified, it is used as the initial value to start
-      * the accumulation. The first call to the callbackfn function provides this value as an argument
-      * instead of an array value.
-      */
-    reduce<U>(callbackfn: (previousValue: U, currentValue: number, currentIndex: number, array: Uint16Array) => U, initialValue: U): U;
-
-    /**
-      * Calls the specified callback function for all the elements in an array, in descending order.
-      * The return value of the callback function is the accumulated result, and is provided as an
-      * argument in the next call to the callback function.
-      * @param callbackfn A function that accepts up to four arguments. The reduceRight method calls
-      * the callbackfn function one time for each element in the array.
-      * @param initialValue If initialValue is specified, it is used as the initial value to start
-      * the accumulation. The first call to the callbackfn function provides this value as an
-      * argument instead of an array value.
-      */
-    reduceRight(callbackfn: (previousValue: number, currentValue: number, currentIndex: number, array: Uint16Array) => number, initialValue?: number): number;
-
-    /**
-      * Calls the specified callback function for all the elements in an array, in descending order.
-      * The return value of the callback function is the accumulated result, and is provided as an
-      * argument in the next call to the callback function.
-      * @param callbackfn A function that accepts up to four arguments. The reduceRight method calls
-      * the callbackfn function one time for each element in the array.
-      * @param initialValue If initialValue is specified, it is used as the initial value to start
-      * the accumulation. The first call to the callbackfn function provides this value as an argument
-      * instead of an array value.
-      */
-    reduceRight<U>(callbackfn: (previousValue: U, currentValue: number, currentIndex: number, array: Uint16Array) => U, initialValue: U): U;
-
-    /**
-      * Reverses the elements in an Array.
-      */
-    reverse(): Uint16Array;
-
-    /**
-      * Sets a value or an array of values.
-      * @param index The index of the location to set.
-      * @param value The value to set.
-      */
-    set(index: number, value: number): void;
-
-    /**
-      * Sets a value or an array of values.
-      * @param array A typed or untyped array of values to set.
-      * @param offset The index in the current array at which the values are to be written.
-      */
-    set(array: ArrayLike<number>, offset?: number): void;
-
-    /**
-      * Returns a section of an array.
-      * @param start The beginning of the specified portion of the array.
-      * @param end The end of the specified portion of the array.
-      */
-    slice(start?: number, end?: number): Uint16Array;
-
-    /**
-      * Determines whether the specified callback function returns true for any element of an array.
-      * @param callbackfn A function that accepts up to three arguments. The some method calls the
-      * callbackfn function for each element in array1 until the callbackfn returns true, or until
-      * the end of the array.
-      * @param thisArg An object to which the this keyword can refer in the callbackfn function.
-      * If thisArg is omitted, undefined is used as the this value.
-      */
-    some(callbackfn: (value: number, index: number, array: Uint16Array) => boolean, thisArg?: any): boolean;
-
-    /**
-      * Sorts an array.
-      * @param compareFn The name of the function used to determine the order of the elements. If
-      * omitted, the elements are sorted in ascending, ASCII character order.
-      */
-    sort(compareFn?: (a: number, b: number) => number): this;
-
-    /**
-      * Gets a new Uint16Array view of the ArrayBuffer store for this array, referencing the elements
-      * at begin, inclusive, up to end, exclusive.
-      * @param begin The index of the beginning of the array.
-      * @param end The index of the end of the array.
-      */
-    subarray(begin: number, end?: number): Uint16Array;
-
-    /**
-      * Converts a number to a string by using the current locale.
-      */
-    toLocaleString(): string;
-
-    /**
-      * Returns a string representation of an array.
-      */
-    toString(): string;
-
-    [index: number]: number;
-}
-
-interface Uint16ArrayConstructor {
-    readonly prototype: Uint16Array;
-    new (length: number): Uint16Array;
-    new (array: ArrayLike<number>): Uint16Array;
-    new (buffer: ArrayBuffer, byteOffset?: number, length?: number): Uint16Array;
-
-    /**
-      * The size in bytes of each element in the array.
-      */
-    readonly BYTES_PER_ELEMENT: number;
-
-    /**
-      * Returns a new array from a set of elements.
-      * @param items A set of elements to include in the new array object.
-      */
-    of(...items: number[]): Uint16Array;
-
-    /**
-      * Creates an array from an array-like or iterable object.
-      * @param arrayLike An array-like or iterable object to convert to an array.
-      * @param mapfn A mapping function to call on every element of the array.
-      * @param thisArg Value of 'this' used to invoke the mapfn.
-      */
-    from(arrayLike: ArrayLike<number>, mapfn?: (v: number, k: number) => number, thisArg?: any): Uint16Array;
-
-}
-declare const Uint16Array: Uint16ArrayConstructor;
-/**
-  * A typed array of 32-bit signed integer values. The contents are initialized to 0. If the
-  * requested number of bytes could not be allocated an exception is raised.
-  */
-interface Int32Array {
-    /**
-      * The size in bytes of each element in the array.
-      */
-    readonly BYTES_PER_ELEMENT: number;
-
-    /**
-      * The ArrayBuffer instance referenced by the array.
-      */
-    readonly buffer: ArrayBuffer;
-
-    /**
-      * The length in bytes of the array.
-      */
-    readonly byteLength: number;
-
-    /**
-      * The offset in bytes of the array.
-      */
-    readonly byteOffset: number;
-
-    /**
-      * Returns the this object after copying a section of the array identified by start and end
-      * to the same array starting at position target
-      * @param target If target is negative, it is treated as length+target where length is the
-      * length of the array.
-      * @param start If start is negative, it is treated as length+start. If end is negative, it
-      * is treated as length+end.
-      * @param end If not specified, length of the this object is used as its default value.
-      */
-    copyWithin(target: number, start: number, end?: number): this;
-
-    /**
-      * Determines whether all the members of an array satisfy the specified test.
-      * @param callbackfn A function that accepts up to three arguments. The every method calls
-      * the callbackfn function for each element in array1 until the callbackfn returns false,
-      * or until the end of the array.
-      * @param thisArg An object to which the this keyword can refer in the callbackfn function.
-      * If thisArg is omitted, undefined is used as the this value.
-      */
-    every(callbackfn: (value: number, index: number, array: Int32Array) => boolean, thisArg?: any): boolean;
-
-    /**
-        * Returns the this object after filling the section identified by start and end with value
-        * @param value value to fill array section with
-        * @param start index to start filling the array at. If start is negative, it is treated as
-        * length+start where length is the length of the array.
-        * @param end index to stop filling the array at. If end is negative, it is treated as
-        * length+end.
-        */
-    fill(value: number, start?: number, end?: number): this;
-
-    /**
-      * Returns the elements of an array that meet the condition specified in a callback function.
-      * @param callbackfn A function that accepts up to three arguments. The filter method calls
-      * the callbackfn function one time for each element in the array.
-      * @param thisArg An object to which the this keyword can refer in the callbackfn function.
-      * If thisArg is omitted, undefined is used as the this value.
-      */
-    filter(callbackfn: (value: number, index: number, array: Int32Array) => any, thisArg?: any): Int32Array;
-
-    /**
-      * Returns the value of the first element in the array where predicate is true, and undefined
-      * otherwise.
-      * @param predicate find calls predicate once for each element of the array, in ascending
-      * order, until it finds one where predicate returns true. If such an element is found, find
-      * immediately returns that element value. Otherwise, find returns undefined.
-      * @param thisArg If provided, it will be used as the this value for each invocation of
-      * predicate. If it is not provided, undefined is used instead.
-      */
-    find(predicate: (value: number, index: number, obj: Array<number>) => boolean, thisArg?: any): number | undefined;
-
-    /**
-      * Returns the index of the first element in the array where predicate is true, and undefined
-      * otherwise.
-      * @param predicate find calls predicate once for each element of the array, in ascending
-      * order, until it finds one where predicate returns true. If such an element is found, 
-      * findIndex immediately returns that element index. Otherwise, findIndex returns -1.
-      * @param thisArg If provided, it will be used as the this value for each invocation of
-      * predicate. If it is not provided, undefined is used instead.
-      */
-    findIndex(predicate: (value: number) => boolean, thisArg?: any): number;
-
-    /**
-      * Performs the specified action for each element in an array.
-      * @param callbackfn  A function that accepts up to three arguments. forEach calls the
-      * callbackfn function one time for each element in the array.
-      * @param thisArg  An object to which the this keyword can refer in the callbackfn function.
-      * If thisArg is omitted, undefined is used as the this value.
-      */
-    forEach(callbackfn: (value: number, index: number, array: Int32Array) => void, thisArg?: any): void;
-
-    /**
-      * Returns the index of the first occurrence of a value in an array.
-      * @param searchElement The value to locate in the array.
-      * @param fromIndex The array index at which to begin the search. If fromIndex is omitted, the
-      *  search starts at index 0.
-      */
-    indexOf(searchElement: number, fromIndex?: number): number;
-
-    /**
-      * Adds all the elements of an array separated by the specified separator string.
-      * @param separator A string used to separate one element of an array from the next in the
-      * resulting String. If omitted, the array elements are separated with a comma.
-      */
-    join(separator?: string): string;
-
-    /**
-      * Returns the index of the last occurrence of a value in an array.
-      * @param searchElement The value to locate in the array.
-      * @param fromIndex The array index at which to begin the search. If fromIndex is omitted, the
-      * search starts at index 0.
-      */
-    lastIndexOf(searchElement: number, fromIndex?: number): number;
-
-    /**
-      * The length of the array.
-      */
-    readonly length: number;
-
-    /**
-      * Calls a defined callback function on each element of an array, and returns an array that
-      * contains the results.
-      * @param callbackfn A function that accepts up to three arguments. The map method calls the
-      * callbackfn function one time for each element in the array.
-      * @param thisArg An object to which the this keyword can refer in the callbackfn function.
-      * If thisArg is omitted, undefined is used as the this value.
-      */
-    map(callbackfn: (value: number, index: number, array: Int32Array) => number, thisArg?: any): Int32Array;
-
-    /**
-      * Calls the specified callback function for all the elements in an array. The return value of
-      * the callback function is the accumulated result, and is provided as an argument in the next
-      * call to the callback function.
-      * @param callbackfn A function that accepts up to four arguments. The reduce method calls the
-      * callbackfn function one time for each element in the array.
-      * @param initialValue If initialValue is specified, it is used as the initial value to start
-      * the accumulation. The first call to the callbackfn function provides this value as an argument
-      * instead of an array value.
-      */
-    reduce(callbackfn: (previousValue: number, currentValue: number, currentIndex: number, array: Int32Array) => number, initialValue?: number): number;
-
-    /**
-      * Calls the specified callback function for all the elements in an array. The return value of
-      * the callback function is the accumulated result, and is provided as an argument in the next
-      * call to the callback function.
-      * @param callbackfn A function that accepts up to four arguments. The reduce method calls the
-      * callbackfn function one time for each element in the array.
-      * @param initialValue If initialValue is specified, it is used as the initial value to start
-      * the accumulation. The first call to the callbackfn function provides this value as an argument
-      * instead of an array value.
-      */
-    reduce<U>(callbackfn: (previousValue: U, currentValue: number, currentIndex: number, array: Int32Array) => U, initialValue: U): U;
-
-    /**
-      * Calls the specified callback function for all the elements in an array, in descending order.
-      * The return value of the callback function is the accumulated result, and is provided as an
-      * argument in the next call to the callback function.
-      * @param callbackfn A function that accepts up to four arguments. The reduceRight method calls
-      * the callbackfn function one time for each element in the array.
-      * @param initialValue If initialValue is specified, it is used as the initial value to start
-      * the accumulation. The first call to the callbackfn function provides this value as an
-      * argument instead of an array value.
-      */
-    reduceRight(callbackfn: (previousValue: number, currentValue: number, currentIndex: number, array: Int32Array) => number, initialValue?: number): number;
-
-    /**
-      * Calls the specified callback function for all the elements in an array, in descending order.
-      * The return value of the callback function is the accumulated result, and is provided as an
-      * argument in the next call to the callback function.
-      * @param callbackfn A function that accepts up to four arguments. The reduceRight method calls
-      * the callbackfn function one time for each element in the array.
-      * @param initialValue If initialValue is specified, it is used as the initial value to start
-      * the accumulation. The first call to the callbackfn function provides this value as an argument
-      * instead of an array value.
-      */
-    reduceRight<U>(callbackfn: (previousValue: U, currentValue: number, currentIndex: number, array: Int32Array) => U, initialValue: U): U;
-
-    /**
-      * Reverses the elements in an Array.
-      */
-    reverse(): Int32Array;
-
-    /**
-      * Sets a value or an array of values.
-      * @param index The index of the location to set.
-      * @param value The value to set.
-      */
-    set(index: number, value: number): void;
-
-    /**
-      * Sets a value or an array of values.
-      * @param array A typed or untyped array of values to set.
-      * @param offset The index in the current array at which the values are to be written.
-      */
-    set(array: ArrayLike<number>, offset?: number): void;
-
-    /**
-      * Returns a section of an array.
-      * @param start The beginning of the specified portion of the array.
-      * @param end The end of the specified portion of the array.
-      */
-    slice(start?: number, end?: number): Int32Array;
-
-    /**
-      * Determines whether the specified callback function returns true for any element of an array.
-      * @param callbackfn A function that accepts up to three arguments. The some method calls the
-      * callbackfn function for each element in array1 until the callbackfn returns true, or until
-      * the end of the array.
-      * @param thisArg An object to which the this keyword can refer in the callbackfn function.
-      * If thisArg is omitted, undefined is used as the this value.
-      */
-    some(callbackfn: (value: number, index: number, array: Int32Array) => boolean, thisArg?: any): boolean;
-
-    /**
-      * Sorts an array.
-      * @param compareFn The name of the function used to determine the order of the elements. If
-      * omitted, the elements are sorted in ascending, ASCII character order.
-      */
-    sort(compareFn?: (a: number, b: number) => number): this;
-
-    /**
-      * Gets a new Int32Array view of the ArrayBuffer store for this array, referencing the elements
-      * at begin, inclusive, up to end, exclusive.
-      * @param begin The index of the beginning of the array.
-      * @param end The index of the end of the array.
-      */
-    subarray(begin: number, end?: number): Int32Array;
-
-    /**
-      * Converts a number to a string by using the current locale.
-      */
-    toLocaleString(): string;
-
-    /**
-      * Returns a string representation of an array.
-      */
-    toString(): string;
-
-    [index: number]: number;
-}
-
-interface Int32ArrayConstructor {
-    readonly prototype: Int32Array;
-    new (length: number): Int32Array;
-    new (array: ArrayLike<number>): Int32Array;
-    new (buffer: ArrayBuffer, byteOffset?: number, length?: number): Int32Array;
-
-    /**
-      * The size in bytes of each element in the array.
-      */
-    readonly BYTES_PER_ELEMENT: number;
-
-    /**
-      * Returns a new array from a set of elements.
-      * @param items A set of elements to include in the new array object.
-      */
-    of(...items: number[]): Int32Array;
-
-    /**
-      * Creates an array from an array-like or iterable object.
-      * @param arrayLike An array-like or iterable object to convert to an array.
-      * @param mapfn A mapping function to call on every element of the array.
-      * @param thisArg Value of 'this' used to invoke the mapfn.
-      */
-    from(arrayLike: ArrayLike<number>, mapfn?: (v: number, k: number) => number, thisArg?: any): Int32Array;
-}
-declare const Int32Array: Int32ArrayConstructor;
-
-/**
-  * A typed array of 32-bit unsigned integer values. The contents are initialized to 0. If the
-  * requested number of bytes could not be allocated an exception is raised.
-  */
-interface Uint32Array {
-    /**
-      * The size in bytes of each element in the array.
-      */
-    readonly BYTES_PER_ELEMENT: number;
-
-    /**
-      * The ArrayBuffer instance referenced by the array.
-      */
-    readonly buffer: ArrayBuffer;
-
-    /**
-      * The length in bytes of the array.
-      */
-    readonly byteLength: number;
-
-    /**
-      * The offset in bytes of the array.
-      */
-    readonly byteOffset: number;
-
-    /**
-      * Returns the this object after copying a section of the array identified by start and end
-      * to the same array starting at position target
-      * @param target If target is negative, it is treated as length+target where length is the
-      * length of the array.
-      * @param start If start is negative, it is treated as length+start. If end is negative, it
-      * is treated as length+end.
-      * @param end If not specified, length of the this object is used as its default value.
-      */
-    copyWithin(target: number, start: number, end?: number): this;
-
-    /**
-      * Determines whether all the members of an array satisfy the specified test.
-      * @param callbackfn A function that accepts up to three arguments. The every method calls
-      * the callbackfn function for each element in array1 until the callbackfn returns false,
-      * or until the end of the array.
-      * @param thisArg An object to which the this keyword can refer in the callbackfn function.
-      * If thisArg is omitted, undefined is used as the this value.
-      */
-    every(callbackfn: (value: number, index: number, array: Uint32Array) => boolean, thisArg?: any): boolean;
-
-    /**
-        * Returns the this object after filling the section identified by start and end with value
-        * @param value value to fill array section with
-        * @param start index to start filling the array at. If start is negative, it is treated as
-        * length+start where length is the length of the array.
-        * @param end index to stop filling the array at. If end is negative, it is treated as
-        * length+end.
-        */
-    fill(value: number, start?: number, end?: number): this;
-
-    /**
-      * Returns the elements of an array that meet the condition specified in a callback function.
-      * @param callbackfn A function that accepts up to three arguments. The filter method calls
-      * the callbackfn function one time for each element in the array.
-      * @param thisArg An object to which the this keyword can refer in the callbackfn function.
-      * If thisArg is omitted, undefined is used as the this value.
-      */
-    filter(callbackfn: (value: number, index: number, array: Uint32Array) => any, thisArg?: any): Uint32Array;
-
-    /**
-      * Returns the value of the first element in the array where predicate is true, and undefined
-      * otherwise.
-      * @param predicate find calls predicate once for each element of the array, in ascending
-      * order, until it finds one where predicate returns true. If such an element is found, find
-      * immediately returns that element value. Otherwise, find returns undefined.
-      * @param thisArg If provided, it will be used as the this value for each invocation of
-      * predicate. If it is not provided, undefined is used instead.
-      */
-    find(predicate: (value: number, index: number, obj: Array<number>) => boolean, thisArg?: any): number | undefined;
-
-    /**
-      * Returns the index of the first element in the array where predicate is true, and undefined
-      * otherwise.
-      * @param predicate find calls predicate once for each element of the array, in ascending
-      * order, until it finds one where predicate returns true. If such an element is found, 
-      * findIndex immediately returns that element index. Otherwise, findIndex returns -1.
-      * @param thisArg If provided, it will be used as the this value for each invocation of
-      * predicate. If it is not provided, undefined is used instead.
-      */
-    findIndex(predicate: (value: number) => boolean, thisArg?: any): number;
-
-    /**
-      * Performs the specified action for each element in an array.
-      * @param callbackfn  A function that accepts up to three arguments. forEach calls the
-      * callbackfn function one time for each element in the array.
-      * @param thisArg  An object to which the this keyword can refer in the callbackfn function.
-      * If thisArg is omitted, undefined is used as the this value.
-      */
-    forEach(callbackfn: (value: number, index: number, array: Uint32Array) => void, thisArg?: any): void;
-
-    /**
-      * Returns the index of the first occurrence of a value in an array.
-      * @param searchElement The value to locate in the array.
-      * @param fromIndex The array index at which to begin the search. If fromIndex is omitted, the
-      *  search starts at index 0.
-      */
-    indexOf(searchElement: number, fromIndex?: number): number;
-
-    /**
-      * Adds all the elements of an array separated by the specified separator string.
-      * @param separator A string used to separate one element of an array from the next in the
-      * resulting String. If omitted, the array elements are separated with a comma.
-      */
-    join(separator?: string): string;
-
-    /**
-      * Returns the index of the last occurrence of a value in an array.
-      * @param searchElement The value to locate in the array.
-      * @param fromIndex The array index at which to begin the search. If fromIndex is omitted, the
-      * search starts at index 0.
-      */
-    lastIndexOf(searchElement: number, fromIndex?: number): number;
-
-    /**
-      * The length of the array.
-      */
-    readonly length: number;
-
-    /**
-      * Calls a defined callback function on each element of an array, and returns an array that
-      * contains the results.
-      * @param callbackfn A function that accepts up to three arguments. The map method calls the
-      * callbackfn function one time for each element in the array.
-      * @param thisArg An object to which the this keyword can refer in the callbackfn function.
-      * If thisArg is omitted, undefined is used as the this value.
-      */
-    map(callbackfn: (value: number, index: number, array: Uint32Array) => number, thisArg?: any): Uint32Array;
-
-    /**
-      * Calls the specified callback function for all the elements in an array. The return value of
-      * the callback function is the accumulated result, and is provided as an argument in the next
-      * call to the callback function.
-      * @param callbackfn A function that accepts up to four arguments. The reduce method calls the
-      * callbackfn function one time for each element in the array.
-      * @param initialValue If initialValue is specified, it is used as the initial value to start
-      * the accumulation. The first call to the callbackfn function provides this value as an argument
-      * instead of an array value.
-      */
-    reduce(callbackfn: (previousValue: number, currentValue: number, currentIndex: number, array: Uint32Array) => number, initialValue?: number): number;
-
-    /**
-      * Calls the specified callback function for all the elements in an array. The return value of
-      * the callback function is the accumulated result, and is provided as an argument in the next
-      * call to the callback function.
-      * @param callbackfn A function that accepts up to four arguments. The reduce method calls the
-      * callbackfn function one time for each element in the array.
-      * @param initialValue If initialValue is specified, it is used as the initial value to start
-      * the accumulation. The first call to the callbackfn function provides this value as an argument
-      * instead of an array value.
-      */
-    reduce<U>(callbackfn: (previousValue: U, currentValue: number, currentIndex: number, array: Uint32Array) => U, initialValue: U): U;
-
-    /**
-      * Calls the specified callback function for all the elements in an array, in descending order.
-      * The return value of the callback function is the accumulated result, and is provided as an
-      * argument in the next call to the callback function.
-      * @param callbackfn A function that accepts up to four arguments. The reduceRight method calls
-      * the callbackfn function one time for each element in the array.
-      * @param initialValue If initialValue is specified, it is used as the initial value to start
-      * the accumulation. The first call to the callbackfn function provides this value as an
-      * argument instead of an array value.
-      */
-    reduceRight(callbackfn: (previousValue: number, currentValue: number, currentIndex: number, array: Uint32Array) => number, initialValue?: number): number;
-
-    /**
-      * Calls the specified callback function for all the elements in an array, in descending order.
-      * The return value of the callback function is the accumulated result, and is provided as an
-      * argument in the next call to the callback function.
-      * @param callbackfn A function that accepts up to four arguments. The reduceRight method calls
-      * the callbackfn function one time for each element in the array.
-      * @param initialValue If initialValue is specified, it is used as the initial value to start
-      * the accumulation. The first call to the callbackfn function provides this value as an argument
-      * instead of an array value.
-      */
-    reduceRight<U>(callbackfn: (previousValue: U, currentValue: number, currentIndex: number, array: Uint32Array) => U, initialValue: U): U;
-
-    /**
-      * Reverses the elements in an Array.
-      */
-    reverse(): Uint32Array;
-
-    /**
-      * Sets a value or an array of values.
-      * @param index The index of the location to set.
-      * @param value The value to set.
-      */
-    set(index: number, value: number): void;
-
-    /**
-      * Sets a value or an array of values.
-      * @param array A typed or untyped array of values to set.
-      * @param offset The index in the current array at which the values are to be written.
-      */
-    set(array: ArrayLike<number>, offset?: number): void;
-
-    /**
-      * Returns a section of an array.
-      * @param start The beginning of the specified portion of the array.
-      * @param end The end of the specified portion of the array.
-      */
-    slice(start?: number, end?: number): Uint32Array;
-
-    /**
-      * Determines whether the specified callback function returns true for any element of an array.
-      * @param callbackfn A function that accepts up to three arguments. The some method calls the
-      * callbackfn function for each element in array1 until the callbackfn returns true, or until
-      * the end of the array.
-      * @param thisArg An object to which the this keyword can refer in the callbackfn function.
-      * If thisArg is omitted, undefined is used as the this value.
-      */
-    some(callbackfn: (value: number, index: number, array: Uint32Array) => boolean, thisArg?: any): boolean;
-
-    /**
-      * Sorts an array.
-      * @param compareFn The name of the function used to determine the order of the elements. If
-      * omitted, the elements are sorted in ascending, ASCII character order.
-      */
-    sort(compareFn?: (a: number, b: number) => number): this;
-
-    /**
-      * Gets a new Uint32Array view of the ArrayBuffer store for this array, referencing the elements
-      * at begin, inclusive, up to end, exclusive.
-      * @param begin The index of the beginning of the array.
-      * @param end The index of the end of the array.
-      */
-    subarray(begin: number, end?: number): Uint32Array;
-
-    /**
-      * Converts a number to a string by using the current locale.
-      */
-    toLocaleString(): string;
-
-    /**
-      * Returns a string representation of an array.
-      */
-    toString(): string;
-
-    [index: number]: number;
-}
-
-interface Uint32ArrayConstructor {
-    readonly prototype: Uint32Array;
-    new (length: number): Uint32Array;
-    new (array: ArrayLike<number>): Uint32Array;
-    new (buffer: ArrayBuffer, byteOffset?: number, length?: number): Uint32Array;
-
-    /**
-      * The size in bytes of each element in the array.
-      */
-    readonly BYTES_PER_ELEMENT: number;
-
-    /**
-      * Returns a new array from a set of elements.
-      * @param items A set of elements to include in the new array object.
-      */
-    of(...items: number[]): Uint32Array;
-
-    /**
-      * Creates an array from an array-like or iterable object.
-      * @param arrayLike An array-like or iterable object to convert to an array.
-      * @param mapfn A mapping function to call on every element of the array.
-      * @param thisArg Value of 'this' used to invoke the mapfn.
-      */
-    from(arrayLike: ArrayLike<number>, mapfn?: (v: number, k: number) => number, thisArg?: any): Uint32Array;
-}
-declare const Uint32Array: Uint32ArrayConstructor;
-
-/**
-  * A typed array of 32-bit float values. The contents are initialized to 0. If the requested number
-  * of bytes could not be allocated an exception is raised.
-  */
-interface Float32Array {
-    /**
-      * The size in bytes of each element in the array.
-      */
-    readonly BYTES_PER_ELEMENT: number;
-
-    /**
-      * The ArrayBuffer instance referenced by the array.
-      */
-    readonly buffer: ArrayBuffer;
-
-    /**
-      * The length in bytes of the array.
-      */
-    readonly byteLength: number;
-
-    /**
-      * The offset in bytes of the array.
-      */
-    readonly byteOffset: number;
-
-    /**
-      * Returns the this object after copying a section of the array identified by start and end
-      * to the same array starting at position target
-      * @param target If target is negative, it is treated as length+target where length is the
-      * length of the array.
-      * @param start If start is negative, it is treated as length+start. If end is negative, it
-      * is treated as length+end.
-      * @param end If not specified, length of the this object is used as its default value.
-      */
-    copyWithin(target: number, start: number, end?: number): this;
-
-    /**
-      * Determines whether all the members of an array satisfy the specified test.
-      * @param callbackfn A function that accepts up to three arguments. The every method calls
-      * the callbackfn function for each element in array1 until the callbackfn returns false,
-      * or until the end of the array.
-      * @param thisArg An object to which the this keyword can refer in the callbackfn function.
-      * If thisArg is omitted, undefined is used as the this value.
-      */
-    every(callbackfn: (value: number, index: number, array: Float32Array) => boolean, thisArg?: any): boolean;
-
-    /**
-        * Returns the this object after filling the section identified by start and end with value
-        * @param value value to fill array section with
-        * @param start index to start filling the array at. If start is negative, it is treated as
-        * length+start where length is the length of the array.
-        * @param end index to stop filling the array at. If end is negative, it is treated as
-        * length+end.
-        */
-    fill(value: number, start?: number, end?: number): this;
-
-    /**
-      * Returns the elements of an array that meet the condition specified in a callback function.
-      * @param callbackfn A function that accepts up to three arguments. The filter method calls
-      * the callbackfn function one time for each element in the array.
-      * @param thisArg An object to which the this keyword can refer in the callbackfn function.
-      * If thisArg is omitted, undefined is used as the this value.
-      */
-    filter(callbackfn: (value: number, index: number, array: Float32Array) => any, thisArg?: any): Float32Array;
-
-    /**
-      * Returns the value of the first element in the array where predicate is true, and undefined
-      * otherwise.
-      * @param predicate find calls predicate once for each element of the array, in ascending
-      * order, until it finds one where predicate returns true. If such an element is found, find
-      * immediately returns that element value. Otherwise, find returns undefined.
-      * @param thisArg If provided, it will be used as the this value for each invocation of
-      * predicate. If it is not provided, undefined is used instead.
-      */
-    find(predicate: (value: number, index: number, obj: Array<number>) => boolean, thisArg?: any): number | undefined;
-
-    /**
-      * Returns the index of the first element in the array where predicate is true, and undefined
-      * otherwise.
-      * @param predicate find calls predicate once for each element of the array, in ascending
-      * order, until it finds one where predicate returns true. If such an element is found, 
-      * findIndex immediately returns that element index. Otherwise, findIndex returns -1.
-      * @param thisArg If provided, it will be used as the this value for each invocation of
-      * predicate. If it is not provided, undefined is used instead.
-      */
-    findIndex(predicate: (value: number) => boolean, thisArg?: any): number;
-
-    /**
-      * Performs the specified action for each element in an array.
-      * @param callbackfn  A function that accepts up to three arguments. forEach calls the
-      * callbackfn function one time for each element in the array.
-      * @param thisArg  An object to which the this keyword can refer in the callbackfn function.
-      * If thisArg is omitted, undefined is used as the this value.
-      */
-    forEach(callbackfn: (value: number, index: number, array: Float32Array) => void, thisArg?: any): void;
-
-    /**
-      * Returns the index of the first occurrence of a value in an array.
-      * @param searchElement The value to locate in the array.
-      * @param fromIndex The array index at which to begin the search. If fromIndex is omitted, the
-      *  search starts at index 0.
-      */
-    indexOf(searchElement: number, fromIndex?: number): number;
-
-    /**
-      * Adds all the elements of an array separated by the specified separator string.
-      * @param separator A string used to separate one element of an array from the next in the
-      * resulting String. If omitted, the array elements are separated with a comma.
-      */
-    join(separator?: string): string;
-
-    /**
-      * Returns the index of the last occurrence of a value in an array.
-      * @param searchElement The value to locate in the array.
-      * @param fromIndex The array index at which to begin the search. If fromIndex is omitted, the
-      * search starts at index 0.
-      */
-    lastIndexOf(searchElement: number, fromIndex?: number): number;
-
-    /**
-      * The length of the array.
-      */
-    readonly length: number;
-
-    /**
-      * Calls a defined callback function on each element of an array, and returns an array that
-      * contains the results.
-      * @param callbackfn A function that accepts up to three arguments. The map method calls the
-      * callbackfn function one time for each element in the array.
-      * @param thisArg An object to which the this keyword can refer in the callbackfn function.
-      * If thisArg is omitted, undefined is used as the this value.
-      */
-    map(callbackfn: (value: number, index: number, array: Float32Array) => number, thisArg?: any): Float32Array;
-
-    /**
-      * Calls the specified callback function for all the elements in an array. The return value of
-      * the callback function is the accumulated result, and is provided as an argument in the next
-      * call to the callback function.
-      * @param callbackfn A function that accepts up to four arguments. The reduce method calls the
-      * callbackfn function one time for each element in the array.
-      * @param initialValue If initialValue is specified, it is used as the initial value to start
-      * the accumulation. The first call to the callbackfn function provides this value as an argument
-      * instead of an array value.
-      */
-    reduce(callbackfn: (previousValue: number, currentValue: number, currentIndex: number, array: Float32Array) => number, initialValue?: number): number;
-
-    /**
-      * Calls the specified callback function for all the elements in an array. The return value of
-      * the callback function is the accumulated result, and is provided as an argument in the next
-      * call to the callback function.
-      * @param callbackfn A function that accepts up to four arguments. The reduce method calls the
-      * callbackfn function one time for each element in the array.
-      * @param initialValue If initialValue is specified, it is used as the initial value to start
-      * the accumulation. The first call to the callbackfn function provides this value as an argument
-      * instead of an array value.
-      */
-    reduce<U>(callbackfn: (previousValue: U, currentValue: number, currentIndex: number, array: Float32Array) => U, initialValue: U): U;
-
-    /**
-      * Calls the specified callback function for all the elements in an array, in descending order.
-      * The return value of the callback function is the accumulated result, and is provided as an
-      * argument in the next call to the callback function.
-      * @param callbackfn A function that accepts up to four arguments. The reduceRight method calls
-      * the callbackfn function one time for each element in the array.
-      * @param initialValue If initialValue is specified, it is used as the initial value to start
-      * the accumulation. The first call to the callbackfn function provides this value as an
-      * argument instead of an array value.
-      */
-    reduceRight(callbackfn: (previousValue: number, currentValue: number, currentIndex: number, array: Float32Array) => number, initialValue?: number): number;
-
-    /**
-      * Calls the specified callback function for all the elements in an array, in descending order.
-      * The return value of the callback function is the accumulated result, and is provided as an
-      * argument in the next call to the callback function.
-      * @param callbackfn A function that accepts up to four arguments. The reduceRight method calls
-      * the callbackfn function one time for each element in the array.
-      * @param initialValue If initialValue is specified, it is used as the initial value to start
-      * the accumulation. The first call to the callbackfn function provides this value as an argument
-      * instead of an array value.
-      */
-    reduceRight<U>(callbackfn: (previousValue: U, currentValue: number, currentIndex: number, array: Float32Array) => U, initialValue: U): U;
-
-    /**
-      * Reverses the elements in an Array.
-      */
-    reverse(): Float32Array;
-
-    /**
-      * Sets a value or an array of values.
-      * @param index The index of the location to set.
-      * @param value The value to set.
-      */
-    set(index: number, value: number): void;
-
-    /**
-      * Sets a value or an array of values.
-      * @param array A typed or untyped array of values to set.
-      * @param offset The index in the current array at which the values are to be written.
-      */
-    set(array: ArrayLike<number>, offset?: number): void;
-
-    /**
-      * Returns a section of an array.
-      * @param start The beginning of the specified portion of the array.
-      * @param end The end of the specified portion of the array.
-      */
-    slice(start?: number, end?: number): Float32Array;
-
-    /**
-      * Determines whether the specified callback function returns true for any element of an array.
-      * @param callbackfn A function that accepts up to three arguments. The some method calls the
-      * callbackfn function for each element in array1 until the callbackfn returns true, or until
-      * the end of the array.
-      * @param thisArg An object to which the this keyword can refer in the callbackfn function.
-      * If thisArg is omitted, undefined is used as the this value.
-      */
-    some(callbackfn: (value: number, index: number, array: Float32Array) => boolean, thisArg?: any): boolean;
-
-    /**
-      * Sorts an array.
-      * @param compareFn The name of the function used to determine the order of the elements. If
-      * omitted, the elements are sorted in ascending, ASCII character order.
-      */
-    sort(compareFn?: (a: number, b: number) => number): this;
-
-    /**
-      * Gets a new Float32Array view of the ArrayBuffer store for this array, referencing the elements
-      * at begin, inclusive, up to end, exclusive.
-      * @param begin The index of the beginning of the array.
-      * @param end The index of the end of the array.
-      */
-    subarray(begin: number, end?: number): Float32Array;
-
-    /**
-      * Converts a number to a string by using the current locale.
-      */
-    toLocaleString(): string;
-
-    /**
-      * Returns a string representation of an array.
-      */
-    toString(): string;
-
-    [index: number]: number;
-}
-
-interface Float32ArrayConstructor {
-    readonly prototype: Float32Array;
-    new (length: number): Float32Array;
-    new (array: ArrayLike<number>): Float32Array;
-    new (buffer: ArrayBuffer, byteOffset?: number, length?: number): Float32Array;
-
-    /**
-      * The size in bytes of each element in the array.
-      */
-    readonly BYTES_PER_ELEMENT: number;
-
-    /**
-      * Returns a new array from a set of elements.
-      * @param items A set of elements to include in the new array object.
-      */
-    of(...items: number[]): Float32Array;
-
-    /**
-      * Creates an array from an array-like or iterable object.
-      * @param arrayLike An array-like or iterable object to convert to an array.
-      * @param mapfn A mapping function to call on every element of the array.
-      * @param thisArg Value of 'this' used to invoke the mapfn.
-      */
-    from(arrayLike: ArrayLike<number>, mapfn?: (v: number, k: number) => number, thisArg?: any): Float32Array;
-
-}
-declare const Float32Array: Float32ArrayConstructor;
-
-/**
-  * A typed array of 64-bit float values. The contents are initialized to 0. If the requested
-  * number of bytes could not be allocated an exception is raised.
-  */
-interface Float64Array {
-    /**
-      * The size in bytes of each element in the array.
-      */
-    readonly BYTES_PER_ELEMENT: number;
-
-    /**
-      * The ArrayBuffer instance referenced by the array.
-      */
-    readonly buffer: ArrayBuffer;
-
-    /**
-      * The length in bytes of the array.
-      */
-    readonly byteLength: number;
-
-    /**
-      * The offset in bytes of the array.
-      */
-    readonly byteOffset: number;
-
-    /**
-      * Returns the this object after copying a section of the array identified by start and end
-      * to the same array starting at position target
-      * @param target If target is negative, it is treated as length+target where length is the
-      * length of the array.
-      * @param start If start is negative, it is treated as length+start. If end is negative, it
-      * is treated as length+end.
-      * @param end If not specified, length of the this object is used as its default value.
-      */
-    copyWithin(target: number, start: number, end?: number): this;
-
-    /**
-      * Determines whether all the members of an array satisfy the specified test.
-      * @param callbackfn A function that accepts up to three arguments. The every method calls
-      * the callbackfn function for each element in array1 until the callbackfn returns false,
-      * or until the end of the array.
-      * @param thisArg An object to which the this keyword can refer in the callbackfn function.
-      * If thisArg is omitted, undefined is used as the this value.
-      */
-    every(callbackfn: (value: number, index: number, array: Float64Array) => boolean, thisArg?: any): boolean;
-
-    /**
-        * Returns the this object after filling the section identified by start and end with value
-        * @param value value to fill array section with
-        * @param start index to start filling the array at. If start is negative, it is treated as
-        * length+start where length is the length of the array.
-        * @param end index to stop filling the array at. If end is negative, it is treated as
-        * length+end.
-        */
-    fill(value: number, start?: number, end?: number): this;
-
-    /**
-      * Returns the elements of an array that meet the condition specified in a callback function.
-      * @param callbackfn A function that accepts up to three arguments. The filter method calls
-      * the callbackfn function one time for each element in the array.
-      * @param thisArg An object to which the this keyword can refer in the callbackfn function.
-      * If thisArg is omitted, undefined is used as the this value.
-      */
-    filter(callbackfn: (value: number, index: number, array: Float64Array) => any, thisArg?: any): Float64Array;
-
-    /**
-      * Returns the value of the first element in the array where predicate is true, and undefined
-      * otherwise.
-      * @param predicate find calls predicate once for each element of the array, in ascending
-      * order, until it finds one where predicate returns true. If such an element is found, find
-      * immediately returns that element value. Otherwise, find returns undefined.
-      * @param thisArg If provided, it will be used as the this value for each invocation of
-      * predicate. If it is not provided, undefined is used instead.
-      */
-    find(predicate: (value: number, index: number, obj: Array<number>) => boolean, thisArg?: any): number | undefined;
-
-    /**
-      * Returns the index of the first element in the array where predicate is true, and undefined
-      * otherwise.
-      * @param predicate find calls predicate once for each element of the array, in ascending
-      * order, until it finds one where predicate returns true. If such an element is found, 
-      * findIndex immediately returns that element index. Otherwise, findIndex returns -1.
-      * @param thisArg If provided, it will be used as the this value for each invocation of
-      * predicate. If it is not provided, undefined is used instead.
-      */
-    findIndex(predicate: (value: number) => boolean, thisArg?: any): number;
-
-    /**
-      * Performs the specified action for each element in an array.
-      * @param callbackfn  A function that accepts up to three arguments. forEach calls the
-      * callbackfn function one time for each element in the array.
-      * @param thisArg  An object to which the this keyword can refer in the callbackfn function.
-      * If thisArg is omitted, undefined is used as the this value.
-      */
-    forEach(callbackfn: (value: number, index: number, array: Float64Array) => void, thisArg?: any): void;
-
-    /**
-      * Returns the index of the first occurrence of a value in an array.
-      * @param searchElement The value to locate in the array.
-      * @param fromIndex The array index at which to begin the search. If fromIndex is omitted, the
-      *  search starts at index 0.
-      */
-    indexOf(searchElement: number, fromIndex?: number): number;
-
-    /**
-      * Adds all the elements of an array separated by the specified separator string.
-      * @param separator A string used to separate one element of an array from the next in the
-      * resulting String. If omitted, the array elements are separated with a comma.
-      */
-    join(separator?: string): string;
-
-    /**
-      * Returns the index of the last occurrence of a value in an array.
-      * @param searchElement The value to locate in the array.
-      * @param fromIndex The array index at which to begin the search. If fromIndex is omitted, the
-      * search starts at index 0.
-      */
-    lastIndexOf(searchElement: number, fromIndex?: number): number;
-
-    /**
-      * The length of the array.
-      */
-    readonly length: number;
-
-    /**
-      * Calls a defined callback function on each element of an array, and returns an array that
-      * contains the results.
-      * @param callbackfn A function that accepts up to three arguments. The map method calls the
-      * callbackfn function one time for each element in the array.
-      * @param thisArg An object to which the this keyword can refer in the callbackfn function.
-      * If thisArg is omitted, undefined is used as the this value.
-      */
-    map(callbackfn: (value: number, index: number, array: Float64Array) => number, thisArg?: any): Float64Array;
-
-    /**
-      * Calls the specified callback function for all the elements in an array. The return value of
-      * the callback function is the accumulated result, and is provided as an argument in the next
-      * call to the callback function.
-      * @param callbackfn A function that accepts up to four arguments. The reduce method calls the
-      * callbackfn function one time for each element in the array.
-      * @param initialValue If initialValue is specified, it is used as the initial value to start
-      * the accumulation. The first call to the callbackfn function provides this value as an argument
-      * instead of an array value.
-      */
-    reduce(callbackfn: (previousValue: number, currentValue: number, currentIndex: number, array: Float64Array) => number, initialValue?: number): number;
-
-    /**
-      * Calls the specified callback function for all the elements in an array. The return value of
-      * the callback function is the accumulated result, and is provided as an argument in the next
-      * call to the callback function.
-      * @param callbackfn A function that accepts up to four arguments. The reduce method calls the
-      * callbackfn function one time for each element in the array.
-      * @param initialValue If initialValue is specified, it is used as the initial value to start
-      * the accumulation. The first call to the callbackfn function provides this value as an argument
-      * instead of an array value.
-      */
-    reduce<U>(callbackfn: (previousValue: U, currentValue: number, currentIndex: number, array: Float64Array) => U, initialValue: U): U;
-
-    /**
-      * Calls the specified callback function for all the elements in an array, in descending order.
-      * The return value of the callback function is the accumulated result, and is provided as an
-      * argument in the next call to the callback function.
-      * @param callbackfn A function that accepts up to four arguments. The reduceRight method calls
-      * the callbackfn function one time for each element in the array.
-      * @param initialValue If initialValue is specified, it is used as the initial value to start
-      * the accumulation. The first call to the callbackfn function provides this value as an
-      * argument instead of an array value.
-      */
-    reduceRight(callbackfn: (previousValue: number, currentValue: number, currentIndex: number, array: Float64Array) => number, initialValue?: number): number;
-
-    /**
-      * Calls the specified callback function for all the elements in an array, in descending order.
-      * The return value of the callback function is the accumulated result, and is provided as an
-      * argument in the next call to the callback function.
-      * @param callbackfn A function that accepts up to four arguments. The reduceRight method calls
-      * the callbackfn function one time for each element in the array.
-      * @param initialValue If initialValue is specified, it is used as the initial value to start
-      * the accumulation. The first call to the callbackfn function provides this value as an argument
-      * instead of an array value.
-      */
-    reduceRight<U>(callbackfn: (previousValue: U, currentValue: number, currentIndex: number, array: Float64Array) => U, initialValue: U): U;
-
-    /**
-      * Reverses the elements in an Array.
-      */
-    reverse(): Float64Array;
-
-    /**
-      * Sets a value or an array of values.
-      * @param index The index of the location to set.
-      * @param value The value to set.
-      */
-    set(index: number, value: number): void;
-
-    /**
-      * Sets a value or an array of values.
-      * @param array A typed or untyped array of values to set.
-      * @param offset The index in the current array at which the values are to be written.
-      */
-    set(array: ArrayLike<number>, offset?: number): void;
-
-    /**
-      * Returns a section of an array.
-      * @param start The beginning of the specified portion of the array.
-      * @param end The end of the specified portion of the array.
-      */
-    slice(start?: number, end?: number): Float64Array;
-
-    /**
-      * Determines whether the specified callback function returns true for any element of an array.
-      * @param callbackfn A function that accepts up to three arguments. The some method calls the
-      * callbackfn function for each element in array1 until the callbackfn returns true, or until
-      * the end of the array.
-      * @param thisArg An object to which the this keyword can refer in the callbackfn function.
-      * If thisArg is omitted, undefined is used as the this value.
-      */
-    some(callbackfn: (value: number, index: number, array: Float64Array) => boolean, thisArg?: any): boolean;
-
-    /**
-      * Sorts an array.
-      * @param compareFn The name of the function used to determine the order of the elements. If
-      * omitted, the elements are sorted in ascending, ASCII character order.
-      */
-    sort(compareFn?: (a: number, b: number) => number): this;
-
-    /**
-      * Gets a new Float64Array view of the ArrayBuffer store for this array, referencing the elements
-      * at begin, inclusive, up to end, exclusive.
-      * @param begin The index of the beginning of the array.
-      * @param end The index of the end of the array.
-      */
-    subarray(begin: number, end?: number): Float64Array;
-
-    /**
-      * Converts a number to a string by using the current locale.
-      */
-    toLocaleString(): string;
-
-    /**
-      * Returns a string representation of an array.
-      */
-    toString(): string;
-
-    [index: number]: number;
-}
-
-interface Float64ArrayConstructor {
-    readonly prototype: Float64Array;
-    new (length: number): Float64Array;
-    new (array: ArrayLike<number>): Float64Array;
-    new (buffer: ArrayBuffer, byteOffset?: number, length?: number): Float64Array;
-
-    /**
-      * The size in bytes of each element in the array.
-      */
-    readonly BYTES_PER_ELEMENT: number;
-
-    /**
-      * Returns a new array from a set of elements.
-      * @param items A set of elements to include in the new array object.
-      */
-    of(...items: number[]): Float64Array;
-
-    /**
-      * Creates an array from an array-like or iterable object.
-      * @param arrayLike An array-like or iterable object to convert to an array.
-      * @param mapfn A mapping function to call on every element of the array.
-      * @param thisArg Value of 'this' used to invoke the mapfn.
-      */
-    from(arrayLike: ArrayLike<number>, mapfn?: (v: number, k: number) => number, thisArg?: any): Float64Array;
-}
-declare const Float64Array: Float64ArrayConstructor;
-
-/////////////////////////////
-/// ECMAScript Internationalization API
-/////////////////////////////
-
-declare module Intl {
-    interface CollatorOptions {
-        usage?: string;
-        localeMatcher?: string;
-        numeric?: boolean;
-        caseFirst?: string;
-        sensitivity?: string;
-        ignorePunctuation?: boolean;
-    }
-
-    interface ResolvedCollatorOptions {
-        locale: string;
-        usage: string;
-        sensitivity: string;
-        ignorePunctuation: boolean;
-        collation: string;
-        caseFirst: string;
-        numeric: boolean;
-    }
-
-    interface Collator {
-        compare(x: string, y: string): number;
-        resolvedOptions(): ResolvedCollatorOptions;
-    }
-    var Collator: {
-        new (locales?: string[], options?: CollatorOptions): Collator;
-        new (locale?: string, options?: CollatorOptions): Collator;
-        (locales?: string[], options?: CollatorOptions): Collator;
-        (locale?: string, options?: CollatorOptions): Collator;
-        supportedLocalesOf(locales: string[], options?: CollatorOptions): string[];
-        supportedLocalesOf(locale: string, options?: CollatorOptions): string[];
-    }
-
-    interface NumberFormatOptions {
-        localeMatcher?: string;
-        style?: string;
-        currency?: string;
-        currencyDisplay?: string;
-        useGrouping?: boolean;
-        minimumIntegerDigits?: number;
-        minimumFractionDigits?: number;
-        maximumFractionDigits?: number;
-        minimumSignificantDigits?: number;
-        maximumSignificantDigits?: number;
-    }
-
-    interface ResolvedNumberFormatOptions {
-        locale: string;
-        numberingSystem: string;
-        style: string;
-        currency?: string;
-        currencyDisplay?: string;
-        minimumIntegerDigits: number;
-        minimumFractionDigits: number;
-        maximumFractionDigits: number;
-        minimumSignificantDigits?: number;
-        maximumSignificantDigits?: number;
-        useGrouping: boolean;
-    }
-
-    interface NumberFormat {
-        format(value: number): string;
-        resolvedOptions(): ResolvedNumberFormatOptions;
-    }
-    var NumberFormat: {
-        new (locales?: string[], options?: NumberFormatOptions): NumberFormat;
-        new (locale?: string, options?: NumberFormatOptions): NumberFormat;
-        (locales?: string[], options?: NumberFormatOptions): NumberFormat;
-        (locale?: string, options?: NumberFormatOptions): NumberFormat;
-        supportedLocalesOf(locales: string[], options?: NumberFormatOptions): string[];
-        supportedLocalesOf(locale: string, options?: NumberFormatOptions): string[];
-    }
-
-    interface DateTimeFormatOptions {
-        localeMatcher?: string;
-        weekday?: string;
-        era?: string;
-        year?: string;
-        month?: string;
-        day?: string;
-        hour?: string;
-        minute?: string;
-        second?: string;
-        timeZoneName?: string;
-        formatMatcher?: string;
-        hour12?: boolean;
-        timeZone?: string;
-    }
-
-    interface ResolvedDateTimeFormatOptions {
-        locale: string;
-        calendar: string;
-        numberingSystem: string;
-        timeZone: string;
-        hour12?: boolean;
-        weekday?: string;
-        era?: string;
-        year?: string;
-        month?: string;
-        day?: string;
-        hour?: string;
-        minute?: string;
-        second?: string;
-        timeZoneName?: string;
-    }
-
-    interface DateTimeFormat {
-        format(date?: Date | number): string;
-        resolvedOptions(): ResolvedDateTimeFormatOptions;
-    }
-    var DateTimeFormat: {
-        new (locales?: string[], options?: DateTimeFormatOptions): DateTimeFormat;
-        new (locale?: string, options?: DateTimeFormatOptions): DateTimeFormat;
-        (locales?: string[], options?: DateTimeFormatOptions): DateTimeFormat;
-        (locale?: string, options?: DateTimeFormatOptions): DateTimeFormat;
-        supportedLocalesOf(locales: string[], options?: DateTimeFormatOptions): string[];
-        supportedLocalesOf(locale: string, options?: DateTimeFormatOptions): string[];
-    }
-}
-
-interface String {
-    /**
-      * Determines whether two strings are equivalent in the current locale.
-      * @param that String to compare to target string
-      * @param locales An array of locale strings that contain one or more language or locale tags. If you include more than one locale string, list them in descending order of priority so that the first entry is the preferred locale. If you omit this parameter, the default locale of the JavaScript runtime is used. This parameter must conform to BCP 47 standards; see the Intl.Collator object for details.
-      * @param options An object that contains one or more properties that specify comparison options. see the Intl.Collator object for details.
-      */
-    localeCompare(that: string, locales: string[], options?: Intl.CollatorOptions): number;
-
-    /**
-      * Determines whether two strings are equivalent in the current locale.
-      * @param that String to compare to target string
-      * @param locale Locale tag. If you omit this parameter, the default locale of the JavaScript runtime is used. This parameter must conform to BCP 47 standards; see the Intl.Collator object for details.
-      * @param options An object that contains one or more properties that specify comparison options. see the Intl.Collator object for details.
-      */
-    localeCompare(that: string, locale: string, options?: Intl.CollatorOptions): number;
-}
-
-interface Number {
-    /**
-      * Converts a number to a string by using the current or specified locale.
-      * @param locales An array of locale strings that contain one or more language or locale tags. If you include more than one locale string, list them in descending order of priority so that the first entry is the preferred locale. If you omit this parameter, the default locale of the JavaScript runtime is used.
-      * @param options An object that contains one or more properties that specify comparison options.
-      */
-    toLocaleString(locales?: string[], options?: Intl.NumberFormatOptions): string;
-
-    /**
-      * Converts a number to a string by using the current or specified locale.
-      * @param locale Locale tag. If you omit this parameter, the default locale of the JavaScript runtime is used.
-      * @param options An object that contains one or more properties that specify comparison options.
-      */
-    toLocaleString(locale?: string, options?: Intl.NumberFormatOptions): string;
-}
-
-interface Date {
-    /**
-      * Converts a date and time to a string by using the current or specified locale.
-      * @param locales An array of locale strings that contain one or more language or locale tags. If you include more than one locale string, list them in descending order of priority so that the first entry is the preferred locale. If you omit this parameter, the default locale of the JavaScript runtime is used.
-      * @param options An object that contains one or more properties that specify comparison options.
-      */
-    toLocaleString(locales?: string[], options?: Intl.DateTimeFormatOptions): string;
-    /**
-      * Converts a date to a string by using the current or specified locale.
-      * @param locales An array of locale strings that contain one or more language or locale tags. If you include more than one locale string, list them in descending order of priority so that the first entry is the preferred locale. If you omit this parameter, the default locale of the JavaScript runtime is used.
-      * @param options An object that contains one or more properties that specify comparison options.
-      */
-    toLocaleDateString(locales?: string[], options?: Intl.DateTimeFormatOptions): string;
-
-    /**
-      * Converts a time to a string by using the current or specified locale.
-      * @param locale Locale tag. If you omit this parameter, the default locale of the JavaScript runtime is used.
-      * @param options An object that contains one or more properties that specify comparison options.
-      */
-    toLocaleTimeString(locale?: string[], options?: Intl.DateTimeFormatOptions): string;
-
-    /**
-      * Converts a date and time to a string by using the current or specified locale.
-      * @param locale Locale tag. If you omit this parameter, the default locale of the JavaScript runtime is used.
-      * @param options An object that contains one or more properties that specify comparison options.
-      */
-    toLocaleString(locale?: string, options?: Intl.DateTimeFormatOptions): string;
-
-    /**
-      * Converts a date to a string by using the current or specified locale.
-      * @param locale Locale tag. If you omit this parameter, the default locale of the JavaScript runtime is used.
-      * @param options An object that contains one or more properties that specify comparison options.
-      */
-    toLocaleDateString(locale?: string, options?: Intl.DateTimeFormatOptions): string;
-
-    /**
-      * Converts a time to a string by using the current or specified locale.
-      * @param locale Locale tag. If you omit this parameter, the default locale of the JavaScript runtime is used.
-      * @param options An object that contains one or more properties that specify comparison options.
-      */
-    toLocaleTimeString(locale?: string, options?: Intl.DateTimeFormatOptions): string;
-}
+/*! *****************************************************************************
+Copyright (c) Microsoft Corporation. All rights reserved. 
+Licensed under the Apache License, Version 2.0 (the "License"); you may not use
+this file except in compliance with the License. You may obtain a copy of the
+License at http://www.apache.org/licenses/LICENSE-2.0  
+ 
+THIS CODE IS PROVIDED ON AN *AS IS* BASIS, WITHOUT WARRANTIES OR CONDITIONS OF ANY
+KIND, EITHER EXPRESS OR IMPLIED, INCLUDING WITHOUT LIMITATION ANY IMPLIED
+WARRANTIES OR CONDITIONS OF TITLE, FITNESS FOR A PARTICULAR PURPOSE, 
+MERCHANTABLITY OR NON-INFRINGEMENT. 
+ 
+See the Apache Version 2.0 License for specific language governing permissions
+and limitations under the License.
+***************************************************************************** */
+
+/// <reference no-default-lib="true"/>
+/////////////////////////////
+/// ECMAScript APIs
+/////////////////////////////
+
+declare const NaN: number;
+declare const Infinity: number;
+
+/**
+  * Evaluates JavaScript code and executes it.
+  * @param x A String value that contains valid JavaScript code.
+  */
+declare function eval(x: string): any;
+
+/**
+  * Converts A string to an integer.
+  * @param s A string to convert into a number.
+  * @param radix A value between 2 and 36 that specifies the base of the number in numString.
+  * If this argument is not supplied, strings with a prefix of '0x' are considered hexadecimal.
+  * All other strings are considered decimal.
+  */
+declare function parseInt(s: string, radix?: number): number;
+
+/**
+  * Converts a string to a floating-point number.
+  * @param string A string that contains a floating-point number.
+  */
+declare function parseFloat(string: string): number;
+
+/**
+  * Returns a Boolean value that indicates whether a value is the reserved value NaN (not a number).
+  * @param number A numeric value.
+  */
+declare function isNaN(number: number): boolean;
+
+/**
+  * Determines whether a supplied number is finite.
+  * @param number Any numeric value.
+  */
+declare function isFinite(number: number): boolean;
+
+/**
+  * Gets the unencoded version of an encoded Uniform Resource Identifier (URI).
+  * @param encodedURI A value representing an encoded URI.
+  */
+declare function decodeURI(encodedURI: string): string;
+
+/**
+  * Gets the unencoded version of an encoded component of a Uniform Resource Identifier (URI).
+  * @param encodedURIComponent A value representing an encoded URI component.
+  */
+declare function decodeURIComponent(encodedURIComponent: string): string;
+
+/**
+  * Encodes a text string as a valid Uniform Resource Identifier (URI)
+  * @param uri A value representing an encoded URI.
+  */
+declare function encodeURI(uri: string): string;
+
+/**
+  * Encodes a text string as a valid component of a Uniform Resource Identifier (URI).
+  * @param uriComponent A value representing an encoded URI component.
+  */
+declare function encodeURIComponent(uriComponent: string): string;
+
+interface PropertyDescriptor {
+    configurable?: boolean;
+    enumerable?: boolean;
+    value?: any;
+    writable?: boolean;
+    get? (): any;
+    set? (v: any): void;
+}
+
+interface PropertyDescriptorMap {
+    [s: string]: PropertyDescriptor;
+}
+
+interface Object {
+    /** The initial value of Object.prototype.constructor is the standard built-in Object constructor. */
+    constructor: Function;
+
+    /** Returns a string representation of an object. */
+    toString(): string;
+
+    /** Returns a date converted to a string using the current locale. */
+    toLocaleString(): string;
+
+    /** Returns the primitive value of the specified object. */
+    valueOf(): Object;
+
+    /**
+      * Determines whether an object has a property with the specified name.
+      * @param v A property name.
+      */
+    hasOwnProperty(v: string): boolean;
+
+    /**
+      * Determines whether an object exists in another object's prototype chain.
+      * @param v Another object whose prototype chain is to be checked.
+      */
+    isPrototypeOf(v: Object): boolean;
+
+    /**
+      * Determines whether a specified property is enumerable.
+      * @param v A property name.
+      */
+    propertyIsEnumerable(v: string): boolean;
+}
+
+interface ObjectConstructor {
+    new (value?: any): Object;
+    (): any;
+    (value: any): any;
+
+    /** A reference to the prototype for a class of objects. */
+    readonly prototype: Object;
+
+    /**
+      * Returns the prototype of an object.
+      * @param o The object that references the prototype.
+      */
+    getPrototypeOf(o: any): any;
+
+    /**
+      * Gets the own property descriptor of the specified object.
+      * An own property descriptor is one that is defined directly on the object and is not inherited from the object's prototype.
+      * @param o Object that contains the property.
+      * @param p Name of the property.
+    */
+    getOwnPropertyDescriptor(o: any, p: string): PropertyDescriptor;
+
+    /**
+      * Returns the names of the own properties of an object. The own properties of an object are those that are defined directly
+      * on that object, and are not inherited from the object's prototype. The properties of an object include both fields (objects) and functions.
+      * @param o Object that contains the own properties.
+      */
+    getOwnPropertyNames(o: any): string[];
+
+    /**
+      * Creates an object that has null prototype.
+      * @param o Object to use as a prototype. May be null
+      */
+    create(o: null): any;
+
+    /**
+      * Creates an object that has the specified prototype, and that optionally contains specified properties.
+      * @param o Object to use as a prototype. May be null
+      */
+    create<T>(o: T): T;
+
+    /**
+      * Creates an object that has the specified prototype, and that optionally contains specified properties.
+      * @param o Object to use as a prototype. May be null
+      * @param properties JavaScript object that contains one or more property descriptors.
+      */
+    create(o: any, properties: PropertyDescriptorMap): any;
+
+    /**
+      * Adds a property to an object, or modifies attributes of an existing property.
+      * @param o Object on which to add or modify the property. This can be a native JavaScript object (that is, a user-defined object or a built in object) or a DOM object.
+      * @param p The property name.
+      * @param attributes Descriptor for the property. It can be for a data property or an accessor property.
+      */
+    defineProperty(o: any, p: string, attributes: PropertyDescriptor): any;
+
+    /**
+      * Adds one or more properties to an object, and/or modifies attributes of existing properties.
+      * @param o Object on which to add or modify the properties. This can be a native JavaScript object or a DOM object.
+      * @param properties JavaScript object that contains one or more descriptor objects. Each descriptor object describes a data property or an accessor property.
+      */
+    defineProperties(o: any, properties: PropertyDescriptorMap): any;
+
+    /**
+      * Prevents the modification of attributes of existing properties, and prevents the addition of new properties.
+      * @param o Object on which to lock the attributes.
+      */
+    seal<T>(o: T): T;
+
+    /**
+      * Prevents the modification of existing property attributes and values, and prevents the addition of new properties.
+      * @param o Object on which to lock the attributes.
+      */
+    freeze<T>(o: T): T;
+
+    /**
+      * Prevents the addition of new properties to an object.
+      * @param o Object to make non-extensible.
+      */
+    preventExtensions<T>(o: T): T;
+
+    /**
+      * Returns true if existing property attributes cannot be modified in an object and new properties cannot be added to the object.
+      * @param o Object to test.
+      */
+    isSealed(o: any): boolean;
+
+    /**
+      * Returns true if existing property attributes and values cannot be modified in an object, and new properties cannot be added to the object.
+      * @param o Object to test.
+      */
+    isFrozen(o: any): boolean;
+
+    /**
+      * Returns a value that indicates whether new properties can be added to an object.
+      * @param o Object to test.
+      */
+    isExtensible(o: any): boolean;
+
+    /**
+      * Returns the names of the enumerable properties and methods of an object.
+      * @param o Object that contains the properties and methods. This can be an object that you created or an existing Document Object Model (DOM) object.
+      */
+    keys(o: any): string[];
+}
+
+/**
+  * Provides functionality common to all JavaScript objects.
+  */
+declare const Object: ObjectConstructor;
+
+/**
+  * Creates a new function.
+  */
+interface Function {
+    /**
+      * Calls the function, substituting the specified object for the this value of the function, and the specified array for the arguments of the function.
+      * @param thisArg The object to be used as the this object.
+      * @param argArray A set of arguments to be passed to the function.
+      */
+    apply(this: Function, thisArg: any, argArray?: any): any;
+
+    /**
+      * Calls a method of an object, substituting another object for the current object.
+      * @param thisArg The object to be used as the current object.
+      * @param argArray A list of arguments to be passed to the method.
+      */
+    call(this: Function, thisArg: any, ...argArray: any[]): any;
+
+    /**
+      * For a given function, creates a bound function that has the same body as the original function.
+      * The this object of the bound function is associated with the specified object, and has the specified initial parameters.
+      * @param thisArg An object to which the this keyword can refer inside the new function.
+      * @param argArray A list of arguments to be passed to the new function.
+      */
+    bind(this: Function, thisArg: any, ...argArray: any[]): any;
+
+    prototype: any;
+    readonly length: number;
+
+    // Non-standard extensions
+    arguments: any;
+    caller: Function;
+}
+
+interface FunctionConstructor {
+    /**
+      * Creates a new function.
+      * @param args A list of arguments the function accepts.
+      */
+    new (...args: string[]): Function;
+    (...args: string[]): Function;
+    readonly prototype: Function;
+}
+
+declare const Function: FunctionConstructor;
+
+interface IArguments {
+    [index: number]: any;
+    length: number;
+    callee: Function;
+}
+
+interface String {
+    /** Returns a string representation of a string. */
+    toString(): string;
+
+    /**
+      * Returns the character at the specified index.
+      * @param pos The zero-based index of the desired character.
+      */
+    charAt(pos: number): string;
+
+    /**
+      * Returns the Unicode value of the character at the specified location.
+      * @param index The zero-based index of the desired character. If there is no character at the specified index, NaN is returned.
+      */
+    charCodeAt(index: number): number;
+
+    /**
+      * Returns a string that contains the concatenation of two or more strings.
+      * @param strings The strings to append to the end of the string.
+      */
+    concat(...strings: string[]): string;
+
+    /**
+      * Returns the position of the first occurrence of a substring.
+      * @param searchString The substring to search for in the string
+      * @param position The index at which to begin searching the String object. If omitted, search starts at the beginning of the string.
+      */
+    indexOf(searchString: string, position?: number): number;
+
+    /**
+      * Returns the last occurrence of a substring in the string.
+      * @param searchString The substring to search for.
+      * @param position The index at which to begin searching. If omitted, the search begins at the end of the string.
+      */
+    lastIndexOf(searchString: string, position?: number): number;
+
+    /**
+      * Determines whether two strings are equivalent in the current locale.
+      * @param that String to compare to target string
+      */
+    localeCompare(that: string): number;
+
+    /**
+      * Matches a string with a regular expression, and returns an array containing the results of that search.
+      * @param regexp A variable name or string literal containing the regular expression pattern and flags.
+      */
+    match(regexp: string): RegExpMatchArray | null;
+
+    /**
+      * Matches a string with a regular expression, and returns an array containing the results of that search.
+      * @param regexp A regular expression object that contains the regular expression pattern and applicable flags.
+      */
+    match(regexp: RegExp): RegExpMatchArray | null;
+
+    /**
+      * Replaces text in a string, using a regular expression or search string.
+      * @param searchValue A string that represents the regular expression.
+      * @param replaceValue A string containing the text to replace for every successful match of searchValue in this string.
+      */
+    replace(searchValue: string, replaceValue: string): string;
+
+    /**
+      * Replaces text in a string, using a regular expression or search string.
+      * @param searchValue A string that represents the regular expression.
+      * @param replacer A function that returns the replacement text.
+      */
+    replace(searchValue: string, replacer: (substring: string, ...args: any[]) => string): string;
+
+    /**
+      * Replaces text in a string, using a regular expression or search string.
+      * @param searchValue A Regular Expression object containing the regular expression pattern and applicable flags.
+      * @param replaceValue A string containing the text to replace for every successful match of searchValue in this string.
+      */
+    replace(searchValue: RegExp, replaceValue: string): string;
+
+    /**
+      * Replaces text in a string, using a regular expression or search string.
+      * @param searchValue A Regular Expression object containing the regular expression pattern and applicable flags
+      * @param replacer A function that returns the replacement text.
+      */
+    replace(searchValue: RegExp, replacer: (substring: string, ...args: any[]) => string): string;
+
+    /**
+      * Finds the first substring match in a regular expression search.
+      * @param regexp The regular expression pattern and applicable flags.
+      */
+    search(regexp: string): number;
+
+    /**
+      * Finds the first substring match in a regular expression search.
+      * @param regexp The regular expression pattern and applicable flags.
+      */
+    search(regexp: RegExp): number;
+
+    /**
+      * Returns a section of a string.
+      * @param start The index to the beginning of the specified portion of stringObj.
+      * @param end The index to the end of the specified portion of stringObj. The substring includes the characters up to, but not including, the character indicated by end.
+      * If this value is not specified, the substring continues to the end of stringObj.
+      */
+    slice(start?: number, end?: number): string;
+
+    /**
+      * Split a string into substrings using the specified separator and return them as an array.
+      * @param separator A string that identifies character or characters to use in separating the string. If omitted, a single-element array containing the entire string is returned.
+      * @param limit A value used to limit the number of elements returned in the array.
+      */
+    split(separator: string, limit?: number): string[];
+
+    /**
+      * Split a string into substrings using the specified separator and return them as an array.
+      * @param separator A Regular Express that identifies character or characters to use in separating the string. If omitted, a single-element array containing the entire string is returned.
+      * @param limit A value used to limit the number of elements returned in the array.
+      */
+    split(separator: RegExp, limit?: number): string[];
+
+    /**
+      * Returns the substring at the specified location within a String object.
+      * @param start The zero-based index number indicating the beginning of the substring.
+      * @param end Zero-based index number indicating the end of the substring. The substring includes the characters up to, but not including, the character indicated by end.
+      * If end is omitted, the characters from start through the end of the original string are returned.
+      */
+    substring(start: number, end?: number): string;
+
+    /** Converts all the alphabetic characters in a string to lowercase. */
+    toLowerCase(): string;
+
+    /** Converts all alphabetic characters to lowercase, taking into account the host environment's current locale. */
+    toLocaleLowerCase(): string;
+
+    /** Converts all the alphabetic characters in a string to uppercase. */
+    toUpperCase(): string;
+
+    /** Returns a string where all alphabetic characters have been converted to uppercase, taking into account the host environment's current locale. */
+    toLocaleUpperCase(): string;
+
+    /** Removes the leading and trailing white space and line terminator characters from a string. */
+    trim(): string;
+
+    /** Returns the length of a String object. */
+    readonly length: number;
+
+    // IE extensions
+    /**
+      * Gets a substring beginning at the specified location and having the specified length.
+      * @param from The starting position of the desired substring. The index of the first character in the string is zero.
+      * @param length The number of characters to include in the returned substring.
+      */
+    substr(from: number, length?: number): string;
+
+    /** Returns the primitive value of the specified object. */
+    valueOf(): string;
+
+    readonly [index: number]: string;
+}
+
+interface StringConstructor {
+    new (value?: any): String;
+    (value?: any): string;
+    readonly prototype: String;
+    fromCharCode(...codes: number[]): string;
+}
+
+/**
+  * Allows manipulation and formatting of text strings and determination and location of substrings within strings.
+  */
+declare const String: StringConstructor;
+
+interface Boolean {
+    /** Returns the primitive value of the specified object. */
+    valueOf(): boolean;
+}
+
+interface BooleanConstructor {
+    new (value?: any): Boolean;
+    (value?: any): boolean;
+    readonly prototype: Boolean;
+}
+
+declare const Boolean: BooleanConstructor;
+
+interface Number {
+    /**
+      * Returns a string representation of an object.
+      * @param radix Specifies a radix for converting numeric values to strings. This value is only used for numbers.
+      */
+    toString(radix?: number): string;
+
+    /**
+      * Returns a string representing a number in fixed-point notation.
+      * @param fractionDigits Number of digits after the decimal point. Must be in the range 0 - 20, inclusive.
+      */
+    toFixed(fractionDigits?: number): string;
+
+    /**
+      * Returns a string containing a number represented in exponential notation.
+      * @param fractionDigits Number of digits after the decimal point. Must be in the range 0 - 20, inclusive.
+      */
+    toExponential(fractionDigits?: number): string;
+
+    /**
+      * Returns a string containing a number represented either in exponential or fixed-point notation with a specified number of digits.
+      * @param precision Number of significant digits. Must be in the range 1 - 21, inclusive.
+      */
+    toPrecision(precision?: number): string;
+
+    /** Returns the primitive value of the specified object. */
+    valueOf(): number;
+}
+
+interface NumberConstructor {
+    new (value?: any): Number;
+    (value?: any): number;
+    readonly prototype: Number;
+
+    /** The largest number that can be represented in JavaScript. Equal to approximately 1.79E+308. */
+    readonly MAX_VALUE: number;
+
+    /** The closest number to zero that can be represented in JavaScript. Equal to approximately 5.00E-324. */
+    readonly MIN_VALUE: number;
+
+    /**
+      * A value that is not a number.
+      * In equality comparisons, NaN does not equal any value, including itself. To test whether a value is equivalent to NaN, use the isNaN function.
+      */
+    readonly NaN: number;
+
+    /**
+      * A value that is less than the largest negative number that can be represented in JavaScript.
+      * JavaScript displays NEGATIVE_INFINITY values as -infinity.
+      */
+    readonly NEGATIVE_INFINITY: number;
+
+    /**
+      * A value greater than the largest number that can be represented in JavaScript.
+      * JavaScript displays POSITIVE_INFINITY values as infinity.
+      */
+    readonly POSITIVE_INFINITY: number;
+}
+
+/** An object that represents a number of any kind. All JavaScript numbers are 64-bit floating-point numbers. */
+declare const Number: NumberConstructor;
+
+interface TemplateStringsArray extends Array<string> {
+    readonly raw: string[];
+}
+
+interface Math {
+    /** The mathematical constant e. This is Euler's number, the base of natural logarithms. */
+    readonly E: number;
+    /** The natural logarithm of 10. */
+    readonly LN10: number;
+    /** The natural logarithm of 2. */
+    readonly LN2: number;
+    /** The base-2 logarithm of e. */
+    readonly LOG2E: number;
+    /** The base-10 logarithm of e. */
+    readonly LOG10E: number;
+    /** Pi. This is the ratio of the circumference of a circle to its diameter. */
+    readonly PI: number;
+    /** The square root of 0.5, or, equivalently, one divided by the square root of 2. */
+    readonly SQRT1_2: number;
+    /** The square root of 2. */
+    readonly SQRT2: number;
+    /**
+      * Returns the absolute value of a number (the value without regard to whether it is positive or negative).
+      * For example, the absolute value of -5 is the same as the absolute value of 5.
+      * @param x A numeric expression for which the absolute value is needed.
+      */
+    abs(x: number): number;
+    /**
+      * Returns the arc cosine (or inverse cosine) of a number.
+      * @param x A numeric expression.
+      */
+    acos(x: number): number;
+    /**
+      * Returns the arcsine of a number.
+      * @param x A numeric expression.
+      */
+    asin(x: number): number;
+    /**
+      * Returns the arctangent of a number.
+      * @param x A numeric expression for which the arctangent is needed.
+      */
+    atan(x: number): number;
+    /**
+      * Returns the angle (in radians) from the X axis to a point.
+      * @param y A numeric expression representing the cartesian y-coordinate.
+      * @param x A numeric expression representing the cartesian x-coordinate.
+      */
+    atan2(y: number, x: number): number;
+    /**
+      * Returns the smallest number greater than or equal to its numeric argument.
+      * @param x A numeric expression.
+      */
+    ceil(x: number): number;
+    /**
+      * Returns the cosine of a number.
+      * @param x A numeric expression that contains an angle measured in radians.
+      */
+    cos(x: number): number;
+    /**
+      * Returns e (the base of natural logarithms) raised to a power.
+      * @param x A numeric expression representing the power of e.
+      */
+    exp(x: number): number;
+    /**
+      * Returns the greatest number less than or equal to its numeric argument.
+      * @param x A numeric expression.
+      */
+    floor(x: number): number;
+    /**
+      * Returns the natural logarithm (base e) of a number.
+      * @param x A numeric expression.
+      */
+    log(x: number): number;
+    /**
+      * Returns the larger of a set of supplied numeric expressions.
+      * @param values Numeric expressions to be evaluated.
+      */
+    max(...values: number[]): number;
+    /**
+      * Returns the smaller of a set of supplied numeric expressions.
+      * @param values Numeric expressions to be evaluated.
+      */
+    min(...values: number[]): number;
+    /**
+      * Returns the value of a base expression taken to a specified power.
+      * @param x The base value of the expression.
+      * @param y The exponent value of the expression.
+      */
+    pow(x: number, y: number): number;
+    /** Returns a pseudorandom number between 0 and 1. */
+    random(): number;
+    /**
+      * Returns a supplied numeric expression rounded to the nearest number.
+      * @param x The value to be rounded to the nearest number.
+      */
+    round(x: number): number;
+    /**
+      * Returns the sine of a number.
+      * @param x A numeric expression that contains an angle measured in radians.
+      */
+    sin(x: number): number;
+    /**
+      * Returns the square root of a number.
+      * @param x A numeric expression.
+      */
+    sqrt(x: number): number;
+    /**
+      * Returns the tangent of a number.
+      * @param x A numeric expression that contains an angle measured in radians.
+      */
+    tan(x: number): number;
+}
+/** An intrinsic object that provides basic mathematics functionality and constants. */
+declare const Math: Math;
+
+/** Enables basic storage and retrieval of dates and times. */
+interface Date {
+    /** Returns a string representation of a date. The format of the string depends on the locale. */
+    toString(): string;
+    /** Returns a date as a string value. */
+    toDateString(): string;
+    /** Returns a time as a string value. */
+    toTimeString(): string;
+    /** Returns a value as a string value appropriate to the host environment's current locale. */
+    toLocaleString(): string;
+    /** Returns a date as a string value appropriate to the host environment's current locale. */
+    toLocaleDateString(): string;
+    /** Returns a time as a string value appropriate to the host environment's current locale. */
+    toLocaleTimeString(): string;
+    /** Returns the stored time value in milliseconds since midnight, January 1, 1970 UTC. */
+    valueOf(): number;
+    /** Gets the time value in milliseconds. */
+    getTime(): number;
+    /** Gets the year, using local time. */
+    getFullYear(): number;
+    /** Gets the year using Universal Coordinated Time (UTC). */
+    getUTCFullYear(): number;
+    /** Gets the month, using local time. */
+    getMonth(): number;
+    /** Gets the month of a Date object using Universal Coordinated Time (UTC). */
+    getUTCMonth(): number;
+    /** Gets the day-of-the-month, using local time. */
+    getDate(): number;
+    /** Gets the day-of-the-month, using Universal Coordinated Time (UTC). */
+    getUTCDate(): number;
+    /** Gets the day of the week, using local time. */
+    getDay(): number;
+    /** Gets the day of the week using Universal Coordinated Time (UTC). */
+    getUTCDay(): number;
+    /** Gets the hours in a date, using local time. */
+    getHours(): number;
+    /** Gets the hours value in a Date object using Universal Coordinated Time (UTC). */
+    getUTCHours(): number;
+    /** Gets the minutes of a Date object, using local time. */
+    getMinutes(): number;
+    /** Gets the minutes of a Date object using Universal Coordinated Time (UTC). */
+    getUTCMinutes(): number;
+    /** Gets the seconds of a Date object, using local time. */
+    getSeconds(): number;
+    /** Gets the seconds of a Date object using Universal Coordinated Time (UTC). */
+    getUTCSeconds(): number;
+    /** Gets the milliseconds of a Date, using local time. */
+    getMilliseconds(): number;
+    /** Gets the milliseconds of a Date object using Universal Coordinated Time (UTC). */
+    getUTCMilliseconds(): number;
+    /** Gets the difference in minutes between the time on the local computer and Universal Coordinated Time (UTC). */
+    getTimezoneOffset(): number;
+    /**
+      * Sets the date and time value in the Date object.
+      * @param time A numeric value representing the number of elapsed milliseconds since midnight, January 1, 1970 GMT.
+      */
+    setTime(time: number): number;
+    /**
+      * Sets the milliseconds value in the Date object using local time.
+      * @param ms A numeric value equal to the millisecond value.
+      */
+    setMilliseconds(ms: number): number;
+    /**
+      * Sets the milliseconds value in the Date object using Universal Coordinated Time (UTC).
+      * @param ms A numeric value equal to the millisecond value.
+      */
+    setUTCMilliseconds(ms: number): number;
+
+    /**
+      * Sets the seconds value in the Date object using local time.
+      * @param sec A numeric value equal to the seconds value.
+      * @param ms A numeric value equal to the milliseconds value.
+      */
+    setSeconds(sec: number, ms?: number): number;
+    /**
+      * Sets the seconds value in the Date object using Universal Coordinated Time (UTC).
+      * @param sec A numeric value equal to the seconds value.
+      * @param ms A numeric value equal to the milliseconds value.
+      */
+    setUTCSeconds(sec: number, ms?: number): number;
+    /**
+      * Sets the minutes value in the Date object using local time.
+      * @param min A numeric value equal to the minutes value.
+      * @param sec A numeric value equal to the seconds value.
+      * @param ms A numeric value equal to the milliseconds value.
+      */
+    setMinutes(min: number, sec?: number, ms?: number): number;
+    /**
+      * Sets the minutes value in the Date object using Universal Coordinated Time (UTC).
+      * @param min A numeric value equal to the minutes value.
+      * @param sec A numeric value equal to the seconds value.
+      * @param ms A numeric value equal to the milliseconds value.
+      */
+    setUTCMinutes(min: number, sec?: number, ms?: number): number;
+    /**
+      * Sets the hour value in the Date object using local time.
+      * @param hours A numeric value equal to the hours value.
+      * @param min A numeric value equal to the minutes value.
+      * @param sec A numeric value equal to the seconds value.
+      * @param ms A numeric value equal to the milliseconds value.
+      */
+    setHours(hours: number, min?: number, sec?: number, ms?: number): number;
+    /**
+      * Sets the hours value in the Date object using Universal Coordinated Time (UTC).
+      * @param hours A numeric value equal to the hours value.
+      * @param min A numeric value equal to the minutes value.
+      * @param sec A numeric value equal to the seconds value.
+      * @param ms A numeric value equal to the milliseconds value.
+      */
+    setUTCHours(hours: number, min?: number, sec?: number, ms?: number): number;
+    /**
+      * Sets the numeric day-of-the-month value of the Date object using local time.
+      * @param date A numeric value equal to the day of the month.
+      */
+    setDate(date: number): number;
+    /**
+      * Sets the numeric day of the month in the Date object using Universal Coordinated Time (UTC).
+      * @param date A numeric value equal to the day of the month.
+      */
+    setUTCDate(date: number): number;
+    /**
+      * Sets the month value in the Date object using local time.
+      * @param month A numeric value equal to the month. The value for January is 0, and other month values follow consecutively.
+      * @param date A numeric value representing the day of the month. If this value is not supplied, the value from a call to the getDate method is used.
+      */
+    setMonth(month: number, date?: number): number;
+    /**
+      * Sets the month value in the Date object using Universal Coordinated Time (UTC).
+      * @param month A numeric value equal to the month. The value for January is 0, and other month values follow consecutively.
+      * @param date A numeric value representing the day of the month. If it is not supplied, the value from a call to the getUTCDate method is used.
+      */
+    setUTCMonth(month: number, date?: number): number;
+    /**
+      * Sets the year of the Date object using local time.
+      * @param year A numeric value for the year.
+      * @param month A zero-based numeric value for the month (0 for January, 11 for December). Must be specified if numDate is specified.
+      * @param date A numeric value equal for the day of the month.
+      */
+    setFullYear(year: number, month?: number, date?: number): number;
+    /**
+      * Sets the year value in the Date object using Universal Coordinated Time (UTC).
+      * @param year A numeric value equal to the year.
+      * @param month A numeric value equal to the month. The value for January is 0, and other month values follow consecutively. Must be supplied if numDate is supplied.
+      * @param date A numeric value equal to the day of the month.
+      */
+    setUTCFullYear(year: number, month?: number, date?: number): number;
+    /** Returns a date converted to a string using Universal Coordinated Time (UTC). */
+    toUTCString(): string;
+    /** Returns a date as a string value in ISO format. */
+    toISOString(): string;
+    /** Used by the JSON.stringify method to enable the transformation of an object's data for JavaScript Object Notation (JSON) serialization. */
+    toJSON(key?: any): string;
+}
+
+interface DateConstructor {
+    new (): Date;
+    new (value: number): Date;
+    new (value: string): Date;
+    new (year: number, month: number, date?: number, hours?: number, minutes?: number, seconds?: number, ms?: number): Date;
+    (): string;
+    readonly prototype: Date;
+    /**
+      * Parses a string containing a date, and returns the number of milliseconds between that date and midnight, January 1, 1970.
+      * @param s A date string
+      */
+    parse(s: string): number;
+    /**
+      * Returns the number of milliseconds between midnight, January 1, 1970 Universal Coordinated Time (UTC) (or GMT) and the specified date.
+      * @param year The full year designation is required for cross-century date accuracy. If year is between 0 and 99 is used, then year is assumed to be 1900 + year.
+      * @param month The month as an number between 0 and 11 (January to December).
+      * @param date The date as an number between 1 and 31.
+      * @param hours Must be supplied if minutes is supplied. An number from 0 to 23 (midnight to 11pm) that specifies the hour.
+      * @param minutes Must be supplied if seconds is supplied. An number from 0 to 59 that specifies the minutes.
+      * @param seconds Must be supplied if milliseconds is supplied. An number from 0 to 59 that specifies the seconds.
+      * @param ms An number from 0 to 999 that specifies the milliseconds.
+      */
+    UTC(year: number, month: number, date?: number, hours?: number, minutes?: number, seconds?: number, ms?: number): number;
+    now(): number;
+}
+
+declare const Date: DateConstructor;
+
+interface RegExpMatchArray extends Array<string> {
+    index?: number;
+    input?: string;
+}
+
+interface RegExpExecArray extends Array<string> {
+    index: number;
+    input: string;
+}
+
+interface RegExp {
+    /**
+      * Executes a search on a string using a regular expression pattern, and returns an array containing the results of that search.
+      * @param string The String object or string literal on which to perform the search.
+      */
+    exec(string: string): RegExpExecArray | null;
+
+    /**
+      * Returns a Boolean value that indicates whether or not a pattern exists in a searched string.
+      * @param string String on which to perform the search.
+      */
+    test(string: string): boolean;
+
+    /** Returns a copy of the text of the regular expression pattern. Read-only. The regExp argument is a Regular expression object. It can be a variable name or a literal. */
+    readonly source: string;
+
+    /** Returns a Boolean value indicating the state of the global flag (g) used with a regular expression. Default is false. Read-only. */
+    readonly global: boolean;
+
+    /** Returns a Boolean value indicating the state of the ignoreCase flag (i) used with a regular expression. Default is false. Read-only. */
+    readonly ignoreCase: boolean;
+
+    /** Returns a Boolean value indicating the state of the multiline flag (m) used with a regular expression. Default is false. Read-only. */
+    readonly multiline: boolean;
+
+    lastIndex: number;
+
+    // Non-standard extensions
+    compile(): this;
+}
+
+interface RegExpConstructor {
+    new (pattern: RegExp): RegExp;
+    new (pattern: string, flags?: string): RegExp;
+    (pattern: RegExp): RegExp;
+    (pattern: string, flags?: string): RegExp;
+    readonly prototype: RegExp;
+
+    // Non-standard extensions
+    $1: string;
+    $2: string;
+    $3: string;
+    $4: string;
+    $5: string;
+    $6: string;
+    $7: string;
+    $8: string;
+    $9: string;
+    lastMatch: string;
+}
+
+declare const RegExp: RegExpConstructor;
+
+interface Error {
+    name: string;
+    message: string;
+    stack?: string;
+}
+
+interface ErrorConstructor {
+    new (message?: string): Error;
+    (message?: string): Error;
+    readonly prototype: Error;
+}
+
+declare const Error: ErrorConstructor;
+
+interface EvalError extends Error {
+}
+
+interface EvalErrorConstructor {
+    new (message?: string): EvalError;
+    (message?: string): EvalError;
+    readonly prototype: EvalError;
+}
+
+declare const EvalError: EvalErrorConstructor;
+
+interface RangeError extends Error {
+}
+
+interface RangeErrorConstructor {
+    new (message?: string): RangeError;
+    (message?: string): RangeError;
+    readonly prototype: RangeError;
+}
+
+declare const RangeError: RangeErrorConstructor;
+
+interface ReferenceError extends Error {
+}
+
+interface ReferenceErrorConstructor {
+    new (message?: string): ReferenceError;
+    (message?: string): ReferenceError;
+    readonly prototype: ReferenceError;
+}
+
+declare const ReferenceError: ReferenceErrorConstructor;
+
+interface SyntaxError extends Error {
+}
+
+interface SyntaxErrorConstructor {
+    new (message?: string): SyntaxError;
+    (message?: string): SyntaxError;
+    readonly prototype: SyntaxError;
+}
+
+declare const SyntaxError: SyntaxErrorConstructor;
+
+interface TypeError extends Error {
+}
+
+interface TypeErrorConstructor {
+    new (message?: string): TypeError;
+    (message?: string): TypeError;
+    readonly prototype: TypeError;
+}
+
+declare const TypeError: TypeErrorConstructor;
+
+interface URIError extends Error {
+}
+
+interface URIErrorConstructor {
+    new (message?: string): URIError;
+    (message?: string): URIError;
+    readonly prototype: URIError;
+}
+
+declare const URIError: URIErrorConstructor;
+
+interface JSON {
+    /**
+      * Converts a JavaScript Object Notation (JSON) string into an object.
+      * @param text A valid JSON string.
+      * @param reviver A function that transforms the results. This function is called for each member of the object.
+      * If a member contains nested objects, the nested objects are transformed before the parent object is.
+      */
+    parse(text: string, reviver?: (key: any, value: any) => any): any;
+    /**
+      * Converts a JavaScript value to a JavaScript Object Notation (JSON) string.
+      * @param value A JavaScript value, usually an object or array, to be converted.
+      * @param replacer A function that transforms the results.
+      * @param space Adds indentation, white space, and line break characters to the return-value JSON text to make it easier to read.
+      */
+    stringify(value: any, replacer?: (key: string, value: any) => any, space?: string | number): string;
+    /**
+      * Converts a JavaScript value to a JavaScript Object Notation (JSON) string.
+      * @param value A JavaScript value, usually an object or array, to be converted.
+      * @param replacer An array of strings and numbers that acts as a white list for selecting the object properties that will be stringified.
+      * @param space Adds indentation, white space, and line break characters to the return-value JSON text to make it easier to read.
+      */
+    stringify(value: any, replacer?: (number | string)[] | null, space?: string | number): string;
+}
+
+/**
+  * An intrinsic object that provides functions to convert JavaScript values to and from the JavaScript Object Notation (JSON) format.
+  */
+declare const JSON: JSON;
+
+
+/////////////////////////////
+/// ECMAScript Array API (specially handled by compiler)
+/////////////////////////////
+
+interface ReadonlyArray<T> {
+    /**
+      * Gets the length of the array. This is a number one higher than the highest element defined in an array.
+      */
+    readonly length: number;
+    /**
+      * Returns a string representation of an array.
+      */
+    toString(): string;
+    toLocaleString(): string;
+    /**
+      * Combines two or more arrays.
+      * @param items Additional items to add to the end of array1.
+      */
+    concat<U extends ReadonlyArray<T>>(...items: U[]): T[];
+    /**
+      * Combines two or more arrays.
+      * @param items Additional items to add to the end of array1.
+      */
+    concat(...items: T[]): T[];
+    /**
+      * Adds all the elements of an array separated by the specified separator string.
+      * @param separator A string used to separate one element of an array from the next in the resulting String. If omitted, the array elements are separated with a comma.
+      */
+    join(separator?: string): string;
+    /**
+      * Returns a section of an array.
+      * @param start The beginning of the specified portion of the array.
+      * @param end The end of the specified portion of the array.
+      */
+    slice(start?: number, end?: number): T[];
+    /**
+      * Returns the index of the first occurrence of a value in an array.
+      * @param searchElement The value to locate in the array.
+      * @param fromIndex The array index at which to begin the search. If fromIndex is omitted, the search starts at index 0.
+      */
+    indexOf(searchElement: T, fromIndex?: number): number;
+
+    /**
+      * Returns the index of the last occurrence of a specified value in an array.
+      * @param searchElement The value to locate in the array.
+      * @param fromIndex The array index at which to begin the search. If fromIndex is omitted, the search starts at the last index in the array.
+      */
+    lastIndexOf(searchElement: T, fromIndex?: number): number;
+    /**
+      * Determines whether all the members of an array satisfy the specified test.
+      * @param callbackfn A function that accepts up to three arguments. The every method calls the callbackfn function for each element in array1 until the callbackfn returns false, or until the end of the array.
+      * @param thisArg An object to which the this keyword can refer in the callbackfn function. If thisArg is omitted, undefined is used as the this value.
+      */
+    every(callbackfn: (value: T, index: number, array: ReadonlyArray<T>) => boolean, thisArg?: any): boolean;
+    /**
+      * Determines whether the specified callback function returns true for any element of an array.
+      * @param callbackfn A function that accepts up to three arguments. The some method calls the callbackfn function for each element in array1 until the callbackfn returns true, or until the end of the array.
+      * @param thisArg An object to which the this keyword can refer in the callbackfn function. If thisArg is omitted, undefined is used as the this value.
+      */
+    some(callbackfn: (value: T, index: number, array: ReadonlyArray<T>) => boolean, thisArg?: any): boolean;
+    /**
+      * Performs the specified action for each element in an array.
+      * @param callbackfn  A function that accepts up to three arguments. forEach calls the callbackfn function one time for each element in the array.
+      * @param thisArg  An object to which the this keyword can refer in the callbackfn function. If thisArg is omitted, undefined is used as the this value.
+      */
+    forEach(callbackfn: (value: T, index: number, array: ReadonlyArray<T>) => void, thisArg?: any): void;
+    /**
+      * Calls a defined callback function on each element of an array, and returns an array that contains the results.
+      * @param callbackfn A function that accepts up to three arguments. The map method calls the callbackfn function one time for each element in the array.
+      * @param thisArg An object to which the this keyword can refer in the callbackfn function. If thisArg is omitted, undefined is used as the this value.
+      */
+    map<U>(callbackfn: (value: T, index: number, array: ReadonlyArray<T>) => U, thisArg?: any): U[];
+    /**
+      * Returns the elements of an array that meet the condition specified in a callback function.
+      * @param callbackfn A function that accepts up to three arguments. The filter method calls the callbackfn function one time for each element in the array.
+      * @param thisArg An object to which the this keyword can refer in the callbackfn function. If thisArg is omitted, undefined is used as the this value.
+      */
+    filter(callbackfn: (value: T, index: number, array: ReadonlyArray<T>) => any, thisArg?: any): T[];
+    /**
+      * Calls the specified callback function for all the elements in an array. The return value of the callback function is the accumulated result, and is provided as an argument in the next call to the callback function.
+      * @param callbackfn A function that accepts up to four arguments. The reduce method calls the callbackfn function one time for each element in the array.
+      * @param initialValue If initialValue is specified, it is used as the initial value to start the accumulation. The first call to the callbackfn function provides this value as an argument instead of an array value.
+      */
+    reduce(callbackfn: (previousValue: T, currentValue: T, currentIndex: number, array: ReadonlyArray<T>) => T, initialValue?: T): T;
+    /**
+      * Calls the specified callback function for all the elements in an array. The return value of the callback function is the accumulated result, and is provided as an argument in the next call to the callback function.
+      * @param callbackfn A function that accepts up to four arguments. The reduce method calls the callbackfn function one time for each element in the array.
+      * @param initialValue If initialValue is specified, it is used as the initial value to start the accumulation. The first call to the callbackfn function provides this value as an argument instead of an array value.
+      */
+    reduce<U>(callbackfn: (previousValue: U, currentValue: T, currentIndex: number, array: ReadonlyArray<T>) => U, initialValue: U): U;
+    /**
+      * Calls the specified callback function for all the elements in an array, in descending order. The return value of the callback function is the accumulated result, and is provided as an argument in the next call to the callback function.
+      * @param callbackfn A function that accepts up to four arguments. The reduceRight method calls the callbackfn function one time for each element in the array.
+      * @param initialValue If initialValue is specified, it is used as the initial value to start the accumulation. The first call to the callbackfn function provides this value as an argument instead of an array value.
+      */
+    reduceRight(callbackfn: (previousValue: T, currentValue: T, currentIndex: number, array: ReadonlyArray<T>) => T, initialValue?: T): T;
+    /**
+      * Calls the specified callback function for all the elements in an array, in descending order. The return value of the callback function is the accumulated result, and is provided as an argument in the next call to the callback function.
+      * @param callbackfn A function that accepts up to four arguments. The reduceRight method calls the callbackfn function one time for each element in the array.
+      * @param initialValue If initialValue is specified, it is used as the initial value to start the accumulation. The first call to the callbackfn function provides this value as an argument instead of an array value.
+      */
+    reduceRight<U>(callbackfn: (previousValue: U, currentValue: T, currentIndex: number, array: ReadonlyArray<T>) => U, initialValue: U): U;
+
+    readonly [n: number]: T;
+}
+
+interface Array<T> {
+    /**
+      * Gets or sets the length of the array. This is a number one higher than the highest element defined in an array.
+      */
+    length: number;
+    /**
+      * Returns a string representation of an array.
+      */
+    toString(): string;
+    toLocaleString(): string;
+    /**
+      * Appends new elements to an array, and returns the new length of the array.
+      * @param items New elements of the Array.
+      */
+    push(...items: T[]): number;
+    /**
+      * Removes the last element from an array and returns it.
+      */
+    pop(): T | undefined;
+    /**
+      * Combines two or more arrays.
+      * @param items Additional items to add to the end of array1.
+      */
+    concat(...items: (T | T[])[]): T[];
+    /**
+      * Adds all the elements of an array separated by the specified separator string.
+      * @param separator A string used to separate one element of an array from the next in the resulting String. If omitted, the array elements are separated with a comma.
+      */
+    join(separator?: string): string;
+    /**
+      * Reverses the elements in an Array.
+      */
+    reverse(): T[];
+    /**
+      * Removes the first element from an array and returns it.
+      */
+    shift(): T | undefined;
+    /**
+      * Returns a section of an array.
+      * @param start The beginning of the specified portion of the array.
+      * @param end The end of the specified portion of the array.
+      */
+    slice(start?: number, end?: number): T[];
+    /**
+      * Sorts an array.
+      * @param compareFn The name of the function used to determine the order of the elements. If omitted, the elements are sorted in ascending, ASCII character order.
+      */
+    sort(compareFn?: (a: T, b: T) => number): this;
+    /**
+      * Removes elements from an array and, if necessary, inserts new elements in their place, returning the deleted elements.
+      * @param start The zero-based location in the array from which to start removing elements.
+      */
+    splice(start: number): T[];
+    /**
+      * Removes elements from an array and, if necessary, inserts new elements in their place, returning the deleted elements.
+      * @param start The zero-based location in the array from which to start removing elements.
+      * @param deleteCount The number of elements to remove.
+      * @param items Elements to insert into the array in place of the deleted elements.
+      */
+    splice(start: number, deleteCount: number, ...items: T[]): T[];
+    /**
+      * Inserts new elements at the start of an array.
+      * @param items  Elements to insert at the start of the Array.
+      */
+    unshift(...items: T[]): number;
+    /**
+      * Returns the index of the first occurrence of a value in an array.
+      * @param searchElement The value to locate in the array.
+      * @param fromIndex The array index at which to begin the search. If fromIndex is omitted, the search starts at index 0.
+      */
+    indexOf(searchElement: T, fromIndex?: number): number;
+    /**
+      * Returns the index of the last occurrence of a specified value in an array.
+      * @param searchElement The value to locate in the array.
+      * @param fromIndex The array index at which to begin the search. If fromIndex is omitted, the search starts at the last index in the array.
+      */
+    lastIndexOf(searchElement: T, fromIndex?: number): number;
+    /**
+      * Determines whether all the members of an array satisfy the specified test.
+      * @param callbackfn A function that accepts up to three arguments. The every method calls the callbackfn function for each element in array1 until the callbackfn returns false, or until the end of the array.
+      * @param thisArg An object to which the this keyword can refer in the callbackfn function. If thisArg is omitted, undefined is used as the this value.
+      */
+    every(callbackfn: (value: T, index: number, array: T[]) => boolean, thisArg?: any): boolean;
+    /**
+      * Determines whether the specified callback function returns true for any element of an array.
+      * @param callbackfn A function that accepts up to three arguments. The some method calls the callbackfn function for each element in array1 until the callbackfn returns true, or until the end of the array.
+      * @param thisArg An object to which the this keyword can refer in the callbackfn function. If thisArg is omitted, undefined is used as the this value.
+      */
+    some(callbackfn: (value: T, index: number, array: T[]) => boolean, thisArg?: any): boolean;
+    /**
+      * Performs the specified action for each element in an array.
+      * @param callbackfn  A function that accepts up to three arguments. forEach calls the callbackfn function one time for each element in the array.
+      * @param thisArg  An object to which the this keyword can refer in the callbackfn function. If thisArg is omitted, undefined is used as the this value.
+      */
+    forEach(callbackfn: (value: T, index: number, array: T[]) => void, thisArg?: any): void;
+    /**
+      * Calls a defined callback function on each element of an array, and returns an array that contains the results.
+      * @param callbackfn A function that accepts up to three arguments. The map method calls the callbackfn function one time for each element in the array.
+      * @param thisArg An object to which the this keyword can refer in the callbackfn function. If thisArg is omitted, undefined is used as the this value.
+      */
+    map<U>(callbackfn: (value: T, index: number, array: T[]) => U, thisArg?: any): U[];
+    /**
+      * Returns the elements of an array that meet the condition specified in a callback function.
+      * @param callbackfn A function that accepts up to three arguments. The filter method calls the callbackfn function one time for each element in the array.
+      * @param thisArg An object to which the this keyword can refer in the callbackfn function. If thisArg is omitted, undefined is used as the this value.
+      */
+    filter(callbackfn: (value: T, index: number, array: T[]) => any, thisArg?: any): T[];
+    /**
+      * Calls the specified callback function for all the elements in an array. The return value of the callback function is the accumulated result, and is provided as an argument in the next call to the callback function.
+      * @param callbackfn A function that accepts up to four arguments. The reduce method calls the callbackfn function one time for each element in the array.
+      * @param initialValue If initialValue is specified, it is used as the initial value to start the accumulation. The first call to the callbackfn function provides this value as an argument instead of an array value.
+      */
+    reduce(callbackfn: (previousValue: T, currentValue: T, currentIndex: number, array: T[]) => T, initialValue?: T): T;
+    /**
+      * Calls the specified callback function for all the elements in an array. The return value of the callback function is the accumulated result, and is provided as an argument in the next call to the callback function.
+      * @param callbackfn A function that accepts up to four arguments. The reduce method calls the callbackfn function one time for each element in the array.
+      * @param initialValue If initialValue is specified, it is used as the initial value to start the accumulation. The first call to the callbackfn function provides this value as an argument instead of an array value.
+      */
+    reduce<U>(callbackfn: (previousValue: U, currentValue: T, currentIndex: number, array: T[]) => U, initialValue: U): U;
+    /**
+      * Calls the specified callback function for all the elements in an array, in descending order. The return value of the callback function is the accumulated result, and is provided as an argument in the next call to the callback function.
+      * @param callbackfn A function that accepts up to four arguments. The reduceRight method calls the callbackfn function one time for each element in the array.
+      * @param initialValue If initialValue is specified, it is used as the initial value to start the accumulation. The first call to the callbackfn function provides this value as an argument instead of an array value.
+      */
+    reduceRight(callbackfn: (previousValue: T, currentValue: T, currentIndex: number, array: T[]) => T, initialValue?: T): T;
+    /**
+      * Calls the specified callback function for all the elements in an array, in descending order. The return value of the callback function is the accumulated result, and is provided as an argument in the next call to the callback function.
+      * @param callbackfn A function that accepts up to four arguments. The reduceRight method calls the callbackfn function one time for each element in the array.
+      * @param initialValue If initialValue is specified, it is used as the initial value to start the accumulation. The first call to the callbackfn function provides this value as an argument instead of an array value.
+      */
+    reduceRight<U>(callbackfn: (previousValue: U, currentValue: T, currentIndex: number, array: T[]) => U, initialValue: U): U;
+
+    [n: number]: T;
+}
+
+interface ArrayConstructor {
+    new (arrayLength?: number): any[];
+    new <T>(arrayLength: number): T[];
+    new <T>(...items: T[]): T[];
+    (arrayLength?: number): any[];
+    <T>(arrayLength: number): T[];
+    <T>(...items: T[]): T[];
+    isArray(arg: any): arg is Array<any>;
+    readonly prototype: Array<any>;
+}
+
+declare const Array: ArrayConstructor;
+
+interface TypedPropertyDescriptor<T> {
+    enumerable?: boolean;
+    configurable?: boolean;
+    writable?: boolean;
+    value?: T;
+    get?: () => T;
+    set?: (value: T) => void;
+}
+
+declare type ClassDecorator = <TFunction extends Function>(target: TFunction) => TFunction | void;
+declare type PropertyDecorator = (target: Object, propertyKey: string | symbol) => void;
+declare type MethodDecorator = <T>(target: Object, propertyKey: string | symbol, descriptor: TypedPropertyDescriptor<T>) => TypedPropertyDescriptor<T> | void;
+declare type ParameterDecorator = (target: Object, propertyKey: string | symbol, parameterIndex: number) => void;
+
+declare type PromiseConstructorLike = new <T>(executor: (resolve: (value?: T | PromiseLike<T>) => void, reject: (reason?: any) => void) => void) => PromiseLike<T>;
+
+interface PromiseLike<T> {
+    /**
+    * Attaches callbacks for the resolution and/or rejection of the Promise.
+    * @param onfulfilled The callback to execute when the Promise is resolved.
+    * @param onrejected The callback to execute when the Promise is rejected.
+    * @returns A Promise for the completion of which ever callback is executed.
+    */
+    then<TResult>(onfulfilled?: (value: T) => TResult | PromiseLike<TResult>, onrejected?: (reason: any) => TResult | PromiseLike<TResult>): PromiseLike<TResult>;
+    then<TResult>(onfulfilled?: (value: T) => TResult | PromiseLike<TResult>, onrejected?: (reason: any) => void): PromiseLike<TResult>;
+}
+
+interface ArrayLike<T> {
+    readonly length: number;
+    readonly [n: number]: T;
+}
+
+/**
+  * Represents a raw buffer of binary data, which is used to store data for the
+  * different typed arrays. ArrayBuffers cannot be read from or written to directly,
+  * but can be passed to a typed array or DataView Object to interpret the raw
+  * buffer as needed.
+  */
+interface ArrayBuffer {
+    /**
+      * Read-only. The length of the ArrayBuffer (in bytes).
+      */
+    readonly byteLength: number;
+
+    /**
+      * Returns a section of an ArrayBuffer.
+      */
+    slice(begin:number, end?:number): ArrayBuffer;
+}
+
+interface ArrayBufferConstructor {
+    readonly prototype: ArrayBuffer;
+    new (byteLength: number): ArrayBuffer;
+    isView(arg: any): arg is ArrayBufferView;
+}
+declare const ArrayBuffer: ArrayBufferConstructor;
+
+interface ArrayBufferView {
+    /**
+      * The ArrayBuffer instance referenced by the array.
+      */
+    buffer: ArrayBuffer;
+
+    /**
+      * The length in bytes of the array.
+      */
+    byteLength: number;
+
+    /**
+      * The offset in bytes of the array.
+      */
+    byteOffset: number;
+}
+
+interface DataView {
+    readonly buffer: ArrayBuffer;
+    readonly byteLength: number;
+    readonly byteOffset: number;
+    /**
+      * Gets the Float32 value at the specified byte offset from the start of the view. There is
+      * no alignment constraint; multi-byte values may be fetched from any offset.
+      * @param byteOffset The place in the buffer at which the value should be retrieved.
+      */
+    getFloat32(byteOffset: number, littleEndian?: boolean): number;
+
+    /**
+      * Gets the Float64 value at the specified byte offset from the start of the view. There is
+      * no alignment constraint; multi-byte values may be fetched from any offset.
+      * @param byteOffset The place in the buffer at which the value should be retrieved.
+      */
+    getFloat64(byteOffset: number, littleEndian?: boolean): number;
+
+    /**
+      * Gets the Int8 value at the specified byte offset from the start of the view. There is
+      * no alignment constraint; multi-byte values may be fetched from any offset.
+      * @param byteOffset The place in the buffer at which the value should be retrieved.
+      */
+    getInt8(byteOffset: number): number;
+
+    /**
+      * Gets the Int16 value at the specified byte offset from the start of the view. There is
+      * no alignment constraint; multi-byte values may be fetched from any offset.
+      * @param byteOffset The place in the buffer at which the value should be retrieved.
+      */
+    getInt16(byteOffset: number, littleEndian?: boolean): number;
+    /**
+      * Gets the Int32 value at the specified byte offset from the start of the view. There is
+      * no alignment constraint; multi-byte values may be fetched from any offset.
+      * @param byteOffset The place in the buffer at which the value should be retrieved.
+      */
+    getInt32(byteOffset: number, littleEndian?: boolean): number;
+
+    /**
+      * Gets the Uint8 value at the specified byte offset from the start of the view. There is
+      * no alignment constraint; multi-byte values may be fetched from any offset.
+      * @param byteOffset The place in the buffer at which the value should be retrieved.
+      */
+    getUint8(byteOffset: number): number;
+
+    /**
+      * Gets the Uint16 value at the specified byte offset from the start of the view. There is
+      * no alignment constraint; multi-byte values may be fetched from any offset.
+      * @param byteOffset The place in the buffer at which the value should be retrieved.
+      */
+    getUint16(byteOffset: number, littleEndian?: boolean): number;
+
+    /**
+      * Gets the Uint32 value at the specified byte offset from the start of the view. There is
+      * no alignment constraint; multi-byte values may be fetched from any offset.
+      * @param byteOffset The place in the buffer at which the value should be retrieved.
+      */
+    getUint32(byteOffset: number, littleEndian?: boolean): number;
+
+    /**
+      * Stores an Float32 value at the specified byte offset from the start of the view.
+      * @param byteOffset The place in the buffer at which the value should be set.
+      * @param value The value to set.
+      * @param littleEndian If false or undefined, a big-endian value should be written,
+      * otherwise a little-endian value should be written.
+      */
+    setFloat32(byteOffset: number, value: number, littleEndian?: boolean): void;
+
+    /**
+      * Stores an Float64 value at the specified byte offset from the start of the view.
+      * @param byteOffset The place in the buffer at which the value should be set.
+      * @param value The value to set.
+      * @param littleEndian If false or undefined, a big-endian value should be written,
+      * otherwise a little-endian value should be written.
+      */
+    setFloat64(byteOffset: number, value: number, littleEndian?: boolean): void;
+
+    /**
+      * Stores an Int8 value at the specified byte offset from the start of the view.
+      * @param byteOffset The place in the buffer at which the value should be set.
+      * @param value The value to set.
+      */
+    setInt8(byteOffset: number, value: number): void;
+
+    /**
+      * Stores an Int16 value at the specified byte offset from the start of the view.
+      * @param byteOffset The place in the buffer at which the value should be set.
+      * @param value The value to set.
+      * @param littleEndian If false or undefined, a big-endian value should be written,
+      * otherwise a little-endian value should be written.
+      */
+    setInt16(byteOffset: number, value: number, littleEndian?: boolean): void;
+
+    /**
+      * Stores an Int32 value at the specified byte offset from the start of the view.
+      * @param byteOffset The place in the buffer at which the value should be set.
+      * @param value The value to set.
+      * @param littleEndian If false or undefined, a big-endian value should be written,
+      * otherwise a little-endian value should be written.
+      */
+    setInt32(byteOffset: number, value: number, littleEndian?: boolean): void;
+
+    /**
+      * Stores an Uint8 value at the specified byte offset from the start of the view.
+      * @param byteOffset The place in the buffer at which the value should be set.
+      * @param value The value to set.
+      */
+    setUint8(byteOffset: number, value: number): void;
+
+    /**
+      * Stores an Uint16 value at the specified byte offset from the start of the view.
+      * @param byteOffset The place in the buffer at which the value should be set.
+      * @param value The value to set.
+      * @param littleEndian If false or undefined, a big-endian value should be written,
+      * otherwise a little-endian value should be written.
+      */
+    setUint16(byteOffset: number, value: number, littleEndian?: boolean): void;
+
+    /**
+      * Stores an Uint32 value at the specified byte offset from the start of the view.
+      * @param byteOffset The place in the buffer at which the value should be set.
+      * @param value The value to set.
+      * @param littleEndian If false or undefined, a big-endian value should be written,
+      * otherwise a little-endian value should be written.
+      */
+    setUint32(byteOffset: number, value: number, littleEndian?: boolean): void;
+}
+
+interface DataViewConstructor {
+    new (buffer: ArrayBuffer, byteOffset?: number, byteLength?: number): DataView;
+}
+declare const DataView: DataViewConstructor;
+
+/**
+  * A typed array of 8-bit integer values. The contents are initialized to 0. If the requested
+  * number of bytes could not be allocated an exception is raised.
+  */
+interface Int8Array {
+    /**
+      * The size in bytes of each element in the array.
+      */
+    readonly BYTES_PER_ELEMENT: number;
+
+    /**
+      * The ArrayBuffer instance referenced by the array.
+      */
+    readonly buffer: ArrayBuffer;
+
+    /**
+      * The length in bytes of the array.
+      */
+    readonly byteLength: number;
+
+    /**
+      * The offset in bytes of the array.
+      */
+    readonly byteOffset: number;
+
+    /**
+      * Returns the this object after copying a section of the array identified by start and end
+      * to the same array starting at position target
+      * @param target If target is negative, it is treated as length+target where length is the
+      * length of the array.
+      * @param start If start is negative, it is treated as length+start. If end is negative, it
+      * is treated as length+end.
+      * @param end If not specified, length of the this object is used as its default value.
+      */
+    copyWithin(target: number, start: number, end?: number): this;
+
+    /**
+      * Determines whether all the members of an array satisfy the specified test.
+      * @param callbackfn A function that accepts up to three arguments. The every method calls
+      * the callbackfn function for each element in array1 until the callbackfn returns false,
+      * or until the end of the array.
+      * @param thisArg An object to which the this keyword can refer in the callbackfn function.
+      * If thisArg is omitted, undefined is used as the this value.
+      */
+    every(callbackfn: (value: number, index: number, array: Int8Array) => boolean, thisArg?: any): boolean;
+
+    /**
+        * Returns the this object after filling the section identified by start and end with value
+        * @param value value to fill array section with
+        * @param start index to start filling the array at. If start is negative, it is treated as
+        * length+start where length is the length of the array.
+        * @param end index to stop filling the array at. If end is negative, it is treated as
+        * length+end.
+        */
+    fill(value: number, start?: number, end?: number): this;
+
+    /**
+      * Returns the elements of an array that meet the condition specified in a callback function.
+      * @param callbackfn A function that accepts up to three arguments. The filter method calls
+      * the callbackfn function one time for each element in the array.
+      * @param thisArg An object to which the this keyword can refer in the callbackfn function.
+      * If thisArg is omitted, undefined is used as the this value.
+      */
+    filter(callbackfn: (value: number, index: number, array: Int8Array) => any, thisArg?: any): Int8Array;
+
+    /**
+      * Returns the value of the first element in the array where predicate is true, and undefined
+      * otherwise.
+      * @param predicate find calls predicate once for each element of the array, in ascending
+      * order, until it finds one where predicate returns true. If such an element is found, find
+      * immediately returns that element value. Otherwise, find returns undefined.
+      * @param thisArg If provided, it will be used as the this value for each invocation of
+      * predicate. If it is not provided, undefined is used instead.
+      */
+    find(predicate: (value: number, index: number, obj: Array<number>) => boolean, thisArg?: any): number | undefined;
+
+    /**
+      * Returns the index of the first element in the array where predicate is true, and undefined
+      * otherwise.
+      * @param predicate find calls predicate once for each element of the array, in ascending
+      * order, until it finds one where predicate returns true. If such an element is found, 
+      * findIndex immediately returns that element index. Otherwise, findIndex returns -1.
+      * @param thisArg If provided, it will be used as the this value for each invocation of
+      * predicate. If it is not provided, undefined is used instead.
+      */
+    findIndex(predicate: (value: number) => boolean, thisArg?: any): number;
+
+    /**
+      * Performs the specified action for each element in an array.
+      * @param callbackfn  A function that accepts up to three arguments. forEach calls the
+      * callbackfn function one time for each element in the array.
+      * @param thisArg  An object to which the this keyword can refer in the callbackfn function.
+      * If thisArg is omitted, undefined is used as the this value.
+      */
+    forEach(callbackfn: (value: number, index: number, array: Int8Array) => void, thisArg?: any): void;
+
+    /**
+      * Returns the index of the first occurrence of a value in an array.
+      * @param searchElement The value to locate in the array.
+      * @param fromIndex The array index at which to begin the search. If fromIndex is omitted, the
+      *  search starts at index 0.
+      */
+    indexOf(searchElement: number, fromIndex?: number): number;
+
+    /**
+      * Adds all the elements of an array separated by the specified separator string.
+      * @param separator A string used to separate one element of an array from the next in the
+      * resulting String. If omitted, the array elements are separated with a comma.
+      */
+    join(separator?: string): string;
+
+    /**
+      * Returns the index of the last occurrence of a value in an array.
+      * @param searchElement The value to locate in the array.
+      * @param fromIndex The array index at which to begin the search. If fromIndex is omitted, the
+      * search starts at index 0.
+      */
+    lastIndexOf(searchElement: number, fromIndex?: number): number;
+
+    /**
+      * The length of the array.
+      */
+    readonly length: number;
+
+    /**
+      * Calls a defined callback function on each element of an array, and returns an array that
+      * contains the results.
+      * @param callbackfn A function that accepts up to three arguments. The map method calls the
+      * callbackfn function one time for each element in the array.
+      * @param thisArg An object to which the this keyword can refer in the callbackfn function.
+      * If thisArg is omitted, undefined is used as the this value.
+      */
+    map(callbackfn: (value: number, index: number, array: Int8Array) => number, thisArg?: any): Int8Array;
+
+    /**
+      * Calls the specified callback function for all the elements in an array. The return value of
+      * the callback function is the accumulated result, and is provided as an argument in the next
+      * call to the callback function.
+      * @param callbackfn A function that accepts up to four arguments. The reduce method calls the
+      * callbackfn function one time for each element in the array.
+      * @param initialValue If initialValue is specified, it is used as the initial value to start
+      * the accumulation. The first call to the callbackfn function provides this value as an argument
+      * instead of an array value.
+      */
+    reduce(callbackfn: (previousValue: number, currentValue: number, currentIndex: number, array: Int8Array) => number, initialValue?: number): number;
+
+    /**
+      * Calls the specified callback function for all the elements in an array. The return value of
+      * the callback function is the accumulated result, and is provided as an argument in the next
+      * call to the callback function.
+      * @param callbackfn A function that accepts up to four arguments. The reduce method calls the
+      * callbackfn function one time for each element in the array.
+      * @param initialValue If initialValue is specified, it is used as the initial value to start
+      * the accumulation. The first call to the callbackfn function provides this value as an argument
+      * instead of an array value.
+      */
+    reduce<U>(callbackfn: (previousValue: U, currentValue: number, currentIndex: number, array: Int8Array) => U, initialValue: U): U;
+
+    /**
+      * Calls the specified callback function for all the elements in an array, in descending order.
+      * The return value of the callback function is the accumulated result, and is provided as an
+      * argument in the next call to the callback function.
+      * @param callbackfn A function that accepts up to four arguments. The reduceRight method calls
+      * the callbackfn function one time for each element in the array.
+      * @param initialValue If initialValue is specified, it is used as the initial value to start
+      * the accumulation. The first call to the callbackfn function provides this value as an
+      * argument instead of an array value.
+      */
+    reduceRight(callbackfn: (previousValue: number, currentValue: number, currentIndex: number, array: Int8Array) => number, initialValue?: number): number;
+
+    /**
+      * Calls the specified callback function for all the elements in an array, in descending order.
+      * The return value of the callback function is the accumulated result, and is provided as an
+      * argument in the next call to the callback function.
+      * @param callbackfn A function that accepts up to four arguments. The reduceRight method calls
+      * the callbackfn function one time for each element in the array.
+      * @param initialValue If initialValue is specified, it is used as the initial value to start
+      * the accumulation. The first call to the callbackfn function provides this value as an argument
+      * instead of an array value.
+      */
+    reduceRight<U>(callbackfn: (previousValue: U, currentValue: number, currentIndex: number, array: Int8Array) => U, initialValue: U): U;
+
+    /**
+      * Reverses the elements in an Array.
+      */
+    reverse(): Int8Array;
+
+    /**
+      * Sets a value or an array of values.
+      * @param index The index of the location to set.
+      * @param value The value to set.
+      */
+    set(index: number, value: number): void;
+
+    /**
+      * Sets a value or an array of values.
+      * @param array A typed or untyped array of values to set.
+      * @param offset The index in the current array at which the values are to be written.
+      */
+    set(array: ArrayLike<number>, offset?: number): void;
+
+    /**
+      * Returns a section of an array.
+      * @param start The beginning of the specified portion of the array.
+      * @param end The end of the specified portion of the array.
+      */
+    slice(start?: number, end?: number): Int8Array;
+
+    /**
+      * Determines whether the specified callback function returns true for any element of an array.
+      * @param callbackfn A function that accepts up to three arguments. The some method calls the
+      * callbackfn function for each element in array1 until the callbackfn returns true, or until
+      * the end of the array.
+      * @param thisArg An object to which the this keyword can refer in the callbackfn function.
+      * If thisArg is omitted, undefined is used as the this value.
+      */
+    some(callbackfn: (value: number, index: number, array: Int8Array) => boolean, thisArg?: any): boolean;
+
+    /**
+      * Sorts an array.
+      * @param compareFn The name of the function used to determine the order of the elements. If
+      * omitted, the elements are sorted in ascending, ASCII character order.
+      */
+    sort(compareFn?: (a: number, b: number) => number): this;
+
+    /**
+      * Gets a new Int8Array view of the ArrayBuffer store for this array, referencing the elements
+      * at begin, inclusive, up to end, exclusive.
+      * @param begin The index of the beginning of the array.
+      * @param end The index of the end of the array.
+      */
+    subarray(begin: number, end?: number): Int8Array;
+
+    /**
+      * Converts a number to a string by using the current locale.
+      */
+    toLocaleString(): string;
+
+    /**
+      * Returns a string representation of an array.
+      */
+    toString(): string;
+
+    [index: number]: number;
+}
+interface Int8ArrayConstructor {
+    readonly prototype: Int8Array;
+    new (length: number): Int8Array;
+    new (array: ArrayLike<number>): Int8Array;
+    new (buffer: ArrayBuffer, byteOffset?: number, length?: number): Int8Array;
+
+    /**
+      * The size in bytes of each element in the array.
+      */
+    readonly BYTES_PER_ELEMENT: number;
+
+    /**
+      * Returns a new array from a set of elements.
+      * @param items A set of elements to include in the new array object.
+      */
+    of(...items: number[]): Int8Array;
+
+    /**
+      * Creates an array from an array-like or iterable object.
+      * @param arrayLike An array-like or iterable object to convert to an array.
+      * @param mapfn A mapping function to call on every element of the array.
+      * @param thisArg Value of 'this' used to invoke the mapfn.
+      */
+    from(arrayLike: ArrayLike<number>, mapfn?: (v: number, k: number) => number, thisArg?: any): Int8Array;
+
+}
+declare const Int8Array: Int8ArrayConstructor;
+
+/**
+  * A typed array of 8-bit unsigned integer values. The contents are initialized to 0. If the
+  * requested number of bytes could not be allocated an exception is raised.
+  */
+interface Uint8Array {
+    /**
+      * The size in bytes of each element in the array.
+      */
+    readonly BYTES_PER_ELEMENT: number;
+
+    /**
+      * The ArrayBuffer instance referenced by the array.
+      */
+    readonly buffer: ArrayBuffer;
+
+    /**
+      * The length in bytes of the array.
+      */
+    readonly byteLength: number;
+
+    /**
+      * The offset in bytes of the array.
+      */
+    readonly byteOffset: number;
+
+    /**
+      * Returns the this object after copying a section of the array identified by start and end
+      * to the same array starting at position target
+      * @param target If target is negative, it is treated as length+target where length is the
+      * length of the array.
+      * @param start If start is negative, it is treated as length+start. If end is negative, it
+      * is treated as length+end.
+      * @param end If not specified, length of the this object is used as its default value.
+      */
+    copyWithin(target: number, start: number, end?: number): this;
+
+    /**
+      * Determines whether all the members of an array satisfy the specified test.
+      * @param callbackfn A function that accepts up to three arguments. The every method calls
+      * the callbackfn function for each element in array1 until the callbackfn returns false,
+      * or until the end of the array.
+      * @param thisArg An object to which the this keyword can refer in the callbackfn function.
+      * If thisArg is omitted, undefined is used as the this value.
+      */
+    every(callbackfn: (value: number, index: number, array: Uint8Array) => boolean, thisArg?: any): boolean;
+
+    /**
+        * Returns the this object after filling the section identified by start and end with value
+        * @param value value to fill array section with
+        * @param start index to start filling the array at. If start is negative, it is treated as
+        * length+start where length is the length of the array.
+        * @param end index to stop filling the array at. If end is negative, it is treated as
+        * length+end.
+        */
+    fill(value: number, start?: number, end?: number): this;
+
+    /**
+      * Returns the elements of an array that meet the condition specified in a callback function.
+      * @param callbackfn A function that accepts up to three arguments. The filter method calls
+      * the callbackfn function one time for each element in the array.
+      * @param thisArg An object to which the this keyword can refer in the callbackfn function.
+      * If thisArg is omitted, undefined is used as the this value.
+      */
+    filter(callbackfn: (value: number, index: number, array: Uint8Array) => any, thisArg?: any): Uint8Array;
+
+    /**
+      * Returns the value of the first element in the array where predicate is true, and undefined
+      * otherwise.
+      * @param predicate find calls predicate once for each element of the array, in ascending
+      * order, until it finds one where predicate returns true. If such an element is found, find
+      * immediately returns that element value. Otherwise, find returns undefined.
+      * @param thisArg If provided, it will be used as the this value for each invocation of
+      * predicate. If it is not provided, undefined is used instead.
+      */
+    find(predicate: (value: number, index: number, obj: Array<number>) => boolean, thisArg?: any): number | undefined;
+
+    /**
+      * Returns the index of the first element in the array where predicate is true, and undefined
+      * otherwise.
+      * @param predicate find calls predicate once for each element of the array, in ascending
+      * order, until it finds one where predicate returns true. If such an element is found, 
+      * findIndex immediately returns that element index. Otherwise, findIndex returns -1.
+      * @param thisArg If provided, it will be used as the this value for each invocation of
+      * predicate. If it is not provided, undefined is used instead.
+      */
+    findIndex(predicate: (value: number) => boolean, thisArg?: any): number;
+
+    /**
+      * Performs the specified action for each element in an array.
+      * @param callbackfn  A function that accepts up to three arguments. forEach calls the
+      * callbackfn function one time for each element in the array.
+      * @param thisArg  An object to which the this keyword can refer in the callbackfn function.
+      * If thisArg is omitted, undefined is used as the this value.
+      */
+    forEach(callbackfn: (value: number, index: number, array: Uint8Array) => void, thisArg?: any): void;
+
+    /**
+      * Returns the index of the first occurrence of a value in an array.
+      * @param searchElement The value to locate in the array.
+      * @param fromIndex The array index at which to begin the search. If fromIndex is omitted, the
+      *  search starts at index 0.
+      */
+    indexOf(searchElement: number, fromIndex?: number): number;
+
+    /**
+      * Adds all the elements of an array separated by the specified separator string.
+      * @param separator A string used to separate one element of an array from the next in the
+      * resulting String. If omitted, the array elements are separated with a comma.
+      */
+    join(separator?: string): string;
+
+    /**
+      * Returns the index of the last occurrence of a value in an array.
+      * @param searchElement The value to locate in the array.
+      * @param fromIndex The array index at which to begin the search. If fromIndex is omitted, the
+      * search starts at index 0.
+      */
+    lastIndexOf(searchElement: number, fromIndex?: number): number;
+
+    /**
+      * The length of the array.
+      */
+    readonly length: number;
+
+    /**
+      * Calls a defined callback function on each element of an array, and returns an array that
+      * contains the results.
+      * @param callbackfn A function that accepts up to three arguments. The map method calls the
+      * callbackfn function one time for each element in the array.
+      * @param thisArg An object to which the this keyword can refer in the callbackfn function.
+      * If thisArg is omitted, undefined is used as the this value.
+      */
+    map(callbackfn: (value: number, index: number, array: Uint8Array) => number, thisArg?: any): Uint8Array;
+
+    /**
+      * Calls the specified callback function for all the elements in an array. The return value of
+      * the callback function is the accumulated result, and is provided as an argument in the next
+      * call to the callback function.
+      * @param callbackfn A function that accepts up to four arguments. The reduce method calls the
+      * callbackfn function one time for each element in the array.
+      * @param initialValue If initialValue is specified, it is used as the initial value to start
+      * the accumulation. The first call to the callbackfn function provides this value as an argument
+      * instead of an array value.
+      */
+    reduce(callbackfn: (previousValue: number, currentValue: number, currentIndex: number, array: Uint8Array) => number, initialValue?: number): number;
+
+    /**
+      * Calls the specified callback function for all the elements in an array. The return value of
+      * the callback function is the accumulated result, and is provided as an argument in the next
+      * call to the callback function.
+      * @param callbackfn A function that accepts up to four arguments. The reduce method calls the
+      * callbackfn function one time for each element in the array.
+      * @param initialValue If initialValue is specified, it is used as the initial value to start
+      * the accumulation. The first call to the callbackfn function provides this value as an argument
+      * instead of an array value.
+      */
+    reduce<U>(callbackfn: (previousValue: U, currentValue: number, currentIndex: number, array: Uint8Array) => U, initialValue: U): U;
+
+    /**
+      * Calls the specified callback function for all the elements in an array, in descending order.
+      * The return value of the callback function is the accumulated result, and is provided as an
+      * argument in the next call to the callback function.
+      * @param callbackfn A function that accepts up to four arguments. The reduceRight method calls
+      * the callbackfn function one time for each element in the array.
+      * @param initialValue If initialValue is specified, it is used as the initial value to start
+      * the accumulation. The first call to the callbackfn function provides this value as an
+      * argument instead of an array value.
+      */
+    reduceRight(callbackfn: (previousValue: number, currentValue: number, currentIndex: number, array: Uint8Array) => number, initialValue?: number): number;
+
+    /**
+      * Calls the specified callback function for all the elements in an array, in descending order.
+      * The return value of the callback function is the accumulated result, and is provided as an
+      * argument in the next call to the callback function.
+      * @param callbackfn A function that accepts up to four arguments. The reduceRight method calls
+      * the callbackfn function one time for each element in the array.
+      * @param initialValue If initialValue is specified, it is used as the initial value to start
+      * the accumulation. The first call to the callbackfn function provides this value as an argument
+      * instead of an array value.
+      */
+    reduceRight<U>(callbackfn: (previousValue: U, currentValue: number, currentIndex: number, array: Uint8Array) => U, initialValue: U): U;
+
+    /**
+      * Reverses the elements in an Array.
+      */
+    reverse(): Uint8Array;
+
+    /**
+      * Sets a value or an array of values.
+      * @param index The index of the location to set.
+      * @param value The value to set.
+      */
+    set(index: number, value: number): void;
+
+    /**
+      * Sets a value or an array of values.
+      * @param array A typed or untyped array of values to set.
+      * @param offset The index in the current array at which the values are to be written.
+      */
+    set(array: ArrayLike<number>, offset?: number): void;
+
+    /**
+      * Returns a section of an array.
+      * @param start The beginning of the specified portion of the array.
+      * @param end The end of the specified portion of the array.
+      */
+    slice(start?: number, end?: number): Uint8Array;
+
+    /**
+      * Determines whether the specified callback function returns true for any element of an array.
+      * @param callbackfn A function that accepts up to three arguments. The some method calls the
+      * callbackfn function for each element in array1 until the callbackfn returns true, or until
+      * the end of the array.
+      * @param thisArg An object to which the this keyword can refer in the callbackfn function.
+      * If thisArg is omitted, undefined is used as the this value.
+      */
+    some(callbackfn: (value: number, index: number, array: Uint8Array) => boolean, thisArg?: any): boolean;
+
+    /**
+      * Sorts an array.
+      * @param compareFn The name of the function used to determine the order of the elements. If
+      * omitted, the elements are sorted in ascending, ASCII character order.
+      */
+    sort(compareFn?: (a: number, b: number) => number): this;
+
+    /**
+      * Gets a new Uint8Array view of the ArrayBuffer store for this array, referencing the elements
+      * at begin, inclusive, up to end, exclusive.
+      * @param begin The index of the beginning of the array.
+      * @param end The index of the end of the array.
+      */
+    subarray(begin: number, end?: number): Uint8Array;
+
+    /**
+      * Converts a number to a string by using the current locale.
+      */
+    toLocaleString(): string;
+
+    /**
+      * Returns a string representation of an array.
+      */
+    toString(): string;
+
+    [index: number]: number;
+}
+
+interface Uint8ArrayConstructor {
+    readonly prototype: Uint8Array;
+    new (length: number): Uint8Array;
+    new (array: ArrayLike<number>): Uint8Array;
+    new (buffer: ArrayBuffer, byteOffset?: number, length?: number): Uint8Array;
+
+    /**
+      * The size in bytes of each element in the array.
+      */
+    readonly BYTES_PER_ELEMENT: number;
+
+    /**
+      * Returns a new array from a set of elements.
+      * @param items A set of elements to include in the new array object.
+      */
+    of(...items: number[]): Uint8Array;
+
+    /**
+      * Creates an array from an array-like or iterable object.
+      * @param arrayLike An array-like or iterable object to convert to an array.
+      * @param mapfn A mapping function to call on every element of the array.
+      * @param thisArg Value of 'this' used to invoke the mapfn.
+      */
+    from(arrayLike: ArrayLike<number>, mapfn?: (v: number, k: number) => number, thisArg?: any): Uint8Array;
+
+}
+declare const Uint8Array: Uint8ArrayConstructor;
+
+/**
+  * A typed array of 8-bit unsigned integer (clamped) values. The contents are initialized to 0.
+  * If the requested number of bytes could not be allocated an exception is raised.
+  */
+interface Uint8ClampedArray {
+    /**
+      * The size in bytes of each element in the array.
+      */
+    readonly BYTES_PER_ELEMENT: number;
+
+    /**
+      * The ArrayBuffer instance referenced by the array.
+      */
+    readonly buffer: ArrayBuffer;
+
+    /**
+      * The length in bytes of the array.
+      */
+    readonly byteLength: number;
+
+    /**
+      * The offset in bytes of the array.
+      */
+    readonly byteOffset: number;
+
+    /**
+      * Returns the this object after copying a section of the array identified by start and end
+      * to the same array starting at position target
+      * @param target If target is negative, it is treated as length+target where length is the
+      * length of the array.
+      * @param start If start is negative, it is treated as length+start. If end is negative, it
+      * is treated as length+end.
+      * @param end If not specified, length of the this object is used as its default value.
+      */
+    copyWithin(target: number, start: number, end?: number): this;
+
+    /**
+      * Determines whether all the members of an array satisfy the specified test.
+      * @param callbackfn A function that accepts up to three arguments. The every method calls
+      * the callbackfn function for each element in array1 until the callbackfn returns false,
+      * or until the end of the array.
+      * @param thisArg An object to which the this keyword can refer in the callbackfn function.
+      * If thisArg is omitted, undefined is used as the this value.
+      */
+    every(callbackfn: (value: number, index: number, array: Uint8ClampedArray) => boolean, thisArg?: any): boolean;
+
+    /**
+        * Returns the this object after filling the section identified by start and end with value
+        * @param value value to fill array section with
+        * @param start index to start filling the array at. If start is negative, it is treated as
+        * length+start where length is the length of the array.
+        * @param end index to stop filling the array at. If end is negative, it is treated as
+        * length+end.
+        */
+    fill(value: number, start?: number, end?: number): this;
+
+    /**
+      * Returns the elements of an array that meet the condition specified in a callback function.
+      * @param callbackfn A function that accepts up to three arguments. The filter method calls
+      * the callbackfn function one time for each element in the array.
+      * @param thisArg An object to which the this keyword can refer in the callbackfn function.
+      * If thisArg is omitted, undefined is used as the this value.
+      */
+    filter(callbackfn: (value: number, index: number, array: Uint8ClampedArray) => any, thisArg?: any): Uint8ClampedArray;
+
+    /**
+      * Returns the value of the first element in the array where predicate is true, and undefined
+      * otherwise.
+      * @param predicate find calls predicate once for each element of the array, in ascending
+      * order, until it finds one where predicate returns true. If such an element is found, find
+      * immediately returns that element value. Otherwise, find returns undefined.
+      * @param thisArg If provided, it will be used as the this value for each invocation of
+      * predicate. If it is not provided, undefined is used instead.
+      */
+    find(predicate: (value: number, index: number, obj: Array<number>) => boolean, thisArg?: any): number | undefined;
+
+    /**
+      * Returns the index of the first element in the array where predicate is true, and undefined
+      * otherwise.
+      * @param predicate find calls predicate once for each element of the array, in ascending
+      * order, until it finds one where predicate returns true. If such an element is found, 
+      * findIndex immediately returns that element index. Otherwise, findIndex returns -1.
+      * @param thisArg If provided, it will be used as the this value for each invocation of
+      * predicate. If it is not provided, undefined is used instead.
+      */
+    findIndex(predicate: (value: number) => boolean, thisArg?: any): number;
+
+    /**
+      * Performs the specified action for each element in an array.
+      * @param callbackfn  A function that accepts up to three arguments. forEach calls the
+      * callbackfn function one time for each element in the array.
+      * @param thisArg  An object to which the this keyword can refer in the callbackfn function.
+      * If thisArg is omitted, undefined is used as the this value.
+      */
+    forEach(callbackfn: (value: number, index: number, array: Uint8ClampedArray) => void, thisArg?: any): void;
+
+    /**
+      * Returns the index of the first occurrence of a value in an array.
+      * @param searchElement The value to locate in the array.
+      * @param fromIndex The array index at which to begin the search. If fromIndex is omitted, the
+      *  search starts at index 0.
+      */
+    indexOf(searchElement: number, fromIndex?: number): number;
+
+    /**
+      * Adds all the elements of an array separated by the specified separator string.
+      * @param separator A string used to separate one element of an array from the next in the
+      * resulting String. If omitted, the array elements are separated with a comma.
+      */
+    join(separator?: string): string;
+
+    /**
+      * Returns the index of the last occurrence of a value in an array.
+      * @param searchElement The value to locate in the array.
+      * @param fromIndex The array index at which to begin the search. If fromIndex is omitted, the
+      * search starts at index 0.
+      */
+    lastIndexOf(searchElement: number, fromIndex?: number): number;
+
+    /**
+      * The length of the array.
+      */
+    readonly length: number;
+
+    /**
+      * Calls a defined callback function on each element of an array, and returns an array that
+      * contains the results.
+      * @param callbackfn A function that accepts up to three arguments. The map method calls the
+      * callbackfn function one time for each element in the array.
+      * @param thisArg An object to which the this keyword can refer in the callbackfn function.
+      * If thisArg is omitted, undefined is used as the this value.
+      */
+    map(callbackfn: (value: number, index: number, array: Uint8ClampedArray) => number, thisArg?: any): Uint8ClampedArray;
+
+    /**
+      * Calls the specified callback function for all the elements in an array. The return value of
+      * the callback function is the accumulated result, and is provided as an argument in the next
+      * call to the callback function.
+      * @param callbackfn A function that accepts up to four arguments. The reduce method calls the
+      * callbackfn function one time for each element in the array.
+      * @param initialValue If initialValue is specified, it is used as the initial value to start
+      * the accumulation. The first call to the callbackfn function provides this value as an argument
+      * instead of an array value.
+      */
+    reduce(callbackfn: (previousValue: number, currentValue: number, currentIndex: number, array: Uint8ClampedArray) => number, initialValue?: number): number;
+
+    /**
+      * Calls the specified callback function for all the elements in an array. The return value of
+      * the callback function is the accumulated result, and is provided as an argument in the next
+      * call to the callback function.
+      * @param callbackfn A function that accepts up to four arguments. The reduce method calls the
+      * callbackfn function one time for each element in the array.
+      * @param initialValue If initialValue is specified, it is used as the initial value to start
+      * the accumulation. The first call to the callbackfn function provides this value as an argument
+      * instead of an array value.
+      */
+    reduce<U>(callbackfn: (previousValue: U, currentValue: number, currentIndex: number, array: Uint8ClampedArray) => U, initialValue: U): U;
+
+    /**
+      * Calls the specified callback function for all the elements in an array, in descending order.
+      * The return value of the callback function is the accumulated result, and is provided as an
+      * argument in the next call to the callback function.
+      * @param callbackfn A function that accepts up to four arguments. The reduceRight method calls
+      * the callbackfn function one time for each element in the array.
+      * @param initialValue If initialValue is specified, it is used as the initial value to start
+      * the accumulation. The first call to the callbackfn function provides this value as an
+      * argument instead of an array value.
+      */
+    reduceRight(callbackfn: (previousValue: number, currentValue: number, currentIndex: number, array: Uint8ClampedArray) => number, initialValue?: number): number;
+
+    /**
+      * Calls the specified callback function for all the elements in an array, in descending order.
+      * The return value of the callback function is the accumulated result, and is provided as an
+      * argument in the next call to the callback function.
+      * @param callbackfn A function that accepts up to four arguments. The reduceRight method calls
+      * the callbackfn function one time for each element in the array.
+      * @param initialValue If initialValue is specified, it is used as the initial value to start
+      * the accumulation. The first call to the callbackfn function provides this value as an argument
+      * instead of an array value.
+      */
+    reduceRight<U>(callbackfn: (previousValue: U, currentValue: number, currentIndex: number, array: Uint8ClampedArray) => U, initialValue: U): U;
+
+    /**
+      * Reverses the elements in an Array.
+      */
+    reverse(): Uint8ClampedArray;
+
+    /**
+      * Sets a value or an array of values.
+      * @param index The index of the location to set.
+      * @param value The value to set.
+      */
+    set(index: number, value: number): void;
+
+    /**
+      * Sets a value or an array of values.
+      * @param array A typed or untyped array of values to set.
+      * @param offset The index in the current array at which the values are to be written.
+      */
+    set(array: Uint8ClampedArray, offset?: number): void;
+
+    /**
+      * Returns a section of an array.
+      * @param start The beginning of the specified portion of the array.
+      * @param end The end of the specified portion of the array.
+      */
+    slice(start?: number, end?: number): Uint8ClampedArray;
+
+    /**
+      * Determines whether the specified callback function returns true for any element of an array.
+      * @param callbackfn A function that accepts up to three arguments. The some method calls the
+      * callbackfn function for each element in array1 until the callbackfn returns true, or until
+      * the end of the array.
+      * @param thisArg An object to which the this keyword can refer in the callbackfn function.
+      * If thisArg is omitted, undefined is used as the this value.
+      */
+    some(callbackfn: (value: number, index: number, array: Uint8ClampedArray) => boolean, thisArg?: any): boolean;
+
+    /**
+      * Sorts an array.
+      * @param compareFn The name of the function used to determine the order of the elements. If
+      * omitted, the elements are sorted in ascending, ASCII character order.
+      */
+    sort(compareFn?: (a: number, b: number) => number): this;
+
+    /**
+      * Gets a new Uint8ClampedArray view of the ArrayBuffer store for this array, referencing the elements
+      * at begin, inclusive, up to end, exclusive.
+      * @param begin The index of the beginning of the array.
+      * @param end The index of the end of the array.
+      */
+    subarray(begin: number, end?: number): Uint8ClampedArray;
+
+    /**
+      * Converts a number to a string by using the current locale.
+      */
+    toLocaleString(): string;
+
+    /**
+      * Returns a string representation of an array.
+      */
+    toString(): string;
+
+    [index: number]: number;
+}
+
+interface Uint8ClampedArrayConstructor {
+    readonly prototype: Uint8ClampedArray;
+    new (length: number): Uint8ClampedArray;
+    new (array: ArrayLike<number>): Uint8ClampedArray;
+    new (buffer: ArrayBuffer, byteOffset?: number, length?: number): Uint8ClampedArray;
+
+    /**
+      * The size in bytes of each element in the array.
+      */
+    readonly BYTES_PER_ELEMENT: number;
+
+    /**
+      * Returns a new array from a set of elements.
+      * @param items A set of elements to include in the new array object.
+      */
+    of(...items: number[]): Uint8ClampedArray;
+
+    /**
+      * Creates an array from an array-like or iterable object.
+      * @param arrayLike An array-like or iterable object to convert to an array.
+      * @param mapfn A mapping function to call on every element of the array.
+      * @param thisArg Value of 'this' used to invoke the mapfn.
+      */
+    from(arrayLike: ArrayLike<number>, mapfn?: (v: number, k: number) => number, thisArg?: any): Uint8ClampedArray;
+}
+declare const Uint8ClampedArray: Uint8ClampedArrayConstructor;
+
+/**
+  * A typed array of 16-bit signed integer values. The contents are initialized to 0. If the
+  * requested number of bytes could not be allocated an exception is raised.
+  */
+interface Int16Array {
+    /**
+      * The size in bytes of each element in the array.
+      */
+    readonly BYTES_PER_ELEMENT: number;
+
+    /**
+      * The ArrayBuffer instance referenced by the array.
+      */
+    readonly buffer: ArrayBuffer;
+
+    /**
+      * The length in bytes of the array.
+      */
+    readonly byteLength: number;
+
+    /**
+      * The offset in bytes of the array.
+      */
+    readonly byteOffset: number;
+
+    /**
+      * Returns the this object after copying a section of the array identified by start and end
+      * to the same array starting at position target
+      * @param target If target is negative, it is treated as length+target where length is the
+      * length of the array.
+      * @param start If start is negative, it is treated as length+start. If end is negative, it
+      * is treated as length+end.
+      * @param end If not specified, length of the this object is used as its default value.
+      */
+    copyWithin(target: number, start: number, end?: number): this;
+
+    /**
+      * Determines whether all the members of an array satisfy the specified test.
+      * @param callbackfn A function that accepts up to three arguments. The every method calls
+      * the callbackfn function for each element in array1 until the callbackfn returns false,
+      * or until the end of the array.
+      * @param thisArg An object to which the this keyword can refer in the callbackfn function.
+      * If thisArg is omitted, undefined is used as the this value.
+      */
+    every(callbackfn: (value: number, index: number, array: Int16Array) => boolean, thisArg?: any): boolean;
+
+    /**
+        * Returns the this object after filling the section identified by start and end with value
+        * @param value value to fill array section with
+        * @param start index to start filling the array at. If start is negative, it is treated as
+        * length+start where length is the length of the array.
+        * @param end index to stop filling the array at. If end is negative, it is treated as
+        * length+end.
+        */
+    fill(value: number, start?: number, end?: number): this;
+
+    /**
+      * Returns the elements of an array that meet the condition specified in a callback function.
+      * @param callbackfn A function that accepts up to three arguments. The filter method calls
+      * the callbackfn function one time for each element in the array.
+      * @param thisArg An object to which the this keyword can refer in the callbackfn function.
+      * If thisArg is omitted, undefined is used as the this value.
+      */
+    filter(callbackfn: (value: number, index: number, array: Int16Array) => any, thisArg?: any): Int16Array;
+
+    /**
+      * Returns the value of the first element in the array where predicate is true, and undefined
+      * otherwise.
+      * @param predicate find calls predicate once for each element of the array, in ascending
+      * order, until it finds one where predicate returns true. If such an element is found, find
+      * immediately returns that element value. Otherwise, find returns undefined.
+      * @param thisArg If provided, it will be used as the this value for each invocation of
+      * predicate. If it is not provided, undefined is used instead.
+      */
+    find(predicate: (value: number, index: number, obj: Array<number>) => boolean, thisArg?: any): number | undefined;
+
+    /**
+      * Returns the index of the first element in the array where predicate is true, and undefined
+      * otherwise.
+      * @param predicate find calls predicate once for each element of the array, in ascending
+      * order, until it finds one where predicate returns true. If such an element is found, 
+      * findIndex immediately returns that element index. Otherwise, findIndex returns -1.
+      * @param thisArg If provided, it will be used as the this value for each invocation of
+      * predicate. If it is not provided, undefined is used instead.
+      */
+    findIndex(predicate: (value: number) => boolean, thisArg?: any): number;
+
+    /**
+      * Performs the specified action for each element in an array.
+      * @param callbackfn  A function that accepts up to three arguments. forEach calls the
+      * callbackfn function one time for each element in the array.
+      * @param thisArg  An object to which the this keyword can refer in the callbackfn function.
+      * If thisArg is omitted, undefined is used as the this value.
+      */
+    forEach(callbackfn: (value: number, index: number, array: Int16Array) => void, thisArg?: any): void;
+
+    /**
+      * Returns the index of the first occurrence of a value in an array.
+      * @param searchElement The value to locate in the array.
+      * @param fromIndex The array index at which to begin the search. If fromIndex is omitted, the
+      *  search starts at index 0.
+      */
+    indexOf(searchElement: number, fromIndex?: number): number;
+
+    /**
+      * Adds all the elements of an array separated by the specified separator string.
+      * @param separator A string used to separate one element of an array from the next in the
+      * resulting String. If omitted, the array elements are separated with a comma.
+      */
+    join(separator?: string): string;
+
+    /**
+      * Returns the index of the last occurrence of a value in an array.
+      * @param searchElement The value to locate in the array.
+      * @param fromIndex The array index at which to begin the search. If fromIndex is omitted, the
+      * search starts at index 0.
+      */
+    lastIndexOf(searchElement: number, fromIndex?: number): number;
+
+    /**
+      * The length of the array.
+      */
+    readonly length: number;
+
+    /**
+      * Calls a defined callback function on each element of an array, and returns an array that
+      * contains the results.
+      * @param callbackfn A function that accepts up to three arguments. The map method calls the
+      * callbackfn function one time for each element in the array.
+      * @param thisArg An object to which the this keyword can refer in the callbackfn function.
+      * If thisArg is omitted, undefined is used as the this value.
+      */
+    map(callbackfn: (value: number, index: number, array: Int16Array) => number, thisArg?: any): Int16Array;
+
+    /**
+      * Calls the specified callback function for all the elements in an array. The return value of
+      * the callback function is the accumulated result, and is provided as an argument in the next
+      * call to the callback function.
+      * @param callbackfn A function that accepts up to four arguments. The reduce method calls the
+      * callbackfn function one time for each element in the array.
+      * @param initialValue If initialValue is specified, it is used as the initial value to start
+      * the accumulation. The first call to the callbackfn function provides this value as an argument
+      * instead of an array value.
+      */
+    reduce(callbackfn: (previousValue: number, currentValue: number, currentIndex: number, array: Int16Array) => number, initialValue?: number): number;
+
+    /**
+      * Calls the specified callback function for all the elements in an array. The return value of
+      * the callback function is the accumulated result, and is provided as an argument in the next
+      * call to the callback function.
+      * @param callbackfn A function that accepts up to four arguments. The reduce method calls the
+      * callbackfn function one time for each element in the array.
+      * @param initialValue If initialValue is specified, it is used as the initial value to start
+      * the accumulation. The first call to the callbackfn function provides this value as an argument
+      * instead of an array value.
+      */
+    reduce<U>(callbackfn: (previousValue: U, currentValue: number, currentIndex: number, array: Int16Array) => U, initialValue: U): U;
+
+    /**
+      * Calls the specified callback function for all the elements in an array, in descending order.
+      * The return value of the callback function is the accumulated result, and is provided as an
+      * argument in the next call to the callback function.
+      * @param callbackfn A function that accepts up to four arguments. The reduceRight method calls
+      * the callbackfn function one time for each element in the array.
+      * @param initialValue If initialValue is specified, it is used as the initial value to start
+      * the accumulation. The first call to the callbackfn function provides this value as an
+      * argument instead of an array value.
+      */
+    reduceRight(callbackfn: (previousValue: number, currentValue: number, currentIndex: number, array: Int16Array) => number, initialValue?: number): number;
+
+    /**
+      * Calls the specified callback function for all the elements in an array, in descending order.
+      * The return value of the callback function is the accumulated result, and is provided as an
+      * argument in the next call to the callback function.
+      * @param callbackfn A function that accepts up to four arguments. The reduceRight method calls
+      * the callbackfn function one time for each element in the array.
+      * @param initialValue If initialValue is specified, it is used as the initial value to start
+      * the accumulation. The first call to the callbackfn function provides this value as an argument
+      * instead of an array value.
+      */
+    reduceRight<U>(callbackfn: (previousValue: U, currentValue: number, currentIndex: number, array: Int16Array) => U, initialValue: U): U;
+
+    /**
+      * Reverses the elements in an Array.
+      */
+    reverse(): Int16Array;
+
+    /**
+      * Sets a value or an array of values.
+      * @param index The index of the location to set.
+      * @param value The value to set.
+      */
+    set(index: number, value: number): void;
+
+    /**
+      * Sets a value or an array of values.
+      * @param array A typed or untyped array of values to set.
+      * @param offset The index in the current array at which the values are to be written.
+      */
+    set(array: ArrayLike<number>, offset?: number): void;
+
+    /**
+      * Returns a section of an array.
+      * @param start The beginning of the specified portion of the array.
+      * @param end The end of the specified portion of the array.
+      */
+    slice(start?: number, end?: number): Int16Array;
+
+    /**
+      * Determines whether the specified callback function returns true for any element of an array.
+      * @param callbackfn A function that accepts up to three arguments. The some method calls the
+      * callbackfn function for each element in array1 until the callbackfn returns true, or until
+      * the end of the array.
+      * @param thisArg An object to which the this keyword can refer in the callbackfn function.
+      * If thisArg is omitted, undefined is used as the this value.
+      */
+    some(callbackfn: (value: number, index: number, array: Int16Array) => boolean, thisArg?: any): boolean;
+
+    /**
+      * Sorts an array.
+      * @param compareFn The name of the function used to determine the order of the elements. If
+      * omitted, the elements are sorted in ascending, ASCII character order.
+      */
+    sort(compareFn?: (a: number, b: number) => number): this;
+
+    /**
+      * Gets a new Int16Array view of the ArrayBuffer store for this array, referencing the elements
+      * at begin, inclusive, up to end, exclusive.
+      * @param begin The index of the beginning of the array.
+      * @param end The index of the end of the array.
+      */
+    subarray(begin: number, end?: number): Int16Array;
+
+    /**
+      * Converts a number to a string by using the current locale.
+      */
+    toLocaleString(): string;
+
+    /**
+      * Returns a string representation of an array.
+      */
+    toString(): string;
+
+    [index: number]: number;
+}
+
+interface Int16ArrayConstructor {
+    readonly prototype: Int16Array;
+    new (length: number): Int16Array;
+    new (array: ArrayLike<number>): Int16Array;
+    new (buffer: ArrayBuffer, byteOffset?: number, length?: number): Int16Array;
+
+    /**
+      * The size in bytes of each element in the array.
+      */
+    readonly BYTES_PER_ELEMENT: number;
+
+    /**
+      * Returns a new array from a set of elements.
+      * @param items A set of elements to include in the new array object.
+      */
+    of(...items: number[]): Int16Array;
+
+    /**
+      * Creates an array from an array-like or iterable object.
+      * @param arrayLike An array-like or iterable object to convert to an array.
+      * @param mapfn A mapping function to call on every element of the array.
+      * @param thisArg Value of 'this' used to invoke the mapfn.
+      */
+    from(arrayLike: ArrayLike<number>, mapfn?: (v: number, k: number) => number, thisArg?: any): Int16Array;
+
+}
+declare const Int16Array: Int16ArrayConstructor;
+
+/**
+  * A typed array of 16-bit unsigned integer values. The contents are initialized to 0. If the
+  * requested number of bytes could not be allocated an exception is raised.
+  */
+interface Uint16Array {
+    /**
+      * The size in bytes of each element in the array.
+      */
+    readonly BYTES_PER_ELEMENT: number;
+
+    /**
+      * The ArrayBuffer instance referenced by the array.
+      */
+    readonly buffer: ArrayBuffer;
+
+    /**
+      * The length in bytes of the array.
+      */
+    readonly byteLength: number;
+
+    /**
+      * The offset in bytes of the array.
+      */
+    readonly byteOffset: number;
+
+    /**
+      * Returns the this object after copying a section of the array identified by start and end
+      * to the same array starting at position target
+      * @param target If target is negative, it is treated as length+target where length is the
+      * length of the array.
+      * @param start If start is negative, it is treated as length+start. If end is negative, it
+      * is treated as length+end.
+      * @param end If not specified, length of the this object is used as its default value.
+      */
+    copyWithin(target: number, start: number, end?: number): this;
+
+    /**
+      * Determines whether all the members of an array satisfy the specified test.
+      * @param callbackfn A function that accepts up to three arguments. The every method calls
+      * the callbackfn function for each element in array1 until the callbackfn returns false,
+      * or until the end of the array.
+      * @param thisArg An object to which the this keyword can refer in the callbackfn function.
+      * If thisArg is omitted, undefined is used as the this value.
+      */
+    every(callbackfn: (value: number, index: number, array: Uint16Array) => boolean, thisArg?: any): boolean;
+
+    /**
+        * Returns the this object after filling the section identified by start and end with value
+        * @param value value to fill array section with
+        * @param start index to start filling the array at. If start is negative, it is treated as
+        * length+start where length is the length of the array.
+        * @param end index to stop filling the array at. If end is negative, it is treated as
+        * length+end.
+        */
+    fill(value: number, start?: number, end?: number): this;
+
+    /**
+      * Returns the elements of an array that meet the condition specified in a callback function.
+      * @param callbackfn A function that accepts up to three arguments. The filter method calls
+      * the callbackfn function one time for each element in the array.
+      * @param thisArg An object to which the this keyword can refer in the callbackfn function.
+      * If thisArg is omitted, undefined is used as the this value.
+      */
+    filter(callbackfn: (value: number, index: number, array: Uint16Array) => any, thisArg?: any): Uint16Array;
+
+    /**
+      * Returns the value of the first element in the array where predicate is true, and undefined
+      * otherwise.
+      * @param predicate find calls predicate once for each element of the array, in ascending
+      * order, until it finds one where predicate returns true. If such an element is found, find
+      * immediately returns that element value. Otherwise, find returns undefined.
+      * @param thisArg If provided, it will be used as the this value for each invocation of
+      * predicate. If it is not provided, undefined is used instead.
+      */
+    find(predicate: (value: number, index: number, obj: Array<number>) => boolean, thisArg?: any): number | undefined;
+
+    /**
+      * Returns the index of the first element in the array where predicate is true, and undefined
+      * otherwise.
+      * @param predicate find calls predicate once for each element of the array, in ascending
+      * order, until it finds one where predicate returns true. If such an element is found, 
+      * findIndex immediately returns that element index. Otherwise, findIndex returns -1.
+      * @param thisArg If provided, it will be used as the this value for each invocation of
+      * predicate. If it is not provided, undefined is used instead.
+      */
+    findIndex(predicate: (value: number) => boolean, thisArg?: any): number;
+
+    /**
+      * Performs the specified action for each element in an array.
+      * @param callbackfn  A function that accepts up to three arguments. forEach calls the
+      * callbackfn function one time for each element in the array.
+      * @param thisArg  An object to which the this keyword can refer in the callbackfn function.
+      * If thisArg is omitted, undefined is used as the this value.
+      */
+    forEach(callbackfn: (value: number, index: number, array: Uint16Array) => void, thisArg?: any): void;
+
+    /**
+      * Returns the index of the first occurrence of a value in an array.
+      * @param searchElement The value to locate in the array.
+      * @param fromIndex The array index at which to begin the search. If fromIndex is omitted, the
+      *  search starts at index 0.
+      */
+    indexOf(searchElement: number, fromIndex?: number): number;
+
+    /**
+      * Adds all the elements of an array separated by the specified separator string.
+      * @param separator A string used to separate one element of an array from the next in the
+      * resulting String. If omitted, the array elements are separated with a comma.
+      */
+    join(separator?: string): string;
+
+    /**
+      * Returns the index of the last occurrence of a value in an array.
+      * @param searchElement The value to locate in the array.
+      * @param fromIndex The array index at which to begin the search. If fromIndex is omitted, the
+      * search starts at index 0.
+      */
+    lastIndexOf(searchElement: number, fromIndex?: number): number;
+
+    /**
+      * The length of the array.
+      */
+    readonly length: number;
+
+    /**
+      * Calls a defined callback function on each element of an array, and returns an array that
+      * contains the results.
+      * @param callbackfn A function that accepts up to three arguments. The map method calls the
+      * callbackfn function one time for each element in the array.
+      * @param thisArg An object to which the this keyword can refer in the callbackfn function.
+      * If thisArg is omitted, undefined is used as the this value.
+      */
+    map(callbackfn: (value: number, index: number, array: Uint16Array) => number, thisArg?: any): Uint16Array;
+
+    /**
+      * Calls the specified callback function for all the elements in an array. The return value of
+      * the callback function is the accumulated result, and is provided as an argument in the next
+      * call to the callback function.
+      * @param callbackfn A function that accepts up to four arguments. The reduce method calls the
+      * callbackfn function one time for each element in the array.
+      * @param initialValue If initialValue is specified, it is used as the initial value to start
+      * the accumulation. The first call to the callbackfn function provides this value as an argument
+      * instead of an array value.
+      */
+    reduce(callbackfn: (previousValue: number, currentValue: number, currentIndex: number, array: Uint16Array) => number, initialValue?: number): number;
+
+    /**
+      * Calls the specified callback function for all the elements in an array. The return value of
+      * the callback function is the accumulated result, and is provided as an argument in the next
+      * call to the callback function.
+      * @param callbackfn A function that accepts up to four arguments. The reduce method calls the
+      * callbackfn function one time for each element in the array.
+      * @param initialValue If initialValue is specified, it is used as the initial value to start
+      * the accumulation. The first call to the callbackfn function provides this value as an argument
+      * instead of an array value.
+      */
+    reduce<U>(callbackfn: (previousValue: U, currentValue: number, currentIndex: number, array: Uint16Array) => U, initialValue: U): U;
+
+    /**
+      * Calls the specified callback function for all the elements in an array, in descending order.
+      * The return value of the callback function is the accumulated result, and is provided as an
+      * argument in the next call to the callback function.
+      * @param callbackfn A function that accepts up to four arguments. The reduceRight method calls
+      * the callbackfn function one time for each element in the array.
+      * @param initialValue If initialValue is specified, it is used as the initial value to start
+      * the accumulation. The first call to the callbackfn function provides this value as an
+      * argument instead of an array value.
+      */
+    reduceRight(callbackfn: (previousValue: number, currentValue: number, currentIndex: number, array: Uint16Array) => number, initialValue?: number): number;
+
+    /**
+      * Calls the specified callback function for all the elements in an array, in descending order.
+      * The return value of the callback function is the accumulated result, and is provided as an
+      * argument in the next call to the callback function.
+      * @param callbackfn A function that accepts up to four arguments. The reduceRight method calls
+      * the callbackfn function one time for each element in the array.
+      * @param initialValue If initialValue is specified, it is used as the initial value to start
+      * the accumulation. The first call to the callbackfn function provides this value as an argument
+      * instead of an array value.
+      */
+    reduceRight<U>(callbackfn: (previousValue: U, currentValue: number, currentIndex: number, array: Uint16Array) => U, initialValue: U): U;
+
+    /**
+      * Reverses the elements in an Array.
+      */
+    reverse(): Uint16Array;
+
+    /**
+      * Sets a value or an array of values.
+      * @param index The index of the location to set.
+      * @param value The value to set.
+      */
+    set(index: number, value: number): void;
+
+    /**
+      * Sets a value or an array of values.
+      * @param array A typed or untyped array of values to set.
+      * @param offset The index in the current array at which the values are to be written.
+      */
+    set(array: ArrayLike<number>, offset?: number): void;
+
+    /**
+      * Returns a section of an array.
+      * @param start The beginning of the specified portion of the array.
+      * @param end The end of the specified portion of the array.
+      */
+    slice(start?: number, end?: number): Uint16Array;
+
+    /**
+      * Determines whether the specified callback function returns true for any element of an array.
+      * @param callbackfn A function that accepts up to three arguments. The some method calls the
+      * callbackfn function for each element in array1 until the callbackfn returns true, or until
+      * the end of the array.
+      * @param thisArg An object to which the this keyword can refer in the callbackfn function.
+      * If thisArg is omitted, undefined is used as the this value.
+      */
+    some(callbackfn: (value: number, index: number, array: Uint16Array) => boolean, thisArg?: any): boolean;
+
+    /**
+      * Sorts an array.
+      * @param compareFn The name of the function used to determine the order of the elements. If
+      * omitted, the elements are sorted in ascending, ASCII character order.
+      */
+    sort(compareFn?: (a: number, b: number) => number): this;
+
+    /**
+      * Gets a new Uint16Array view of the ArrayBuffer store for this array, referencing the elements
+      * at begin, inclusive, up to end, exclusive.
+      * @param begin The index of the beginning of the array.
+      * @param end The index of the end of the array.
+      */
+    subarray(begin: number, end?: number): Uint16Array;
+
+    /**
+      * Converts a number to a string by using the current locale.
+      */
+    toLocaleString(): string;
+
+    /**
+      * Returns a string representation of an array.
+      */
+    toString(): string;
+
+    [index: number]: number;
+}
+
+interface Uint16ArrayConstructor {
+    readonly prototype: Uint16Array;
+    new (length: number): Uint16Array;
+    new (array: ArrayLike<number>): Uint16Array;
+    new (buffer: ArrayBuffer, byteOffset?: number, length?: number): Uint16Array;
+
+    /**
+      * The size in bytes of each element in the array.
+      */
+    readonly BYTES_PER_ELEMENT: number;
+
+    /**
+      * Returns a new array from a set of elements.
+      * @param items A set of elements to include in the new array object.
+      */
+    of(...items: number[]): Uint16Array;
+
+    /**
+      * Creates an array from an array-like or iterable object.
+      * @param arrayLike An array-like or iterable object to convert to an array.
+      * @param mapfn A mapping function to call on every element of the array.
+      * @param thisArg Value of 'this' used to invoke the mapfn.
+      */
+    from(arrayLike: ArrayLike<number>, mapfn?: (v: number, k: number) => number, thisArg?: any): Uint16Array;
+
+}
+declare const Uint16Array: Uint16ArrayConstructor;
+/**
+  * A typed array of 32-bit signed integer values. The contents are initialized to 0. If the
+  * requested number of bytes could not be allocated an exception is raised.
+  */
+interface Int32Array {
+    /**
+      * The size in bytes of each element in the array.
+      */
+    readonly BYTES_PER_ELEMENT: number;
+
+    /**
+      * The ArrayBuffer instance referenced by the array.
+      */
+    readonly buffer: ArrayBuffer;
+
+    /**
+      * The length in bytes of the array.
+      */
+    readonly byteLength: number;
+
+    /**
+      * The offset in bytes of the array.
+      */
+    readonly byteOffset: number;
+
+    /**
+      * Returns the this object after copying a section of the array identified by start and end
+      * to the same array starting at position target
+      * @param target If target is negative, it is treated as length+target where length is the
+      * length of the array.
+      * @param start If start is negative, it is treated as length+start. If end is negative, it
+      * is treated as length+end.
+      * @param end If not specified, length of the this object is used as its default value.
+      */
+    copyWithin(target: number, start: number, end?: number): this;
+
+    /**
+      * Determines whether all the members of an array satisfy the specified test.
+      * @param callbackfn A function that accepts up to three arguments. The every method calls
+      * the callbackfn function for each element in array1 until the callbackfn returns false,
+      * or until the end of the array.
+      * @param thisArg An object to which the this keyword can refer in the callbackfn function.
+      * If thisArg is omitted, undefined is used as the this value.
+      */
+    every(callbackfn: (value: number, index: number, array: Int32Array) => boolean, thisArg?: any): boolean;
+
+    /**
+        * Returns the this object after filling the section identified by start and end with value
+        * @param value value to fill array section with
+        * @param start index to start filling the array at. If start is negative, it is treated as
+        * length+start where length is the length of the array.
+        * @param end index to stop filling the array at. If end is negative, it is treated as
+        * length+end.
+        */
+    fill(value: number, start?: number, end?: number): this;
+
+    /**
+      * Returns the elements of an array that meet the condition specified in a callback function.
+      * @param callbackfn A function that accepts up to three arguments. The filter method calls
+      * the callbackfn function one time for each element in the array.
+      * @param thisArg An object to which the this keyword can refer in the callbackfn function.
+      * If thisArg is omitted, undefined is used as the this value.
+      */
+    filter(callbackfn: (value: number, index: number, array: Int32Array) => any, thisArg?: any): Int32Array;
+
+    /**
+      * Returns the value of the first element in the array where predicate is true, and undefined
+      * otherwise.
+      * @param predicate find calls predicate once for each element of the array, in ascending
+      * order, until it finds one where predicate returns true. If such an element is found, find
+      * immediately returns that element value. Otherwise, find returns undefined.
+      * @param thisArg If provided, it will be used as the this value for each invocation of
+      * predicate. If it is not provided, undefined is used instead.
+      */
+    find(predicate: (value: number, index: number, obj: Array<number>) => boolean, thisArg?: any): number | undefined;
+
+    /**
+      * Returns the index of the first element in the array where predicate is true, and undefined
+      * otherwise.
+      * @param predicate find calls predicate once for each element of the array, in ascending
+      * order, until it finds one where predicate returns true. If such an element is found, 
+      * findIndex immediately returns that element index. Otherwise, findIndex returns -1.
+      * @param thisArg If provided, it will be used as the this value for each invocation of
+      * predicate. If it is not provided, undefined is used instead.
+      */
+    findIndex(predicate: (value: number) => boolean, thisArg?: any): number;
+
+    /**
+      * Performs the specified action for each element in an array.
+      * @param callbackfn  A function that accepts up to three arguments. forEach calls the
+      * callbackfn function one time for each element in the array.
+      * @param thisArg  An object to which the this keyword can refer in the callbackfn function.
+      * If thisArg is omitted, undefined is used as the this value.
+      */
+    forEach(callbackfn: (value: number, index: number, array: Int32Array) => void, thisArg?: any): void;
+
+    /**
+      * Returns the index of the first occurrence of a value in an array.
+      * @param searchElement The value to locate in the array.
+      * @param fromIndex The array index at which to begin the search. If fromIndex is omitted, the
+      *  search starts at index 0.
+      */
+    indexOf(searchElement: number, fromIndex?: number): number;
+
+    /**
+      * Adds all the elements of an array separated by the specified separator string.
+      * @param separator A string used to separate one element of an array from the next in the
+      * resulting String. If omitted, the array elements are separated with a comma.
+      */
+    join(separator?: string): string;
+
+    /**
+      * Returns the index of the last occurrence of a value in an array.
+      * @param searchElement The value to locate in the array.
+      * @param fromIndex The array index at which to begin the search. If fromIndex is omitted, the
+      * search starts at index 0.
+      */
+    lastIndexOf(searchElement: number, fromIndex?: number): number;
+
+    /**
+      * The length of the array.
+      */
+    readonly length: number;
+
+    /**
+      * Calls a defined callback function on each element of an array, and returns an array that
+      * contains the results.
+      * @param callbackfn A function that accepts up to three arguments. The map method calls the
+      * callbackfn function one time for each element in the array.
+      * @param thisArg An object to which the this keyword can refer in the callbackfn function.
+      * If thisArg is omitted, undefined is used as the this value.
+      */
+    map(callbackfn: (value: number, index: number, array: Int32Array) => number, thisArg?: any): Int32Array;
+
+    /**
+      * Calls the specified callback function for all the elements in an array. The return value of
+      * the callback function is the accumulated result, and is provided as an argument in the next
+      * call to the callback function.
+      * @param callbackfn A function that accepts up to four arguments. The reduce method calls the
+      * callbackfn function one time for each element in the array.
+      * @param initialValue If initialValue is specified, it is used as the initial value to start
+      * the accumulation. The first call to the callbackfn function provides this value as an argument
+      * instead of an array value.
+      */
+    reduce(callbackfn: (previousValue: number, currentValue: number, currentIndex: number, array: Int32Array) => number, initialValue?: number): number;
+
+    /**
+      * Calls the specified callback function for all the elements in an array. The return value of
+      * the callback function is the accumulated result, and is provided as an argument in the next
+      * call to the callback function.
+      * @param callbackfn A function that accepts up to four arguments. The reduce method calls the
+      * callbackfn function one time for each element in the array.
+      * @param initialValue If initialValue is specified, it is used as the initial value to start
+      * the accumulation. The first call to the callbackfn function provides this value as an argument
+      * instead of an array value.
+      */
+    reduce<U>(callbackfn: (previousValue: U, currentValue: number, currentIndex: number, array: Int32Array) => U, initialValue: U): U;
+
+    /**
+      * Calls the specified callback function for all the elements in an array, in descending order.
+      * The return value of the callback function is the accumulated result, and is provided as an
+      * argument in the next call to the callback function.
+      * @param callbackfn A function that accepts up to four arguments. The reduceRight method calls
+      * the callbackfn function one time for each element in the array.
+      * @param initialValue If initialValue is specified, it is used as the initial value to start
+      * the accumulation. The first call to the callbackfn function provides this value as an
+      * argument instead of an array value.
+      */
+    reduceRight(callbackfn: (previousValue: number, currentValue: number, currentIndex: number, array: Int32Array) => number, initialValue?: number): number;
+
+    /**
+      * Calls the specified callback function for all the elements in an array, in descending order.
+      * The return value of the callback function is the accumulated result, and is provided as an
+      * argument in the next call to the callback function.
+      * @param callbackfn A function that accepts up to four arguments. The reduceRight method calls
+      * the callbackfn function one time for each element in the array.
+      * @param initialValue If initialValue is specified, it is used as the initial value to start
+      * the accumulation. The first call to the callbackfn function provides this value as an argument
+      * instead of an array value.
+      */
+    reduceRight<U>(callbackfn: (previousValue: U, currentValue: number, currentIndex: number, array: Int32Array) => U, initialValue: U): U;
+
+    /**
+      * Reverses the elements in an Array.
+      */
+    reverse(): Int32Array;
+
+    /**
+      * Sets a value or an array of values.
+      * @param index The index of the location to set.
+      * @param value The value to set.
+      */
+    set(index: number, value: number): void;
+
+    /**
+      * Sets a value or an array of values.
+      * @param array A typed or untyped array of values to set.
+      * @param offset The index in the current array at which the values are to be written.
+      */
+    set(array: ArrayLike<number>, offset?: number): void;
+
+    /**
+      * Returns a section of an array.
+      * @param start The beginning of the specified portion of the array.
+      * @param end The end of the specified portion of the array.
+      */
+    slice(start?: number, end?: number): Int32Array;
+
+    /**
+      * Determines whether the specified callback function returns true for any element of an array.
+      * @param callbackfn A function that accepts up to three arguments. The some method calls the
+      * callbackfn function for each element in array1 until the callbackfn returns true, or until
+      * the end of the array.
+      * @param thisArg An object to which the this keyword can refer in the callbackfn function.
+      * If thisArg is omitted, undefined is used as the this value.
+      */
+    some(callbackfn: (value: number, index: number, array: Int32Array) => boolean, thisArg?: any): boolean;
+
+    /**
+      * Sorts an array.
+      * @param compareFn The name of the function used to determine the order of the elements. If
+      * omitted, the elements are sorted in ascending, ASCII character order.
+      */
+    sort(compareFn?: (a: number, b: number) => number): this;
+
+    /**
+      * Gets a new Int32Array view of the ArrayBuffer store for this array, referencing the elements
+      * at begin, inclusive, up to end, exclusive.
+      * @param begin The index of the beginning of the array.
+      * @param end The index of the end of the array.
+      */
+    subarray(begin: number, end?: number): Int32Array;
+
+    /**
+      * Converts a number to a string by using the current locale.
+      */
+    toLocaleString(): string;
+
+    /**
+      * Returns a string representation of an array.
+      */
+    toString(): string;
+
+    [index: number]: number;
+}
+
+interface Int32ArrayConstructor {
+    readonly prototype: Int32Array;
+    new (length: number): Int32Array;
+    new (array: ArrayLike<number>): Int32Array;
+    new (buffer: ArrayBuffer, byteOffset?: number, length?: number): Int32Array;
+
+    /**
+      * The size in bytes of each element in the array.
+      */
+    readonly BYTES_PER_ELEMENT: number;
+
+    /**
+      * Returns a new array from a set of elements.
+      * @param items A set of elements to include in the new array object.
+      */
+    of(...items: number[]): Int32Array;
+
+    /**
+      * Creates an array from an array-like or iterable object.
+      * @param arrayLike An array-like or iterable object to convert to an array.
+      * @param mapfn A mapping function to call on every element of the array.
+      * @param thisArg Value of 'this' used to invoke the mapfn.
+      */
+    from(arrayLike: ArrayLike<number>, mapfn?: (v: number, k: number) => number, thisArg?: any): Int32Array;
+}
+declare const Int32Array: Int32ArrayConstructor;
+
+/**
+  * A typed array of 32-bit unsigned integer values. The contents are initialized to 0. If the
+  * requested number of bytes could not be allocated an exception is raised.
+  */
+interface Uint32Array {
+    /**
+      * The size in bytes of each element in the array.
+      */
+    readonly BYTES_PER_ELEMENT: number;
+
+    /**
+      * The ArrayBuffer instance referenced by the array.
+      */
+    readonly buffer: ArrayBuffer;
+
+    /**
+      * The length in bytes of the array.
+      */
+    readonly byteLength: number;
+
+    /**
+      * The offset in bytes of the array.
+      */
+    readonly byteOffset: number;
+
+    /**
+      * Returns the this object after copying a section of the array identified by start and end
+      * to the same array starting at position target
+      * @param target If target is negative, it is treated as length+target where length is the
+      * length of the array.
+      * @param start If start is negative, it is treated as length+start. If end is negative, it
+      * is treated as length+end.
+      * @param end If not specified, length of the this object is used as its default value.
+      */
+    copyWithin(target: number, start: number, end?: number): this;
+
+    /**
+      * Determines whether all the members of an array satisfy the specified test.
+      * @param callbackfn A function that accepts up to three arguments. The every method calls
+      * the callbackfn function for each element in array1 until the callbackfn returns false,
+      * or until the end of the array.
+      * @param thisArg An object to which the this keyword can refer in the callbackfn function.
+      * If thisArg is omitted, undefined is used as the this value.
+      */
+    every(callbackfn: (value: number, index: number, array: Uint32Array) => boolean, thisArg?: any): boolean;
+
+    /**
+        * Returns the this object after filling the section identified by start and end with value
+        * @param value value to fill array section with
+        * @param start index to start filling the array at. If start is negative, it is treated as
+        * length+start where length is the length of the array.
+        * @param end index to stop filling the array at. If end is negative, it is treated as
+        * length+end.
+        */
+    fill(value: number, start?: number, end?: number): this;
+
+    /**
+      * Returns the elements of an array that meet the condition specified in a callback function.
+      * @param callbackfn A function that accepts up to three arguments. The filter method calls
+      * the callbackfn function one time for each element in the array.
+      * @param thisArg An object to which the this keyword can refer in the callbackfn function.
+      * If thisArg is omitted, undefined is used as the this value.
+      */
+    filter(callbackfn: (value: number, index: number, array: Uint32Array) => any, thisArg?: any): Uint32Array;
+
+    /**
+      * Returns the value of the first element in the array where predicate is true, and undefined
+      * otherwise.
+      * @param predicate find calls predicate once for each element of the array, in ascending
+      * order, until it finds one where predicate returns true. If such an element is found, find
+      * immediately returns that element value. Otherwise, find returns undefined.
+      * @param thisArg If provided, it will be used as the this value for each invocation of
+      * predicate. If it is not provided, undefined is used instead.
+      */
+    find(predicate: (value: number, index: number, obj: Array<number>) => boolean, thisArg?: any): number | undefined;
+
+    /**
+      * Returns the index of the first element in the array where predicate is true, and undefined
+      * otherwise.
+      * @param predicate find calls predicate once for each element of the array, in ascending
+      * order, until it finds one where predicate returns true. If such an element is found, 
+      * findIndex immediately returns that element index. Otherwise, findIndex returns -1.
+      * @param thisArg If provided, it will be used as the this value for each invocation of
+      * predicate. If it is not provided, undefined is used instead.
+      */
+    findIndex(predicate: (value: number) => boolean, thisArg?: any): number;
+
+    /**
+      * Performs the specified action for each element in an array.
+      * @param callbackfn  A function that accepts up to three arguments. forEach calls the
+      * callbackfn function one time for each element in the array.
+      * @param thisArg  An object to which the this keyword can refer in the callbackfn function.
+      * If thisArg is omitted, undefined is used as the this value.
+      */
+    forEach(callbackfn: (value: number, index: number, array: Uint32Array) => void, thisArg?: any): void;
+
+    /**
+      * Returns the index of the first occurrence of a value in an array.
+      * @param searchElement The value to locate in the array.
+      * @param fromIndex The array index at which to begin the search. If fromIndex is omitted, the
+      *  search starts at index 0.
+      */
+    indexOf(searchElement: number, fromIndex?: number): number;
+
+    /**
+      * Adds all the elements of an array separated by the specified separator string.
+      * @param separator A string used to separate one element of an array from the next in the
+      * resulting String. If omitted, the array elements are separated with a comma.
+      */
+    join(separator?: string): string;
+
+    /**
+      * Returns the index of the last occurrence of a value in an array.
+      * @param searchElement The value to locate in the array.
+      * @param fromIndex The array index at which to begin the search. If fromIndex is omitted, the
+      * search starts at index 0.
+      */
+    lastIndexOf(searchElement: number, fromIndex?: number): number;
+
+    /**
+      * The length of the array.
+      */
+    readonly length: number;
+
+    /**
+      * Calls a defined callback function on each element of an array, and returns an array that
+      * contains the results.
+      * @param callbackfn A function that accepts up to three arguments. The map method calls the
+      * callbackfn function one time for each element in the array.
+      * @param thisArg An object to which the this keyword can refer in the callbackfn function.
+      * If thisArg is omitted, undefined is used as the this value.
+      */
+    map(callbackfn: (value: number, index: number, array: Uint32Array) => number, thisArg?: any): Uint32Array;
+
+    /**
+      * Calls the specified callback function for all the elements in an array. The return value of
+      * the callback function is the accumulated result, and is provided as an argument in the next
+      * call to the callback function.
+      * @param callbackfn A function that accepts up to four arguments. The reduce method calls the
+      * callbackfn function one time for each element in the array.
+      * @param initialValue If initialValue is specified, it is used as the initial value to start
+      * the accumulation. The first call to the callbackfn function provides this value as an argument
+      * instead of an array value.
+      */
+    reduce(callbackfn: (previousValue: number, currentValue: number, currentIndex: number, array: Uint32Array) => number, initialValue?: number): number;
+
+    /**
+      * Calls the specified callback function for all the elements in an array. The return value of
+      * the callback function is the accumulated result, and is provided as an argument in the next
+      * call to the callback function.
+      * @param callbackfn A function that accepts up to four arguments. The reduce method calls the
+      * callbackfn function one time for each element in the array.
+      * @param initialValue If initialValue is specified, it is used as the initial value to start
+      * the accumulation. The first call to the callbackfn function provides this value as an argument
+      * instead of an array value.
+      */
+    reduce<U>(callbackfn: (previousValue: U, currentValue: number, currentIndex: number, array: Uint32Array) => U, initialValue: U): U;
+
+    /**
+      * Calls the specified callback function for all the elements in an array, in descending order.
+      * The return value of the callback function is the accumulated result, and is provided as an
+      * argument in the next call to the callback function.
+      * @param callbackfn A function that accepts up to four arguments. The reduceRight method calls
+      * the callbackfn function one time for each element in the array.
+      * @param initialValue If initialValue is specified, it is used as the initial value to start
+      * the accumulation. The first call to the callbackfn function provides this value as an
+      * argument instead of an array value.
+      */
+    reduceRight(callbackfn: (previousValue: number, currentValue: number, currentIndex: number, array: Uint32Array) => number, initialValue?: number): number;
+
+    /**
+      * Calls the specified callback function for all the elements in an array, in descending order.
+      * The return value of the callback function is the accumulated result, and is provided as an
+      * argument in the next call to the callback function.
+      * @param callbackfn A function that accepts up to four arguments. The reduceRight method calls
+      * the callbackfn function one time for each element in the array.
+      * @param initialValue If initialValue is specified, it is used as the initial value to start
+      * the accumulation. The first call to the callbackfn function provides this value as an argument
+      * instead of an array value.
+      */
+    reduceRight<U>(callbackfn: (previousValue: U, currentValue: number, currentIndex: number, array: Uint32Array) => U, initialValue: U): U;
+
+    /**
+      * Reverses the elements in an Array.
+      */
+    reverse(): Uint32Array;
+
+    /**
+      * Sets a value or an array of values.
+      * @param index The index of the location to set.
+      * @param value The value to set.
+      */
+    set(index: number, value: number): void;
+
+    /**
+      * Sets a value or an array of values.
+      * @param array A typed or untyped array of values to set.
+      * @param offset The index in the current array at which the values are to be written.
+      */
+    set(array: ArrayLike<number>, offset?: number): void;
+
+    /**
+      * Returns a section of an array.
+      * @param start The beginning of the specified portion of the array.
+      * @param end The end of the specified portion of the array.
+      */
+    slice(start?: number, end?: number): Uint32Array;
+
+    /**
+      * Determines whether the specified callback function returns true for any element of an array.
+      * @param callbackfn A function that accepts up to three arguments. The some method calls the
+      * callbackfn function for each element in array1 until the callbackfn returns true, or until
+      * the end of the array.
+      * @param thisArg An object to which the this keyword can refer in the callbackfn function.
+      * If thisArg is omitted, undefined is used as the this value.
+      */
+    some(callbackfn: (value: number, index: number, array: Uint32Array) => boolean, thisArg?: any): boolean;
+
+    /**
+      * Sorts an array.
+      * @param compareFn The name of the function used to determine the order of the elements. If
+      * omitted, the elements are sorted in ascending, ASCII character order.
+      */
+    sort(compareFn?: (a: number, b: number) => number): this;
+
+    /**
+      * Gets a new Uint32Array view of the ArrayBuffer store for this array, referencing the elements
+      * at begin, inclusive, up to end, exclusive.
+      * @param begin The index of the beginning of the array.
+      * @param end The index of the end of the array.
+      */
+    subarray(begin: number, end?: number): Uint32Array;
+
+    /**
+      * Converts a number to a string by using the current locale.
+      */
+    toLocaleString(): string;
+
+    /**
+      * Returns a string representation of an array.
+      */
+    toString(): string;
+
+    [index: number]: number;
+}
+
+interface Uint32ArrayConstructor {
+    readonly prototype: Uint32Array;
+    new (length: number): Uint32Array;
+    new (array: ArrayLike<number>): Uint32Array;
+    new (buffer: ArrayBuffer, byteOffset?: number, length?: number): Uint32Array;
+
+    /**
+      * The size in bytes of each element in the array.
+      */
+    readonly BYTES_PER_ELEMENT: number;
+
+    /**
+      * Returns a new array from a set of elements.
+      * @param items A set of elements to include in the new array object.
+      */
+    of(...items: number[]): Uint32Array;
+
+    /**
+      * Creates an array from an array-like or iterable object.
+      * @param arrayLike An array-like or iterable object to convert to an array.
+      * @param mapfn A mapping function to call on every element of the array.
+      * @param thisArg Value of 'this' used to invoke the mapfn.
+      */
+    from(arrayLike: ArrayLike<number>, mapfn?: (v: number, k: number) => number, thisArg?: any): Uint32Array;
+}
+declare const Uint32Array: Uint32ArrayConstructor;
+
+/**
+  * A typed array of 32-bit float values. The contents are initialized to 0. If the requested number
+  * of bytes could not be allocated an exception is raised.
+  */
+interface Float32Array {
+    /**
+      * The size in bytes of each element in the array.
+      */
+    readonly BYTES_PER_ELEMENT: number;
+
+    /**
+      * The ArrayBuffer instance referenced by the array.
+      */
+    readonly buffer: ArrayBuffer;
+
+    /**
+      * The length in bytes of the array.
+      */
+    readonly byteLength: number;
+
+    /**
+      * The offset in bytes of the array.
+      */
+    readonly byteOffset: number;
+
+    /**
+      * Returns the this object after copying a section of the array identified by start and end
+      * to the same array starting at position target
+      * @param target If target is negative, it is treated as length+target where length is the
+      * length of the array.
+      * @param start If start is negative, it is treated as length+start. If end is negative, it
+      * is treated as length+end.
+      * @param end If not specified, length of the this object is used as its default value.
+      */
+    copyWithin(target: number, start: number, end?: number): this;
+
+    /**
+      * Determines whether all the members of an array satisfy the specified test.
+      * @param callbackfn A function that accepts up to three arguments. The every method calls
+      * the callbackfn function for each element in array1 until the callbackfn returns false,
+      * or until the end of the array.
+      * @param thisArg An object to which the this keyword can refer in the callbackfn function.
+      * If thisArg is omitted, undefined is used as the this value.
+      */
+    every(callbackfn: (value: number, index: number, array: Float32Array) => boolean, thisArg?: any): boolean;
+
+    /**
+        * Returns the this object after filling the section identified by start and end with value
+        * @param value value to fill array section with
+        * @param start index to start filling the array at. If start is negative, it is treated as
+        * length+start where length is the length of the array.
+        * @param end index to stop filling the array at. If end is negative, it is treated as
+        * length+end.
+        */
+    fill(value: number, start?: number, end?: number): this;
+
+    /**
+      * Returns the elements of an array that meet the condition specified in a callback function.
+      * @param callbackfn A function that accepts up to three arguments. The filter method calls
+      * the callbackfn function one time for each element in the array.
+      * @param thisArg An object to which the this keyword can refer in the callbackfn function.
+      * If thisArg is omitted, undefined is used as the this value.
+      */
+    filter(callbackfn: (value: number, index: number, array: Float32Array) => any, thisArg?: any): Float32Array;
+
+    /**
+      * Returns the value of the first element in the array where predicate is true, and undefined
+      * otherwise.
+      * @param predicate find calls predicate once for each element of the array, in ascending
+      * order, until it finds one where predicate returns true. If such an element is found, find
+      * immediately returns that element value. Otherwise, find returns undefined.
+      * @param thisArg If provided, it will be used as the this value for each invocation of
+      * predicate. If it is not provided, undefined is used instead.
+      */
+    find(predicate: (value: number, index: number, obj: Array<number>) => boolean, thisArg?: any): number | undefined;
+
+    /**
+      * Returns the index of the first element in the array where predicate is true, and undefined
+      * otherwise.
+      * @param predicate find calls predicate once for each element of the array, in ascending
+      * order, until it finds one where predicate returns true. If such an element is found, 
+      * findIndex immediately returns that element index. Otherwise, findIndex returns -1.
+      * @param thisArg If provided, it will be used as the this value for each invocation of
+      * predicate. If it is not provided, undefined is used instead.
+      */
+    findIndex(predicate: (value: number) => boolean, thisArg?: any): number;
+
+    /**
+      * Performs the specified action for each element in an array.
+      * @param callbackfn  A function that accepts up to three arguments. forEach calls the
+      * callbackfn function one time for each element in the array.
+      * @param thisArg  An object to which the this keyword can refer in the callbackfn function.
+      * If thisArg is omitted, undefined is used as the this value.
+      */
+    forEach(callbackfn: (value: number, index: number, array: Float32Array) => void, thisArg?: any): void;
+
+    /**
+      * Returns the index of the first occurrence of a value in an array.
+      * @param searchElement The value to locate in the array.
+      * @param fromIndex The array index at which to begin the search. If fromIndex is omitted, the
+      *  search starts at index 0.
+      */
+    indexOf(searchElement: number, fromIndex?: number): number;
+
+    /**
+      * Adds all the elements of an array separated by the specified separator string.
+      * @param separator A string used to separate one element of an array from the next in the
+      * resulting String. If omitted, the array elements are separated with a comma.
+      */
+    join(separator?: string): string;
+
+    /**
+      * Returns the index of the last occurrence of a value in an array.
+      * @param searchElement The value to locate in the array.
+      * @param fromIndex The array index at which to begin the search. If fromIndex is omitted, the
+      * search starts at index 0.
+      */
+    lastIndexOf(searchElement: number, fromIndex?: number): number;
+
+    /**
+      * The length of the array.
+      */
+    readonly length: number;
+
+    /**
+      * Calls a defined callback function on each element of an array, and returns an array that
+      * contains the results.
+      * @param callbackfn A function that accepts up to three arguments. The map method calls the
+      * callbackfn function one time for each element in the array.
+      * @param thisArg An object to which the this keyword can refer in the callbackfn function.
+      * If thisArg is omitted, undefined is used as the this value.
+      */
+    map(callbackfn: (value: number, index: number, array: Float32Array) => number, thisArg?: any): Float32Array;
+
+    /**
+      * Calls the specified callback function for all the elements in an array. The return value of
+      * the callback function is the accumulated result, and is provided as an argument in the next
+      * call to the callback function.
+      * @param callbackfn A function that accepts up to four arguments. The reduce method calls the
+      * callbackfn function one time for each element in the array.
+      * @param initialValue If initialValue is specified, it is used as the initial value to start
+      * the accumulation. The first call to the callbackfn function provides this value as an argument
+      * instead of an array value.
+      */
+    reduce(callbackfn: (previousValue: number, currentValue: number, currentIndex: number, array: Float32Array) => number, initialValue?: number): number;
+
+    /**
+      * Calls the specified callback function for all the elements in an array. The return value of
+      * the callback function is the accumulated result, and is provided as an argument in the next
+      * call to the callback function.
+      * @param callbackfn A function that accepts up to four arguments. The reduce method calls the
+      * callbackfn function one time for each element in the array.
+      * @param initialValue If initialValue is specified, it is used as the initial value to start
+      * the accumulation. The first call to the callbackfn function provides this value as an argument
+      * instead of an array value.
+      */
+    reduce<U>(callbackfn: (previousValue: U, currentValue: number, currentIndex: number, array: Float32Array) => U, initialValue: U): U;
+
+    /**
+      * Calls the specified callback function for all the elements in an array, in descending order.
+      * The return value of the callback function is the accumulated result, and is provided as an
+      * argument in the next call to the callback function.
+      * @param callbackfn A function that accepts up to four arguments. The reduceRight method calls
+      * the callbackfn function one time for each element in the array.
+      * @param initialValue If initialValue is specified, it is used as the initial value to start
+      * the accumulation. The first call to the callbackfn function provides this value as an
+      * argument instead of an array value.
+      */
+    reduceRight(callbackfn: (previousValue: number, currentValue: number, currentIndex: number, array: Float32Array) => number, initialValue?: number): number;
+
+    /**
+      * Calls the specified callback function for all the elements in an array, in descending order.
+      * The return value of the callback function is the accumulated result, and is provided as an
+      * argument in the next call to the callback function.
+      * @param callbackfn A function that accepts up to four arguments. The reduceRight method calls
+      * the callbackfn function one time for each element in the array.
+      * @param initialValue If initialValue is specified, it is used as the initial value to start
+      * the accumulation. The first call to the callbackfn function provides this value as an argument
+      * instead of an array value.
+      */
+    reduceRight<U>(callbackfn: (previousValue: U, currentValue: number, currentIndex: number, array: Float32Array) => U, initialValue: U): U;
+
+    /**
+      * Reverses the elements in an Array.
+      */
+    reverse(): Float32Array;
+
+    /**
+      * Sets a value or an array of values.
+      * @param index The index of the location to set.
+      * @param value The value to set.
+      */
+    set(index: number, value: number): void;
+
+    /**
+      * Sets a value or an array of values.
+      * @param array A typed or untyped array of values to set.
+      * @param offset The index in the current array at which the values are to be written.
+      */
+    set(array: ArrayLike<number>, offset?: number): void;
+
+    /**
+      * Returns a section of an array.
+      * @param start The beginning of the specified portion of the array.
+      * @param end The end of the specified portion of the array.
+      */
+    slice(start?: number, end?: number): Float32Array;
+
+    /**
+      * Determines whether the specified callback function returns true for any element of an array.
+      * @param callbackfn A function that accepts up to three arguments. The some method calls the
+      * callbackfn function for each element in array1 until the callbackfn returns true, or until
+      * the end of the array.
+      * @param thisArg An object to which the this keyword can refer in the callbackfn function.
+      * If thisArg is omitted, undefined is used as the this value.
+      */
+    some(callbackfn: (value: number, index: number, array: Float32Array) => boolean, thisArg?: any): boolean;
+
+    /**
+      * Sorts an array.
+      * @param compareFn The name of the function used to determine the order of the elements. If
+      * omitted, the elements are sorted in ascending, ASCII character order.
+      */
+    sort(compareFn?: (a: number, b: number) => number): this;
+
+    /**
+      * Gets a new Float32Array view of the ArrayBuffer store for this array, referencing the elements
+      * at begin, inclusive, up to end, exclusive.
+      * @param begin The index of the beginning of the array.
+      * @param end The index of the end of the array.
+      */
+    subarray(begin: number, end?: number): Float32Array;
+
+    /**
+      * Converts a number to a string by using the current locale.
+      */
+    toLocaleString(): string;
+
+    /**
+      * Returns a string representation of an array.
+      */
+    toString(): string;
+
+    [index: number]: number;
+}
+
+interface Float32ArrayConstructor {
+    readonly prototype: Float32Array;
+    new (length: number): Float32Array;
+    new (array: ArrayLike<number>): Float32Array;
+    new (buffer: ArrayBuffer, byteOffset?: number, length?: number): Float32Array;
+
+    /**
+      * The size in bytes of each element in the array.
+      */
+    readonly BYTES_PER_ELEMENT: number;
+
+    /**
+      * Returns a new array from a set of elements.
+      * @param items A set of elements to include in the new array object.
+      */
+    of(...items: number[]): Float32Array;
+
+    /**
+      * Creates an array from an array-like or iterable object.
+      * @param arrayLike An array-like or iterable object to convert to an array.
+      * @param mapfn A mapping function to call on every element of the array.
+      * @param thisArg Value of 'this' used to invoke the mapfn.
+      */
+    from(arrayLike: ArrayLike<number>, mapfn?: (v: number, k: number) => number, thisArg?: any): Float32Array;
+
+}
+declare const Float32Array: Float32ArrayConstructor;
+
+/**
+  * A typed array of 64-bit float values. The contents are initialized to 0. If the requested
+  * number of bytes could not be allocated an exception is raised.
+  */
+interface Float64Array {
+    /**
+      * The size in bytes of each element in the array.
+      */
+    readonly BYTES_PER_ELEMENT: number;
+
+    /**
+      * The ArrayBuffer instance referenced by the array.
+      */
+    readonly buffer: ArrayBuffer;
+
+    /**
+      * The length in bytes of the array.
+      */
+    readonly byteLength: number;
+
+    /**
+      * The offset in bytes of the array.
+      */
+    readonly byteOffset: number;
+
+    /**
+      * Returns the this object after copying a section of the array identified by start and end
+      * to the same array starting at position target
+      * @param target If target is negative, it is treated as length+target where length is the
+      * length of the array.
+      * @param start If start is negative, it is treated as length+start. If end is negative, it
+      * is treated as length+end.
+      * @param end If not specified, length of the this object is used as its default value.
+      */
+    copyWithin(target: number, start: number, end?: number): this;
+
+    /**
+      * Determines whether all the members of an array satisfy the specified test.
+      * @param callbackfn A function that accepts up to three arguments. The every method calls
+      * the callbackfn function for each element in array1 until the callbackfn returns false,
+      * or until the end of the array.
+      * @param thisArg An object to which the this keyword can refer in the callbackfn function.
+      * If thisArg is omitted, undefined is used as the this value.
+      */
+    every(callbackfn: (value: number, index: number, array: Float64Array) => boolean, thisArg?: any): boolean;
+
+    /**
+        * Returns the this object after filling the section identified by start and end with value
+        * @param value value to fill array section with
+        * @param start index to start filling the array at. If start is negative, it is treated as
+        * length+start where length is the length of the array.
+        * @param end index to stop filling the array at. If end is negative, it is treated as
+        * length+end.
+        */
+    fill(value: number, start?: number, end?: number): this;
+
+    /**
+      * Returns the elements of an array that meet the condition specified in a callback function.
+      * @param callbackfn A function that accepts up to three arguments. The filter method calls
+      * the callbackfn function one time for each element in the array.
+      * @param thisArg An object to which the this keyword can refer in the callbackfn function.
+      * If thisArg is omitted, undefined is used as the this value.
+      */
+    filter(callbackfn: (value: number, index: number, array: Float64Array) => any, thisArg?: any): Float64Array;
+
+    /**
+      * Returns the value of the first element in the array where predicate is true, and undefined
+      * otherwise.
+      * @param predicate find calls predicate once for each element of the array, in ascending
+      * order, until it finds one where predicate returns true. If such an element is found, find
+      * immediately returns that element value. Otherwise, find returns undefined.
+      * @param thisArg If provided, it will be used as the this value for each invocation of
+      * predicate. If it is not provided, undefined is used instead.
+      */
+    find(predicate: (value: number, index: number, obj: Array<number>) => boolean, thisArg?: any): number | undefined;
+
+    /**
+      * Returns the index of the first element in the array where predicate is true, and undefined
+      * otherwise.
+      * @param predicate find calls predicate once for each element of the array, in ascending
+      * order, until it finds one where predicate returns true. If such an element is found, 
+      * findIndex immediately returns that element index. Otherwise, findIndex returns -1.
+      * @param thisArg If provided, it will be used as the this value for each invocation of
+      * predicate. If it is not provided, undefined is used instead.
+      */
+    findIndex(predicate: (value: number) => boolean, thisArg?: any): number;
+
+    /**
+      * Performs the specified action for each element in an array.
+      * @param callbackfn  A function that accepts up to three arguments. forEach calls the
+      * callbackfn function one time for each element in the array.
+      * @param thisArg  An object to which the this keyword can refer in the callbackfn function.
+      * If thisArg is omitted, undefined is used as the this value.
+      */
+    forEach(callbackfn: (value: number, index: number, array: Float64Array) => void, thisArg?: any): void;
+
+    /**
+      * Returns the index of the first occurrence of a value in an array.
+      * @param searchElement The value to locate in the array.
+      * @param fromIndex The array index at which to begin the search. If fromIndex is omitted, the
+      *  search starts at index 0.
+      */
+    indexOf(searchElement: number, fromIndex?: number): number;
+
+    /**
+      * Adds all the elements of an array separated by the specified separator string.
+      * @param separator A string used to separate one element of an array from the next in the
+      * resulting String. If omitted, the array elements are separated with a comma.
+      */
+    join(separator?: string): string;
+
+    /**
+      * Returns the index of the last occurrence of a value in an array.
+      * @param searchElement The value to locate in the array.
+      * @param fromIndex The array index at which to begin the search. If fromIndex is omitted, the
+      * search starts at index 0.
+      */
+    lastIndexOf(searchElement: number, fromIndex?: number): number;
+
+    /**
+      * The length of the array.
+      */
+    readonly length: number;
+
+    /**
+      * Calls a defined callback function on each element of an array, and returns an array that
+      * contains the results.
+      * @param callbackfn A function that accepts up to three arguments. The map method calls the
+      * callbackfn function one time for each element in the array.
+      * @param thisArg An object to which the this keyword can refer in the callbackfn function.
+      * If thisArg is omitted, undefined is used as the this value.
+      */
+    map(callbackfn: (value: number, index: number, array: Float64Array) => number, thisArg?: any): Float64Array;
+
+    /**
+      * Calls the specified callback function for all the elements in an array. The return value of
+      * the callback function is the accumulated result, and is provided as an argument in the next
+      * call to the callback function.
+      * @param callbackfn A function that accepts up to four arguments. The reduce method calls the
+      * callbackfn function one time for each element in the array.
+      * @param initialValue If initialValue is specified, it is used as the initial value to start
+      * the accumulation. The first call to the callbackfn function provides this value as an argument
+      * instead of an array value.
+      */
+    reduce(callbackfn: (previousValue: number, currentValue: number, currentIndex: number, array: Float64Array) => number, initialValue?: number): number;
+
+    /**
+      * Calls the specified callback function for all the elements in an array. The return value of
+      * the callback function is the accumulated result, and is provided as an argument in the next
+      * call to the callback function.
+      * @param callbackfn A function that accepts up to four arguments. The reduce method calls the
+      * callbackfn function one time for each element in the array.
+      * @param initialValue If initialValue is specified, it is used as the initial value to start
+      * the accumulation. The first call to the callbackfn function provides this value as an argument
+      * instead of an array value.
+      */
+    reduce<U>(callbackfn: (previousValue: U, currentValue: number, currentIndex: number, array: Float64Array) => U, initialValue: U): U;
+
+    /**
+      * Calls the specified callback function for all the elements in an array, in descending order.
+      * The return value of the callback function is the accumulated result, and is provided as an
+      * argument in the next call to the callback function.
+      * @param callbackfn A function that accepts up to four arguments. The reduceRight method calls
+      * the callbackfn function one time for each element in the array.
+      * @param initialValue If initialValue is specified, it is used as the initial value to start
+      * the accumulation. The first call to the callbackfn function provides this value as an
+      * argument instead of an array value.
+      */
+    reduceRight(callbackfn: (previousValue: number, currentValue: number, currentIndex: number, array: Float64Array) => number, initialValue?: number): number;
+
+    /**
+      * Calls the specified callback function for all the elements in an array, in descending order.
+      * The return value of the callback function is the accumulated result, and is provided as an
+      * argument in the next call to the callback function.
+      * @param callbackfn A function that accepts up to four arguments. The reduceRight method calls
+      * the callbackfn function one time for each element in the array.
+      * @param initialValue If initialValue is specified, it is used as the initial value to start
+      * the accumulation. The first call to the callbackfn function provides this value as an argument
+      * instead of an array value.
+      */
+    reduceRight<U>(callbackfn: (previousValue: U, currentValue: number, currentIndex: number, array: Float64Array) => U, initialValue: U): U;
+
+    /**
+      * Reverses the elements in an Array.
+      */
+    reverse(): Float64Array;
+
+    /**
+      * Sets a value or an array of values.
+      * @param index The index of the location to set.
+      * @param value The value to set.
+      */
+    set(index: number, value: number): void;
+
+    /**
+      * Sets a value or an array of values.
+      * @param array A typed or untyped array of values to set.
+      * @param offset The index in the current array at which the values are to be written.
+      */
+    set(array: ArrayLike<number>, offset?: number): void;
+
+    /**
+      * Returns a section of an array.
+      * @param start The beginning of the specified portion of the array.
+      * @param end The end of the specified portion of the array.
+      */
+    slice(start?: number, end?: number): Float64Array;
+
+    /**
+      * Determines whether the specified callback function returns true for any element of an array.
+      * @param callbackfn A function that accepts up to three arguments. The some method calls the
+      * callbackfn function for each element in array1 until the callbackfn returns true, or until
+      * the end of the array.
+      * @param thisArg An object to which the this keyword can refer in the callbackfn function.
+      * If thisArg is omitted, undefined is used as the this value.
+      */
+    some(callbackfn: (value: number, index: number, array: Float64Array) => boolean, thisArg?: any): boolean;
+
+    /**
+      * Sorts an array.
+      * @param compareFn The name of the function used to determine the order of the elements. If
+      * omitted, the elements are sorted in ascending, ASCII character order.
+      */
+    sort(compareFn?: (a: number, b: number) => number): this;
+
+    /**
+      * Gets a new Float64Array view of the ArrayBuffer store for this array, referencing the elements
+      * at begin, inclusive, up to end, exclusive.
+      * @param begin The index of the beginning of the array.
+      * @param end The index of the end of the array.
+      */
+    subarray(begin: number, end?: number): Float64Array;
+
+    /**
+      * Converts a number to a string by using the current locale.
+      */
+    toLocaleString(): string;
+
+    /**
+      * Returns a string representation of an array.
+      */
+    toString(): string;
+
+    [index: number]: number;
+}
+
+interface Float64ArrayConstructor {
+    readonly prototype: Float64Array;
+    new (length: number): Float64Array;
+    new (array: ArrayLike<number>): Float64Array;
+    new (buffer: ArrayBuffer, byteOffset?: number, length?: number): Float64Array;
+
+    /**
+      * The size in bytes of each element in the array.
+      */
+    readonly BYTES_PER_ELEMENT: number;
+
+    /**
+      * Returns a new array from a set of elements.
+      * @param items A set of elements to include in the new array object.
+      */
+    of(...items: number[]): Float64Array;
+
+    /**
+      * Creates an array from an array-like or iterable object.
+      * @param arrayLike An array-like or iterable object to convert to an array.
+      * @param mapfn A mapping function to call on every element of the array.
+      * @param thisArg Value of 'this' used to invoke the mapfn.
+      */
+    from(arrayLike: ArrayLike<number>, mapfn?: (v: number, k: number) => number, thisArg?: any): Float64Array;
+}
+declare const Float64Array: Float64ArrayConstructor;
+
+/////////////////////////////
+/// ECMAScript Internationalization API
+/////////////////////////////
+
+declare module Intl {
+    interface CollatorOptions {
+        usage?: string;
+        localeMatcher?: string;
+        numeric?: boolean;
+        caseFirst?: string;
+        sensitivity?: string;
+        ignorePunctuation?: boolean;
+    }
+
+    interface ResolvedCollatorOptions {
+        locale: string;
+        usage: string;
+        sensitivity: string;
+        ignorePunctuation: boolean;
+        collation: string;
+        caseFirst: string;
+        numeric: boolean;
+    }
+
+    interface Collator {
+        compare(x: string, y: string): number;
+        resolvedOptions(): ResolvedCollatorOptions;
+    }
+    var Collator: {
+        new (locales?: string[], options?: CollatorOptions): Collator;
+        new (locale?: string, options?: CollatorOptions): Collator;
+        (locales?: string[], options?: CollatorOptions): Collator;
+        (locale?: string, options?: CollatorOptions): Collator;
+        supportedLocalesOf(locales: string[], options?: CollatorOptions): string[];
+        supportedLocalesOf(locale: string, options?: CollatorOptions): string[];
+    }
+
+    interface NumberFormatOptions {
+        localeMatcher?: string;
+        style?: string;
+        currency?: string;
+        currencyDisplay?: string;
+        useGrouping?: boolean;
+        minimumIntegerDigits?: number;
+        minimumFractionDigits?: number;
+        maximumFractionDigits?: number;
+        minimumSignificantDigits?: number;
+        maximumSignificantDigits?: number;
+    }
+
+    interface ResolvedNumberFormatOptions {
+        locale: string;
+        numberingSystem: string;
+        style: string;
+        currency?: string;
+        currencyDisplay?: string;
+        minimumIntegerDigits: number;
+        minimumFractionDigits: number;
+        maximumFractionDigits: number;
+        minimumSignificantDigits?: number;
+        maximumSignificantDigits?: number;
+        useGrouping: boolean;
+    }
+
+    interface NumberFormat {
+        format(value: number): string;
+        resolvedOptions(): ResolvedNumberFormatOptions;
+    }
+    var NumberFormat: {
+        new (locales?: string[], options?: NumberFormatOptions): NumberFormat;
+        new (locale?: string, options?: NumberFormatOptions): NumberFormat;
+        (locales?: string[], options?: NumberFormatOptions): NumberFormat;
+        (locale?: string, options?: NumberFormatOptions): NumberFormat;
+        supportedLocalesOf(locales: string[], options?: NumberFormatOptions): string[];
+        supportedLocalesOf(locale: string, options?: NumberFormatOptions): string[];
+    }
+
+    interface DateTimeFormatOptions {
+        localeMatcher?: string;
+        weekday?: string;
+        era?: string;
+        year?: string;
+        month?: string;
+        day?: string;
+        hour?: string;
+        minute?: string;
+        second?: string;
+        timeZoneName?: string;
+        formatMatcher?: string;
+        hour12?: boolean;
+        timeZone?: string;
+    }
+
+    interface ResolvedDateTimeFormatOptions {
+        locale: string;
+        calendar: string;
+        numberingSystem: string;
+        timeZone: string;
+        hour12?: boolean;
+        weekday?: string;
+        era?: string;
+        year?: string;
+        month?: string;
+        day?: string;
+        hour?: string;
+        minute?: string;
+        second?: string;
+        timeZoneName?: string;
+    }
+
+    interface DateTimeFormat {
+        format(date?: Date | number): string;
+        resolvedOptions(): ResolvedDateTimeFormatOptions;
+    }
+    var DateTimeFormat: {
+        new (locales?: string[], options?: DateTimeFormatOptions): DateTimeFormat;
+        new (locale?: string, options?: DateTimeFormatOptions): DateTimeFormat;
+        (locales?: string[], options?: DateTimeFormatOptions): DateTimeFormat;
+        (locale?: string, options?: DateTimeFormatOptions): DateTimeFormat;
+        supportedLocalesOf(locales: string[], options?: DateTimeFormatOptions): string[];
+        supportedLocalesOf(locale: string, options?: DateTimeFormatOptions): string[];
+    }
+}
+
+interface String {
+    /**
+      * Determines whether two strings are equivalent in the current locale.
+      * @param that String to compare to target string
+      * @param locales An array of locale strings that contain one or more language or locale tags. If you include more than one locale string, list them in descending order of priority so that the first entry is the preferred locale. If you omit this parameter, the default locale of the JavaScript runtime is used. This parameter must conform to BCP 47 standards; see the Intl.Collator object for details.
+      * @param options An object that contains one or more properties that specify comparison options. see the Intl.Collator object for details.
+      */
+    localeCompare(that: string, locales: string[], options?: Intl.CollatorOptions): number;
+
+    /**
+      * Determines whether two strings are equivalent in the current locale.
+      * @param that String to compare to target string
+      * @param locale Locale tag. If you omit this parameter, the default locale of the JavaScript runtime is used. This parameter must conform to BCP 47 standards; see the Intl.Collator object for details.
+      * @param options An object that contains one or more properties that specify comparison options. see the Intl.Collator object for details.
+      */
+    localeCompare(that: string, locale: string, options?: Intl.CollatorOptions): number;
+}
+
+interface Number {
+    /**
+      * Converts a number to a string by using the current or specified locale.
+      * @param locales An array of locale strings that contain one or more language or locale tags. If you include more than one locale string, list them in descending order of priority so that the first entry is the preferred locale. If you omit this parameter, the default locale of the JavaScript runtime is used.
+      * @param options An object that contains one or more properties that specify comparison options.
+      */
+    toLocaleString(locales?: string[], options?: Intl.NumberFormatOptions): string;
+
+    /**
+      * Converts a number to a string by using the current or specified locale.
+      * @param locale Locale tag. If you omit this parameter, the default locale of the JavaScript runtime is used.
+      * @param options An object that contains one or more properties that specify comparison options.
+      */
+    toLocaleString(locale?: string, options?: Intl.NumberFormatOptions): string;
+}
+
+interface Date {
+    /**
+      * Converts a date and time to a string by using the current or specified locale.
+      * @param locales An array of locale strings that contain one or more language or locale tags. If you include more than one locale string, list them in descending order of priority so that the first entry is the preferred locale. If you omit this parameter, the default locale of the JavaScript runtime is used.
+      * @param options An object that contains one or more properties that specify comparison options.
+      */
+    toLocaleString(locales?: string[], options?: Intl.DateTimeFormatOptions): string;
+    /**
+      * Converts a date to a string by using the current or specified locale.
+      * @param locales An array of locale strings that contain one or more language or locale tags. If you include more than one locale string, list them in descending order of priority so that the first entry is the preferred locale. If you omit this parameter, the default locale of the JavaScript runtime is used.
+      * @param options An object that contains one or more properties that specify comparison options.
+      */
+    toLocaleDateString(locales?: string[], options?: Intl.DateTimeFormatOptions): string;
+
+    /**
+      * Converts a time to a string by using the current or specified locale.
+      * @param locale Locale tag. If you omit this parameter, the default locale of the JavaScript runtime is used.
+      * @param options An object that contains one or more properties that specify comparison options.
+      */
+    toLocaleTimeString(locale?: string[], options?: Intl.DateTimeFormatOptions): string;
+
+    /**
+      * Converts a date and time to a string by using the current or specified locale.
+      * @param locale Locale tag. If you omit this parameter, the default locale of the JavaScript runtime is used.
+      * @param options An object that contains one or more properties that specify comparison options.
+      */
+    toLocaleString(locale?: string, options?: Intl.DateTimeFormatOptions): string;
+
+    /**
+      * Converts a date to a string by using the current or specified locale.
+      * @param locale Locale tag. If you omit this parameter, the default locale of the JavaScript runtime is used.
+      * @param options An object that contains one or more properties that specify comparison options.
+      */
+    toLocaleDateString(locale?: string, options?: Intl.DateTimeFormatOptions): string;
+
+    /**
+      * Converts a time to a string by using the current or specified locale.
+      * @param locale Locale tag. If you omit this parameter, the default locale of the JavaScript runtime is used.
+      * @param options An object that contains one or more properties that specify comparison options.
+      */
+    toLocaleTimeString(locale?: string, options?: Intl.DateTimeFormatOptions): string;
+}