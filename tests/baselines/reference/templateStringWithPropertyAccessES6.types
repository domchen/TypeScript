--- conflicted
+++ resolved
@@ -1,14 +1,9 @@
-=== tests/cases/conformance/es6/templates/templateStringWithPropertyAccessES6.ts ===
-`abc${0}abc`.indexOf(`abc`);
->`abc${0}abc`.indexOf(`abc`) : number
->`abc${0}abc`.indexOf : (this: String, searchString: string, position?: number) => number
->`abc${0}abc` : string
-<<<<<<< HEAD
->0 : number
->indexOf : (this: String, searchString: string, position?: number) => number
-=======
->0 : 0
->indexOf : (searchString: string, position?: number) => number
->>>>>>> 02334d85
->`abc` : string
-
+=== tests/cases/conformance/es6/templates/templateStringWithPropertyAccessES6.ts ===
+`abc${0}abc`.indexOf(`abc`);
+>`abc${0}abc`.indexOf(`abc`) : number
+>`abc${0}abc`.indexOf : (this: String, searchString: string, position?: number) => number
+>`abc${0}abc` : string
+>0 : 0
+>indexOf : (this: String, searchString: string, position?: number) => number
+>`abc` : string
+