//// [computedPropertyNames19_ES5.ts]
module M {
    var obj = {
        [this.bar]: 0
    }
}

//// [computedPropertyNames19_ES5.js]
var M;
(function (M) {
    var obj = (_a = {}, _a[this.bar] =
<<<<<<< HEAD
    0, _a);
=======
        0,
        _a);
>>>>>>> 21fb559b
    var _a;
})(M || (M = {}));
<|MERGE_RESOLUTION|>--- conflicted
+++ resolved
@@ -1,19 +1,14 @@
-//// [computedPropertyNames19_ES5.ts]
+//// [computedPropertyNames19_ES5.ts]
 module M {
     var obj = {
         [this.bar]: 0
     }
-}
-
-//// [computedPropertyNames19_ES5.js]
-var M;
-(function (M) {
-    var obj = (_a = {}, _a[this.bar] =
-<<<<<<< HEAD
-    0, _a);
-=======
-        0,
-        _a);
->>>>>>> 21fb559b
-    var _a;
-})(M || (M = {}));
+}
+
+//// [computedPropertyNames19_ES5.js]
+var M;
+(function (M) {
+    var obj = (_a = {}, _a[this.bar] =
+        0, _a);
+    var _a;
+})(M || (M = {}));